import os, typing, itertools

from mfc   import common
from .case import Nt, define_case_d, define_case_f, CaseGeneratorStack, TestCaseBuilder

def get_bc_mods(bc: int, dimInfo):
    params = {}
    for dimCmp in dimInfo[0]:
        params.update({f'bc_{dimCmp}%beg': bc, f'bc_{dimCmp}%end': bc})

    return params


def get_dimensions():
    r = []

    for dimInfo in [ (["x"],           {'m': 299, 'n': 0,  'p': 0},  {"geometry": 1}),
                     (["x", "y"],      {'m': 49,  'n': 39, 'p': 0},  {"geometry": 3}),
                     (["x", "y", "z"], {'m': 24,  'n': 24, 'p': 24}, {"geometry": 9}) ]:
        dimParams = {**dimInfo[1]}

        for dimCmp in dimInfo[0]:
            dimParams.update({
                f"{dimCmp}_domain%beg": 0.E+00, f"{dimCmp}_domain%end": 1.E+00
            })

        dimParams.update(get_bc_mods(-3, dimInfo))

        for patchID in range(1, 3+1):
            dimParams[f"patch_icpp({patchID})%geometry"] = dimInfo[2].get("geometry")

            if "z" in dimInfo[0]:
                dimParams.update({
                    f"patch_icpp({1})%z_centroid":       0.05, f"patch_icpp({1})%length_z":         0.1,
                    f"patch_icpp({2})%z_centroid":       0.45, f"patch_icpp({2})%length_z":         0.7,
                    f"patch_icpp({3})%z_centroid":       0.9,  f"patch_icpp({3})%length_z":         0.2,
                    f"patch_icpp({patchID})%y_centroid": 0.5,  f"patch_icpp({patchID})%length_y":   1,
                    f"patch_icpp({patchID})%x_centroid": 0.5,  f"patch_icpp({patchID})%length_x":   1
                })

            elif "y" in dimInfo[0]:
                dimParams.update({
                    f"patch_icpp({1})%y_centroid":       0.05, f"patch_icpp({1})%length_y":       0.1,
                    f"patch_icpp({2})%y_centroid":       0.45, f"patch_icpp({2})%length_y":       0.7,
                    f"patch_icpp({3})%y_centroid":       0.9,  f"patch_icpp({3})%length_y":       0.2,
                    f"patch_icpp({patchID})%x_centroid": 0.5,  f"patch_icpp({patchID})%length_x": 1
                })
            else:
                dimParams.update({
                    f"patch_icpp({1})%x_centroid": 0.05, f"patch_icpp({1})%length_x": 0.1,
                    f"patch_icpp({2})%x_centroid": 0.45, f"patch_icpp({2})%length_x": 0.7,
                    f"patch_icpp({3})%x_centroid": 0.9,  f"patch_icpp({3})%length_x": 0.2
                })

            if "x" in dimInfo[0]:
                dimParams[f"patch_icpp({patchID})%vel(1)"] = 0.0

            if "y" in dimInfo[0]:
                dimParams[f"patch_icpp({patchID})%vel(2)"] = 0.0

            if "z" in dimInfo[0]:
                dimParams[f"patch_icpp({patchID})%vel(3)"] = 0.0

        r.append((dimInfo, dimParams))

    return r

# pylint: disable=too-many-locals, too-many-statements
def list_cases() -> typing.List[TestCaseBuilder]:
    stack, cases = CaseGeneratorStack(), []

    def alter_bcs(dimInfo):
        for bc in [ -1, -2, -4, -5, -6, -7, -8, -9, -10, -11, -12, -3, -15, -16 ]:
            cases.append(define_case_d(stack, f"bc={bc}", get_bc_mods(bc, dimInfo)))

    def alter_grcbc(dimInfo):
        if len(dimInfo[0]) == 1:
            stack.push('', {'patch_icpp(1)%vel(1)':1.0, 'patch_icpp(2)%vel(1)':1.0, 'patch_icpp(3)%vel(1)':1.0,
                            'bc_x%beg':-7, 'bc_x%end':-8, 'bc_x%grcbc_in':'T', 'bc_x%grcbc_out':'T', 'bc_x%grcbc_vel_out':'T',
                            'bc_x%vel_in(1)':1.0, 'bc_x%vel_in(2)':0.0, 'bc_x%vel_in(3)':0.0, 'bc_x%vel_out(1)':1.0, 'bc_x%vel_out(2)':0.0, 'bc_x%vel_out(3)':0.0,
                            'bc_x%pres_in':1.0, 'bc_x%pres_out':1.0, 'bc_x%alpha_in(1)':1.0, 'bc_x%alpha_rho_in(1)':1.0})
            cases.append(define_case_d(stack, [f"grcbc x"],{}))
            stack.pop()
        elif len(dimInfo[0]) == 2:
            stack.push('', {'patch_icpp(1)%vel(1)':1.0, 'patch_icpp(2)%vel(1)':1.0, 'patch_icpp(3)%vel(1)':1.0,
                            'bc_x%beg':-7, 'bc_x%end':-8, 'bc_x%grcbc_in':'T', 'bc_x%grcbc_out':'T', 'bc_x%grcbc_vel_out':'T',
                            'bc_x%vel_in(1)':1.0, 'bc_x%vel_in(2)':0.0, 'bc_x%vel_in(3)':0.0, 'bc_x%vel_out(1)':1.0, 'bc_x%vel_out(2)':0.0, 'bc_x%vel_out(3)':0.0,
                            'bc_x%pres_in':1.0, 'bc_x%pres_out':1.0, 'bc_x%alpha_in(1)':1.0, 'bc_x%alpha_rho_in(1)':1.0})
            cases.append(define_case_d(stack, [f"grcbc x"],{}))
            stack.pop()

            stack.push('', {'patch_icpp(1)%vel(2)':1.0, 'patch_icpp(2)%vel(2)':1.0, 'patch_icpp(3)%vel(2)':1.0,
                            'bc_y%beg':-7, 'bc_y%end':-8, 'bc_y%grcbc_in':'T', 'bc_y%grcbc_out':'T', 'bc_y%grcbc_vel_out':'T',
                            'bc_y%vel_in(1)':0.0, 'bc_y%vel_in(2)':1.0, 'bc_y%vel_in(3)':0.0, 'bc_y%vel_out(1)':0.0, 'bc_y%vel_out(2)':1.0, 'bc_y%vel_out(3)':0.0,
                            'bc_y%pres_in':1.0, 'bc_y%pres_out':1.0, 'bc_y%alpha_in(1)':1.0, 'bc_y%alpha_rho_in(1)':1.0})
            cases.append(define_case_d(stack, [f"grcbc y"],{}))
            stack.pop()
        elif len(dimInfo[0]) == 3:
            stack.push('', {'patch_icpp(1)%vel(1)':1.0, 'patch_icpp(2)%vel(1)':1.0, 'patch_icpp(3)%vel(1)':1.0,
                            'bc_x%beg':-7, 'bc_x%end':-8, 'bc_x%grcbc_in':'T', 'bc_x%grcbc_out':'T', 'bc_x%grcbc_vel_out':'T',
                            'bc_x%vel_in(1)':1.0, 'bc_x%vel_in(2)':0.0, 'bc_x%vel_in(3)':0.0, 'bc_x%vel_out(1)':1.0, 'bc_x%vel_out(2)':0.0, 'bc_x%vel_out(3)':0.0,
                            'bc_x%pres_in':1.0, 'bc_x%pres_out':1.0, 'bc_x%alpha_in(1)':1.0, 'bc_x%alpha_rho_in(1)':1.0})
            cases.append(define_case_d(stack, [f"grcbc x"],{}))
            stack.pop()

            stack.push('', {'patch_icpp(1)%vel(2)':1.0, 'patch_icpp(2)%vel(2)':1.0, 'patch_icpp(3)%vel(2)':1.0,
                            'bc_y%beg':-7, 'bc_y%end':-8, 'bc_y%grcbc_in':'T', 'bc_y%grcbc_out':'T', 'bc_y%grcbc_vel_out':'T',
                            'bc_y%vel_in(1)':0.0, 'bc_y%vel_in(2)':1.0, 'bc_y%vel_in(3)':0.0, 'bc_y%vel_out(1)':0.0, 'bc_y%vel_out(2)':1.0, 'bc_y%vel_out(3)':0.0,
                            'bc_y%pres_in':1.0, 'bc_y%pres_out':1.0, 'bc_y%alpha_in(1)':1.0, 'bc_y%alpha_rho_in(1)':1.0})
            cases.append(define_case_d(stack, [f"grcbc y"],{}))
            stack.pop()

            stack.push('', {'patch_icpp(1)%vel(3)':1.0, 'patch_icpp(2)%vel(3)':1.0, 'patch_icpp(3)%vel(3)':1.0,
                            'bc_z%beg':-7, 'bc_z%end':-8, 'bc_z%grcbc_in':'T', 'bc_z%grcbc_out':'T', 'bc_z%grcbc_vel_out':'T',
                            'bc_z%vel_in(1)':0.0, 'bc_z%vel_in(2)':0.0, 'bc_z%vel_in(3)':1.0, 'bc_z%vel_out(1)':0.0, 'bc_z%vel_out(2)':0.0, 'bc_z%vel_out(3)':1.0,
                            'bc_z%pres_in':1.0, 'bc_z%pres_out':1.0, 'bc_z%alpha_in(1)':1.0, 'bc_z%alpha_rho_in(1)':1.0})
            cases.append(define_case_d(stack, [f"grcbc z"],{}))
            stack.pop()

    def alter_capillary():
        stack.push('', {'patch_icpp(1)%cf_val':1, 'patch_icpp(2)%cf_val':0, 'patch_icpp(3)%cf_val':1,
                        'sigma':1, 'model_eqns':3, 'surface_tension': 'T'})
        cases.append(define_case_d(stack, [f"capillary=T","model_eqns=3"],{}))
        stack.pop()

    def alter_weno(dimInfo):
        for weno_order in [3, 5, 7]:
            stack.push(f"weno_order={weno_order}", {'weno_order': weno_order})
            for mapped_weno, wenoz, teno, mp_weno in itertools.product('FT', repeat=4):

                if sum(var == 'T' for var in [mapped_weno, wenoz, teno, mp_weno]) > 1:
                    continue
                if mp_weno == 'T' and weno_order != 5:
                    continue
                if teno == 'T' and weno_order == 3:
                    continue

                trace = [f"{var}={val}" for var, val in zip(["mapped_weno", "wenoz", "teno", "mp_weno"], [mapped_weno, wenoz, teno, mp_weno]) if val == 'T']
                data = {var: 'T' for var, val in zip(["mapped_weno", "wenoz", "teno", "mp_weno"], [mapped_weno, wenoz, teno, mp_weno]) if val == 'T'}

                if "teno" in data:
                    data["teno_CT"] = 1e-6
                if "wenoz" in data and weno_order == 7:
                    data["wenoz_q"] = 3.0

                if weno_order == 7:
                    data = {**data, 'weno_eps': 1e-6} # increase damping for stability

                    if "z" in dimInfo[0]:
                        data = {**data, 'm': 35, 'n': 35, 'p': 35}

                cases.append(define_case_d(stack, trace, data))

            stack.pop()

    def alter_riemann_solvers(num_fluids):
        for riemann_solver in [1, 2]:
            stack.push(f"riemann_solver={riemann_solver}", {'riemann_solver': riemann_solver})

            cases.append(define_case_d(stack, "mixture_err",   {'mixture_err': 'T'}))
            cases.append(define_case_d(stack, "avg_state=1",   {'avg_state':   1}))
            cases.append(define_case_d(stack, "wave_speeds=2", {'wave_speeds': 2}))

            if riemann_solver == 2:
                cases.append(define_case_d(stack, "model_eqns=3", {'model_eqns': 3}))

            if num_fluids == 2:
                if riemann_solver == 2:
                    cases.append(define_case_d(stack, 'alt_soundspeed', {'alt_soundspeed': 'T'}))

                cases.append(define_case_d(stack, 'mpp_lim', {'mpp_lim': 'T'}))

            stack.pop()

    def alter_low_Mach_correction():
        stack.push('', {'riemann_solver': 2, 'fluid_pp(1)%gamma' : 0.16, 'fluid_pp(1)%pi_inf': 3515.0, 'dt': 1e-7})

        for low_Mach in [1, 2]:
            stack.push(f"low_Mach={low_Mach}", {'low_Mach': low_Mach})
            cases.append(define_case_d(stack, '', {}))
            stack.pop()

        stack.pop()

    def alter_num_fluids(dimInfo):
        for num_fluids in [1, 2]:
            stack.push(f"{num_fluids} Fluid(s)", {"num_fluids": num_fluids})

            if num_fluids == 2:
                stack.push("", {
                    'fluid_pp(2)%gamma':          2.5,    'fluid_pp(2)%pi_inf':         0.0,  'patch_icpp(1)%alpha_rho(1)': 0.81,
                    'patch_icpp(1)%alpha(1)':     0.9,    'patch_icpp(1)%alpha_rho(2)': 0.19, 'patch_icpp(1)%alpha(2)':     0.1,
                    'patch_icpp(2)%alpha_rho(1)': 0.25,   'patch_icpp(2)%alpha(1)':     0.5,  'patch_icpp(2)%alpha_rho(2)': 0.25,
                    'patch_icpp(2)%alpha(2)':     0.5,    'patch_icpp(3)%alpha_rho(1)': 0.08, 'patch_icpp(3)%alpha(1)':     0.2,
                    'patch_icpp(3)%alpha_rho(2)': 0.0225, 'patch_icpp(3)%alpha(2)':     0.8
                })

                if len(dimInfo[0]) > 1:
                    alter_capillary()

            alter_riemann_solvers(num_fluids)
            alter_low_Mach_correction()
            alter_ib(dimInfo)

            if num_fluids == 1:
                stack.push("Viscous", {
                    'fluid_pp(1)%Re(1)' : 0.0001, 'dt' : 1e-11, 'patch_icpp(1)%vel(1)': 1.0,
                    'viscous': 'T'})

                alter_ib(dimInfo, six_eqn_model=True)

                cases.append(define_case_d(stack, "",             {'weno_Re_flux': 'F'}))
                cases.append(define_case_d(stack, "weno_Re_flux", {'weno_Re_flux': 'T'}))

                for weno_Re_flux in ['T']:
                    stack.push("weno_Re_flux" if weno_Re_flux == 'T' else '', {'weno_Re_flux' : 'T'})
                    cases.append(define_case_d(stack, "weno_avg", {'weno_avg': 'T'}))
                    stack.pop()

                stack.pop()

            if num_fluids == 2:
                stack.push("Viscous", {
                    'fluid_pp(1)%Re(1)' : 0.001, 'fluid_pp(1)%Re(2)' : 0.001,
                    'fluid_pp(2)%Re(1)' : 0.001, 'fluid_pp(2)%Re(2)' : 0.001, 'dt' : 1e-11,
                    'patch_icpp(1)%vel(1)': 1.0, 'viscous': 'T'})

                alter_ib(dimInfo, six_eqn_model=True)

                cases.append(define_case_d(stack, "",             {'weno_Re_flux': 'F'}))
                cases.append(define_case_d(stack, "weno_Re_flux", {'weno_Re_flux': 'T'}))
                for weno_Re_flux in ['T']:
                    stack.push("weno_Re_flux" if weno_Re_flux == 'T' else '', {'weno_Re_flux' : 'T'})
                    cases.append(define_case_d(stack, "weno_avg", {'weno_avg': 'T'}))
                    stack.pop()

                stack.pop()
                stack.pop()

            stack.pop()

    def alter_2d():
        stack.push("Axisymmetric", {
            'num_fluids' : 2, 'bc_y%beg': -2, 'cyl_coord': 'T',
            'fluid_pp(2)%gamma':          2.5,    'fluid_pp(2)%pi_inf':         0.0,  'patch_icpp(1)%alpha_rho(1)': 0.81,
            'patch_icpp(1)%alpha(1)':     0.9,    'patch_icpp(1)%alpha_rho(2)': 0.19, 'patch_icpp(1)%alpha(2)':     0.1,
            'patch_icpp(2)%alpha_rho(1)': 0.25,   'patch_icpp(2)%alpha(1)':     0.5,  'patch_icpp(2)%alpha_rho(2)': 0.25,
            'patch_icpp(2)%alpha(2)':     0.5,    'patch_icpp(3)%alpha_rho(1)': 0.08, 'patch_icpp(3)%alpha(1)':     0.2,
            'patch_icpp(3)%alpha_rho(2)': 0.0225, 'patch_icpp(3)%alpha(2)':     0.8,  'patch_icpp(1)%vel(1)': 0.0
        })

        cases.append(define_case_d(stack, "model_eqns=2", {'model_eqns': 2}))
        cases.append(define_case_d(stack, "model_eqns=3", {'model_eqns': 3}))
        cases.append(define_case_d(stack, "HLL", {'riemann_solver': 1}))

        stack.push("Viscous", {
            'fluid_pp(1)%Re(1)' : 0.0001, 'fluid_pp(1)%Re(2)' : 0.0001,
            'fluid_pp(2)%Re(1)' : 0.0001, 'fluid_pp(2)%Re(2)' : 0.0001, 'dt' : 1e-11,
            'viscous': 'T'})

        cases.append(define_case_d(stack, "",             {'weno_Re_flux': 'F'}))
        cases.append(define_case_d(stack, "weno_Re_flux", {'weno_Re_flux': 'T'}))
        for weno_Re_flux in ['T']:
            stack.push("weno_Re_flux" if weno_Re_flux == 'T' else '', {'weno_Re_flux' : 'T'})
            cases.append(define_case_d(stack, "weno_avg", {'weno_avg': 'T'}))
            stack.pop()

        stack.pop()
        stack.pop()

    def alter_3d():
        stack.push("Cylindrical", {
            'bc_y%beg': -14, 'bc_z%beg': -1, 'bc_z%end': -1, 'cyl_coord': 'T', 'x_domain%beg': 0.E+00,
            'x_domain%end': 5.E+00, 'y_domain%beg': 0.E+00, 'y_domain%end': 1.E+00, 'z_domain%beg': 0.E+00,
            'z_domain%end' : 2.0*3.141592653589793E+00, 'm': 29, 'n': 29, 'p': 29,
            'patch_icpp(1)%geometry': 10, 'patch_icpp(1)%x_centroid' : 0.5, 'patch_icpp(1)%y_centroid' : 0.E+00,
            'patch_icpp(1)%z_centroid' : 0.E+00, 'patch_icpp(1)%radius' : 1.0, 'patch_icpp(1)%length_x' : 1.0,
            'patch_icpp(1)%length_y' : -1E+6, 'patch_icpp(1)%length_z' : -1E+6,
            'patch_icpp(2)%geometry': 10, 'patch_icpp(2)%x_centroid' : 2.5, 'patch_icpp(2)%y_centroid' : 0.E+00,
            'patch_icpp(2)%z_centroid' : 0.E+00, 'patch_icpp(2)%radius' : 1.0, 'patch_icpp(2)%length_x' : 3.0,
            'patch_icpp(2)%length_y' : -1E+6, 'patch_icpp(2)%length_z' : -1E+6,
            'patch_icpp(3)%geometry': 10, 'patch_icpp(3)%x_centroid' : 4.5, 'patch_icpp(3)%y_centroid' : 0.E+00,
            'patch_icpp(3)%z_centroid' : 0.E+00, 'patch_icpp(3)%radius' : 1.0, 'patch_icpp(3)%length_x' : 1.0,
            'patch_icpp(3)%length_y' : -1E+6, 'patch_icpp(3)%length_z' : -1E+6, 'patch_icpp(1)%vel(1)' :0.0,
             'num_fluids' : 2,
            'fluid_pp(2)%gamma':          2.5,    'fluid_pp(2)%pi_inf':         0.0,  'patch_icpp(1)%alpha_rho(1)': 0.81,
            'patch_icpp(1)%alpha(1)':     0.9,    'patch_icpp(1)%alpha_rho(2)': 0.19, 'patch_icpp(1)%alpha(2)':     0.1,
            'patch_icpp(2)%alpha_rho(1)': 0.25,   'patch_icpp(2)%alpha(1)':     0.5,  'patch_icpp(2)%alpha_rho(2)': 0.25,
            'patch_icpp(2)%alpha(2)':     0.5,    'patch_icpp(3)%alpha_rho(1)': 0.08, 'patch_icpp(3)%alpha(1)':     0.2,
            'patch_icpp(3)%alpha_rho(2)': 0.0225, 'patch_icpp(3)%alpha(2)':     0.8
        })

        cases.append(define_case_d(stack, "model_eqns=2", {'model_eqns': 2}))

        stack.push('cfl_adap_dt=T', {'cfl_adap_dt': 'T', 'cfl_target': 0.08, 't_save': 0.1, 'n_start': 0, 't_stop': 0.1})
        cases.append(define_case_d(stack, '', {}))

        stack.pop()

        stack.push("Viscous", {
            'fluid_pp(1)%Re(1)' : 0.0001, 'fluid_pp(1)%Re(2)' : 0.0001,
            'fluid_pp(2)%Re(1)' : 0.0001, 'fluid_pp(2)%Re(2)' : 0.0001, 'dt' : 1e-11,
            'viscous': 'T'
            })

        cases.append(define_case_d(stack, "",             {'weno_Re_flux': 'F'}))
        cases.append(define_case_d(stack, "weno_Re_flux", {'weno_Re_flux': 'T'}))
        for weno_Re_flux in ['T']:
            stack.push("weno_Re_flux" if weno_Re_flux == 'T' else '', {'weno_Re_flux' : 'T'})
            cases.append(define_case_d(stack, "weno_avg", {'weno_avg': 'T'}))
            stack.pop()

        stack.pop()
        stack.pop()

    def alter_ppn(dimInfo):
        if len(dimInfo[0]) == 3:
            cases.append(define_case_d(stack, '2 MPI Ranks', {'m': 29, 'n': 29, 'p': 49}, ppn=2))
        else:
            cases.append(define_case_d(stack, '2 MPI Ranks', {}, ppn=2))


    def alter_ib(dimInfo, six_eqn_model=False):
        for slip in [True, False]:
            stack.push(f'IBM', {
                'ib': 'T', 'num_ibs': 1,
                'patch_ib(1)%x_centroid': 0.5, 'patch_ib(1)%y_centroid': 0.5,
                'patch_ib(1)%radius': 0.1, 'patch_icpp(1)%vel(1)': 0.001,
                'patch_icpp(2)%vel(1)': 0.001, 'patch_icpp(3)%vel(1)': 0.001,
                'patch_ib(1)%slip': 'T' if slip else 'F',
            })

            suffix = " -> slip" if slip else ""

            if len(dimInfo[0]) == 3:
                cases.append(define_case_d(stack, f'Sphere{suffix}', {
                    'patch_ib(1)%z_centroid': 0.5,
                    'patch_ib(1)%geometry': 8,
                }))

                cases.append(define_case_d(stack, f'Cuboid{suffix}', {
                    'patch_ib(1)%z_centroid': 0.5,
                    'patch_ib(1)%length_x': 0.1,
                    'patch_ib(1)%length_y': 0.1,
                    'patch_ib(1)%length_z': 0.1,
                    'patch_ib(1)%geometry': 9,
                }))

                cases.append(define_case_d(stack, f'Cylinder{suffix}', {
                    'patch_ib(1)%z_centroid': 0.5,
                    'patch_ib(1)%length_x': 0.1,
                    'patch_ib(1)%geometry': 10,
                }))

            elif len(dimInfo[0]) == 2:
                cases.append(define_case_d(stack, f'Rectangle{suffix}', {
                    'patch_ib(1)%length_x': 0.05,
                    'patch_ib(1)%length_y': 0.05,
                    'patch_ib(1)%geometry': 3,
                }))
                cases.append(define_case_d(stack, f'Circle{suffix}', {'patch_ib(1)%geometry': 2 }))
                if six_eqn_model:
                    cases.append(define_case_d(stack, f'model_eqns=3{suffix}', {
                        'patch_ib(1)%geometry': 2,
                        'model_eqns': 3,
                    }))

            stack.pop()

    def ibm_stl():
        common_mods = {
        't_step_stop': Nt, 't_step_save': Nt
        }
        for ndim in range(2, 4):
            cases.append(define_case_f(
                f'{ndim}D -> IBM -> STL',
                f'examples/{ndim}D_ibm_stl_test/case.py',
                ['--ndim', str(ndim)],
                mods=common_mods
            ))
    ibm_stl()

    def alter_acoustic_src(dimInfo):
        stack.push("Acoustic Source", {"acoustic_source": 'T', 'acoustic(1)%support': 1, 'dt': 1e-3, 't_step_stop': 50, 't_step_save': 50})

        transducer_params = {'acoustic(1)%loc(1)': 0.2, 'acoustic(1)%foc_length': 0.4, 'acoustic(1)%aperture': 0.6}

        if len(dimInfo[0]) == 1:
            for pulse_type in ['Sine', 'Square']:
                stack.push(pulse_type, {'acoustic(1)%pulse': 1 if pulse_type == 'Sine' else 3})
                cases.append(define_case_d(stack, 'Frequency', {'acoustic(1)%frequency': 50}))
                cases.append(define_case_d(stack, 'Wavelength', {'acoustic(1)%wavelength': 0.02}))
                cases.append(define_case_d(stack, 'Delay', {'acoustic(1)%delay': 0.02, 'acoustic(1)%wavelength': 0.02}))
                cases.append(define_case_d(stack, 'Number of Pulses', {'acoustic(1)%npulse': 2, 'acoustic(1)%wavelength': 0.01}))
                stack.pop()

            stack.push('Gaussian', {'acoustic(1)%pulse': 2, 'acoustic(1)%delay': 0.02})
            cases.append(define_case_d(stack, 'Sigma Time', {'acoustic(1)%gauss_sigma_time': 0.01}))
            cases.append(define_case_d(stack, 'Sigma Dist', {'acoustic(1)%gauss_sigma_dist': 0.01}))
            cases.append(define_case_d(stack, 'Dipole', {'acoustic(1)%gauss_sigma_dist': 0.01, 'acoustic(1)%dipole': 'T'}))
            stack.pop()

        elif len(dimInfo[0]) == 2:
            stack.push('', {'acoustic(1)%loc(2)': 0.5, 'acoustic(1)%wavelength': 0.02})

            stack.push('Planar', {})
            stack.push('support=2', {'acoustic(1)%support': 2})
            cases.append(define_case_d(stack, '', {}))
            cases.append(define_case_d(stack, 'Dipole', {'acoustic(1)%dipole': 'T'}))
            stack.pop()
            stack.pop()

            stack.push('Transducer', transducer_params)
            for support in [5, 6]:
                stack.push(f'support={support}', {'acoustic(1)%support': support, 'cyl_coord': 'T' if support == 6 else 'F', 'bc_y%beg': -2 if support == 6 else -3})
                cases.append(define_case_d(stack, 'Sine', {}))
                cases.append(define_case_d(stack, 'Gaussian', {'acoustic(1)%pulse': 2, 'acoustic(1)%delay': 0.02, 'acoustic(1)%gauss_sigma_dist': 0.01}))
                cases.append(define_case_d(stack, 'Delay', {'acoustic(1)%delay': 0.02}))
                stack.pop()
            stack.pop()

            stack.push('Transducer Array', {**transducer_params, 'acoustic(1)%num_elements': 4, 'acoustic(1)%element_spacing_angle': 0.05, 'acoustic(1)%element_on': 0})
            stack.push('support=9', {'acoustic(1)%support': 9})
            cases.append(define_case_d(stack, 'All Elements', {}))
            cases.append(define_case_d(stack, 'One element', {'acoustic(1)%element_on': 1}))
            stack.pop()
            cases.append(define_case_d(stack, 'support=10', {'acoustic(1)%support': 10, 'cyl_coord': 'T', 'bc_y%beg': -2}))
            stack.pop()

            stack.pop()

        elif len(dimInfo[0]) == 3:
            stack.push('', {'acoustic(1)%loc(2)': 0.5, 'acoustic(1)%loc(3)': 0.5, 'acoustic(1)%wavelength': 0.02})

            stack.push('Planar', {})
            stack.push('support=3', {'acoustic(1)%support': 3, 'acoustic(1)%height': 0.25})
            cases.append(define_case_d(stack, '', {}))
            cases.append(define_case_d(stack, 'Dipole', {'acoustic(1)%dipole': 'T'}))
            stack.pop()
            stack.pop()

            stack.push('Transducer', transducer_params)
            cases.append(define_case_d(stack, 'support=7', {'acoustic(1)%support': 7}))
            stack.pop()

            stack.push('Transducer Array', {**transducer_params, 'acoustic(1)%num_elements': 6, 'acoustic(1)%element_polygon_ratio': 0.7})
            stack.push('support=11', {'acoustic(1)%support': 11})
            cases.append(define_case_d(stack, 'All Elements', {}))
            cases.append(define_case_d(stack, 'One element', {'acoustic(1)%element_on': 1}))
            stack.pop()
            stack.pop()

            stack.pop()

        stack.pop()

    def alter_bubbles(dimInfo):
        if len(dimInfo[0]) > 0:
            stack.push("Bubbles", {"bubbles_euler": 'T'})

            stack.push('', {
                'nb' : 3, 'fluid_pp(1)%gamma' : 0.16, 'fluid_pp(1)%pi_inf': 3515.0,
                'fluid_pp(2)%gamma': 2.5, 'fluid_pp(2)%pi_inf': 0.0, 'fluid_pp(1)%mul0' : 0.001002,
                'fluid_pp(1)%ss' : 0.07275,'fluid_pp(1)%pv' : 2338.8,'fluid_pp(1)%gamma_v' : 1.33,
                'fluid_pp(1)%M_v' : 18.02,'fluid_pp(1)%mu_v' : 8.816e-06,'fluid_pp(1)%k_v' : 0.019426,
                'fluid_pp(2)%gamma_v' : 1.4,'fluid_pp(2)%M_v' : 28.97,'fluid_pp(2)%mu_v' : 1.8e-05,
                'fluid_pp(2)%k_v' : 0.02556, 'patch_icpp(1)%alpha_rho(1)': 0.96, 'patch_icpp(1)%alpha(1)':
                4e-02, 'patch_icpp(2)%alpha_rho(1)': 0.96, 'patch_icpp(2)%alpha(1)': 4e-02,  'patch_icpp(3)%alpha_rho(1)': 0.96,
                'patch_icpp(3)%alpha(1)': 4e-02, 'patch_icpp(1)%pres': 1.0, 'patch_icpp(2)%pres': 1.0,
                'patch_icpp(3)%pres': 1.0, 'acoustic(1)%support': 1, 'acoustic(1)%wavelength': 0.25
            })

            stack.push('', {"acoustic_source": 'T'})

            if len(dimInfo[0]) >= 2:
                stack.push("", {'acoustic(1)%loc(2)': 0.5, 'acoustic(1)%support': 2})

            if len(dimInfo[0]) >= 3:
                stack.push("", {'acoustic(1)%support': 3, 'acoustic(1)%height': 1e10})

            for polytropic in ['T', 'F']:
                stack.push("Polytropic" if polytropic == 'T' else '', {'polytropic' : polytropic})

                for bubble_model in [3, 2]:
                    stack.push(f"bubble_model={bubble_model}", {'bubble_model' : bubble_model})

                    if not (polytropic == 'F' and bubble_model == 3):
                        cases.append(define_case_d(stack, '', {}))

                    stack.pop()

                stack.pop()

            stack.push('', {'polytropic': 'T', 'bubble_model': 2})
            cases.append(define_case_d(stack, 'nb=1', {'nb': 1}))

            stack.push("adv_n=T", {'adv_n': 'T'})
            cases.append(define_case_d(stack, '', {}))
            cases.append(define_case_d(stack, 'adap_dt=T', {'adap_dt': 'T'}))
            stack.pop()

            stack.push('', {'fluid_pp(1)%pi_inf': 351.5})
            cases.append(define_case_d(stack, 'artificial_Ma', {'pi_fac': 0.1}))

            stack.pop()

            cases.append(define_case_d(stack, 'low_Mach=1', {'low_Mach': 1}))
            cases.append(define_case_d(stack, 'low_Mach=2', {'low_Mach': 2}))

            stack.push("QBMM", {'qbmm': 'T'})
            cases.append(define_case_d(stack, '', {}))


            stack.push("Non-polytropic", {'polytropic': 'F'})
            cases.append(define_case_d(stack, '', {}))

            stack.pop()

            stack.push('bubble_model=3', {'bubble_model': 3, 'polytropic': 'T'})
            cases.append(define_case_d(stack, '', {}))

            stack.push('Non-polytropic', { 'polytropic': 'F'})
            cases.append(define_case_d(stack, '', {}))

            for _ in range(7):
                stack.pop()

            if len(dimInfo[0]) >= 2:
                stack.pop()

            if len(dimInfo[0]) >= 3:
                stack.pop()

    def alter_hypoelasticity(dimInfo):
        # Hypoelasticity checks
        for num_fluids in [1,2]:
            stack.push(f"Hypoelasticity -> {num_fluids} Fluid(s)", {
                "hypoelasticity": 'T', "num_fluids": num_fluids,
                'riemann_solver':             1,
                'fd_order':                   4,
                'fluid_pp(1)%gamma':          0.3,    'fluid_pp(1)%pi_inf':         7.8E+05,
                'patch_icpp(1)%pres':         1.E+06, 'patch_icpp(1)%alpha_rho(1)': 1000.E+00,
                'patch_icpp(2)%pres':         1.E+05, 'patch_icpp(2)%alpha_rho(1)': 1000.E+00,
                'patch_icpp(3)%pres':         5.E+05, 'patch_icpp(3)%alpha_rho(1)': 1000.E+00,
                'patch_icpp(1)%tau_e(1)':     0.E-00, 'patch_icpp(2)%tau_e(1)':     0.E-00,
                'patch_icpp(3)%tau_e(1)':     0.E-00, 'fluid_pp(1)%G':              1.E+05,
            })

            if num_fluids == 2:
                stack.push("", {
                    'fluid_pp(2)%gamma':          0.3,    'fluid_pp(2)%pi_inf':      7.8E+05, 'patch_icpp(1)%alpha_rho(1)': 900.E+00,
                    'patch_icpp(1)%alpha(1)':     0.9,    'patch_icpp(1)%alpha_rho(2)':  100, 'patch_icpp(1)%alpha(2)':     0.1,
                    'patch_icpp(2)%alpha_rho(1)': 100,    'patch_icpp(2)%alpha(1)':     0.1,  'patch_icpp(2)%alpha_rho(2)': 900,
                    'patch_icpp(2)%alpha(2)':     0.9,    'patch_icpp(3)%alpha_rho(1)': 900,  'patch_icpp(3)%alpha(1)':     0.9,
                    'patch_icpp(3)%alpha_rho(2)': 100,    'patch_icpp(3)%alpha(2)':     0.1,
                    'fluid_pp(2)%G':              5.E+04
                })

            if len(dimInfo[0]) >= 2:
                stack.push("", {
                    'patch_icpp(1)%tau_e(2)':    0.E+00,  'patch_icpp(1)%tau_e(3)':     0.0E+00,
                    'patch_icpp(2)%tau_e(2)':    0.E+00,  'patch_icpp(2)%tau_e(3)':     0.0E+00,
                    'patch_icpp(3)%tau_e(2)':    0.E+00,  'patch_icpp(3)%tau_e(3)':     0.0E+00
                })

            if len(dimInfo[0]) == 3:
                stack.push("", {
                    'patch_icpp(1)%tau_e(4)': 0.E+00, 'patch_icpp(1)%tau_e(5)': 0.0E+00, 'patch_icpp(1)%tau_e(6)': 0.0E+00,
                    'patch_icpp(2)%tau_e(4)': 0.E+00, 'patch_icpp(2)%tau_e(5)': 0.0E+00, 'patch_icpp(2)%tau_e(6)': 0.0E+00,
                    'patch_icpp(3)%tau_e(4)': 0.E+00, 'patch_icpp(3)%tau_e(5)': 0.0E+00, 'patch_icpp(3)%tau_e(6)': 0.0E+00
                })

            cases.append(define_case_d(stack, '', {}))

            stack.pop()

            if num_fluids == 2:
                stack.pop()

            if len(dimInfo[0]) == 2:
                stack.pop()

            if len(dimInfo[0]) == 3:
                for _ in range(2):
                    stack.pop()

    def alter_body_forces(dimInfo):
        ndims = len(dimInfo[0])

        stack.push("Bodyforces",{
                'bf_x' : 'T', 'k_x' : 1, 'w_x' : 1, 'p_x': 1, 'g_x' : 10
            })

        if ndims >= 2:
            stack.push("",{
                    'bf_y' : 'T', 'k_y' : 1, 'w_y' : 1, 'p_y': 1, 'g_y' : 10
                })

        if ndims == 3:
            stack.push("",{
                    'bf_z' : 'T', 'k_z' : 1, 'w_z' : 1, 'p_z': 1, 'g_z' : 10
                })

        cases.append(define_case_d(stack, '', {}))

        stack.push('cfl_adap_dt=T', {'cfl_adap_dt': 'T', 'cfl_target': 0.08, 't_save': 0.025, 'n_start': 0, 't_stop': 0.025})
        cases.append(define_case_d(stack, '', {}))

        stack.pop()

        stack.pop()

        if ndims >= 2:
            stack.pop()

        if ndims == 3:
            stack.pop()

    def alter_instability_wave(dimInfo):
        if len(dimInfo[0]) > 1:
            for bubbles in ['F', 'T']:
                stack.push('mixlayer_perturb', {
                    'm': 24, 'n': 35, 'num_patches': 1, 'num_fluids': 1,
                    'x_domain%beg': 0.0, 'x_domain%end': 360.0, 'y_domain%beg': -180.0, 'y_domain%end': 180.0,
                    'bc_x%beg': -3, 'bc_x%end': -3, 'bc_y%beg': -6, 'bc_y%end': -6,
                    'mixlayer_vel_profile': 'T', 'mixlayer_domain': 1.475, 'mixlayer_vel_coef': 0.6,
                    'mixlayer_perturb': 'T', 'weno_Re_flux': 'T', 'weno_avg': 'T', 'mapped_weno': 'T',
                    'fluid_pp(1)%gamma': 0.16393442623, 'fluid_pp(1)%pi_inf': 22.312399959394575,
                    'fluid_pp(1)%Re(1)': 1.6881644098979287, 'viscous': 'T',
                    'patch_icpp(1)%x_centroid': 180.0, 'patch_icpp(1)%length_x': 360.0,
                    'patch_icpp(1)%y_centroid': 0.0, 'patch_icpp(1)%length_y': 360.0,
                    'patch_icpp(1)%vel(1)': 1.1966855884162177, 'patch_icpp(1)%vel(2)': 0.0, 'patch_icpp(1)%pres': 1.0,
                    'patch_icpp(2)%geometry': -100, 'patch_icpp(2)%x_centroid': -1e6, 'patch_icpp(2)%length_x': -1e6,
                    'patch_icpp(2)%y_centroid': -1e6, 'patch_icpp(2)%length_y': -1e6, 'patch_icpp(2)%vel(1)': -1e6,
                    'patch_icpp(2)%vel(2)': -1e6, 'patch_icpp(2)%r0': -1e6, 'patch_icpp(2)%v0': -1e6,
                    'patch_icpp(3)%geometry': -100, 'patch_icpp(3)%x_centroid': -1e6, 'patch_icpp(3)%length_x': -1e6,
                    'patch_icpp(3)%y_centroid': -1e6, 'patch_icpp(3)%length_y': -1e6, 'patch_icpp(3)%vel(1)': -1e6,
                    'patch_icpp(3)%vel(2)': -1e6, 'patch_icpp(3)%r0': -1e6, 'patch_icpp(3)%v0': -1e6
                })

                if bubbles == 'F':
                    stack.push('',{'bubbles_euler': 'F',
                        'patch_icpp(1)%alpha_rho(1)': 1.0, 'patch_icpp(1)%alpha(1)': 1.0,
                        'patch_icpp(1)%r0': -1e6, 'patch_icpp(1)%v0': -1e6
                        })
                elif bubbles == 'T':
                    stack.push('bubbles',{'bubbles_euler': 'T',
                        'patch_icpp(1)%alpha_rho(1)': 0.99999, 'patch_icpp(1)%alpha(1)': 0.00001,
                        'fluid_pp(2)%gamma': 2.5, 'fluid_pp(2)%pi_inf': 0.0,
                        'Ca': 0.7160271976687712, 'Web': 5.660481099656358, 'Re_inv': 0.0069829599021229965,
                        'adv_n': 'T', 'polytropic': 'T', 'thermal': 1, 'polydisperse': 'F', 'nb': 1, 'qbmm': 'F'
                        })

                if len(dimInfo[0]) == 2:
                    stack.push('', {'p': 0, 'patch_icpp(1)%geometry': 3,
                        'patch_icpp(1)%vel(3)': -1e6, 'patch_icpp(2)%vel(3)': -1e6, 'patch_icpp(3)%vel(3)': -1e6
                    })

                if len(dimInfo[0]) == 3:
                    stack.push('', {'p': 24, 'patch_icpp(1)%geometry': 9,
                        'z_domain%beg': 0.0, 'z_domain%end': 360.0, 'bc_z%beg': -3, 'bc_z%end': -3,
                        'patch_icpp(1)%z_centroid': 180.0, 'patch_icpp(1)%length_z': 360.0, 'patch_icpp(1)%vel(3)': 0.0,
                        'patch_icpp(2)%z_centroid': -1e6, 'patch_icpp(2)%length_z': -1e6, 'patch_icpp(2)%vel(3)': -1e6,
                        'patch_icpp(3)%z_centroid': -1e6, 'patch_icpp(3)%length_z': -1e6, 'patch_icpp(3)%vel(3)': -1e6
                    })

                cases.append(define_case_d(stack, '', {}))
                stack.pop()
                stack.pop()
                stack.pop()

    def alter_phasechange(dimInfo):
        ndims = len(dimInfo[0])

        # Phase Change checks
        for relax_model in [5] + ([6] if ndims <= 2 else []):
            for num_fluids in ([2] if ndims == 1 or relax_model == 5 else []) + [3]:
                stack.push(f"Phase Change model {relax_model} -> {num_fluids} Fluid(s)", {
                    "relax": 'T',
                    "relax_model": relax_model,
                    'model_eqns': 3,
                    'palpha_eps': 1E-02,
                    'ptgalpha_eps': 1E-02,
                    "num_fluids": num_fluids,
                    'riemann_solver':           2,
                    'fluid_pp(1)%gamma':        0.7409,       'fluid_pp(1)%pi_inf':   1.7409E+09,
                    'fluid_pp(1)%cv':           1816,         'fluid_pp(1)%qv':   -1167000,
                    'fluid_pp(1)%qvp':          0.0,
                    'fluid_pp(2)%gamma':        2.3266,       'fluid_pp(2)%pi_inf':   0.0E+00,
                    'fluid_pp(2)%cv':           1040,         'fluid_pp(2)%qv':   2030000,
                    'fluid_pp(2)%qvp':          -23400,
                    'patch_icpp(1)%pres':       4.3755E+05,
                    'patch_icpp(1)%alpha(1)':   8.7149E-06,    'patch_icpp(1)%alpha_rho(1)': 9.6457E+02 * 8.7149E-06,
                    'patch_icpp(1)%alpha(2)':   1-8.7149E-06,  'patch_icpp(1)%alpha_rho(2)': 2.3132 * ( 1 - 8.7149E-06 ),
                    'patch_icpp(2)%pres':       9.6602E+04,
                    'patch_icpp(2)%alpha(1)':   3.6749E-05,   'patch_icpp(2)%alpha_rho(1)': 1.0957E+03 * 3.6749E-05,
                    'patch_icpp(2)%alpha(2)':   1-3.6749E-05, 'patch_icpp(2)%alpha_rho(2)': 0.5803 * ( 1 - 3.6749E-05 ),
                    'patch_icpp(3)%pres':       9.6602E+04,
                    'patch_icpp(3)%alpha(1)':   3.6749E-05,   'patch_icpp(3)%alpha_rho(1)': 1.0957E+03 * 3.6749E-05,
                    'patch_icpp(3)%alpha(2)':   1-3.6749E-05, 'patch_icpp(3)%alpha_rho(2)': 0.5803 * ( 1 - 3.6749E-05 )
                })

                if num_fluids == 3:
                    stack.push("", {
                        'fluid_pp(3)%gamma':        2.4870,        'fluid_pp(3)%pi_inf':   0.0E+00,
                        'fluid_pp(3)%cv':           717.5,         'fluid_pp(3)%qv':   0.0E+00,
                        'fluid_pp(3)%qvp':          0.0,
                        'patch_icpp(1)%alpha(2)':   2.5893E-02,                 'patch_icpp(1)%alpha_rho(2)':   2.3132 * 2.5893E-02,
                        'patch_icpp(2)%alpha(2)':   2.8728E-02,                 'patch_icpp(2)%alpha_rho(2)':   0.5803 * 2.8728E-02,
                        'patch_icpp(3)%alpha(2)':   2.8728E-02,                 'patch_icpp(3)%alpha_rho(2)':   0.5803 * 2.8728E-02,
                        'patch_icpp(1)%alpha(3)':   1-8.7149E-06-2.5893E-02,    'patch_icpp(1)%alpha_rho(3)':   3.5840 * ( 1-8.7149E-06-2.5893E-02 ),
                        'patch_icpp(2)%alpha(3)':   1-3.6749E-05-2.8728E-02,    'patch_icpp(2)%alpha_rho(3)':   0.8991 * ( 1-3.6749E-05-2.8728E-02 ),
                        'patch_icpp(3)%alpha(3)':   1-3.6749E-05-2.8728E-02,    'patch_icpp(3)%alpha_rho(3)':   0.8991 * ( 1-3.6749E-05-2.8728E-02 )
                    })

                if ndims == 1:
                    stack.push("", {
                        'patch_icpp(1)%vel(1)':   606.15, 'patch_icpp(2)%vel(1)': 10.0, 'patch_icpp(3)%vel(1)': 10.0
                    })
                elif ndims == 2:
                    stack.push("", {
                        'patch_icpp(1)%vel(1)':   0.0, 'patch_icpp(2)%vel(1)': 0.0, 'patch_icpp(3)%vel(1)': 0.0,
                        'patch_icpp(1)%vel(2)':   606.15, 'patch_icpp(2)%vel(2)': 10.0, 'patch_icpp(3)%vel(2)': 10.0
                    })
                elif ndims == 3:
                    stack.push("", {
                        'patch_icpp(1)%vel(1)':   0.0, 'patch_icpp(2)%vel(1)': 0.0, 'patch_icpp(3)%vel(1)': 0.0,
                        'patch_icpp(1)%vel(2)':   0.0, 'patch_icpp(2)%vel(2)': 0.0, 'patch_icpp(3)%vel(2)': 0.0,
                        'patch_icpp(1)%vel(3)':   606.15, 'patch_icpp(2)%vel(3)': 10.0, 'patch_icpp(3)%vel(3)': 10.0
                    })

                cases.append(define_case_d(stack, '', {}))

                stack.pop()
                stack.pop()

                if num_fluids == 3:
                    stack.pop()

    def alter_viscosity(dimInfo):
        # Viscosity & bubbles checks
        if len(dimInfo[0]) > 0:
            stack.push("Viscosity -> Bubbles",
                       {"fluid_pp(1)%Re(1)": 50, "bubbles_euler": 'T', "viscous": 'T'})

            stack.push('', {
                'nb' : 1, 'fluid_pp(1)%gamma' : 0.16, 'fluid_pp(1)%pi_inf': 3515.0,
                'fluid_pp(2)%gamma': 2.5, 'fluid_pp(2)%pi_inf': 0.0, 'fluid_pp(1)%mul0' : 0.001002,
                'fluid_pp(1)%ss' : 0.07275,'fluid_pp(1)%pv' : 2338.8,'fluid_pp(1)%gamma_v' : 1.33,
                'fluid_pp(1)%M_v' : 18.02,'fluid_pp(1)%mu_v' : 8.816e-06,'fluid_pp(1)%k_v' : 0.019426,
                'fluid_pp(2)%gamma_v' : 1.4,'fluid_pp(2)%M_v' : 28.97,'fluid_pp(2)%mu_v' : 1.8e-05,
                'fluid_pp(2)%k_v' : 0.02556, 'patch_icpp(1)%alpha_rho(1)': 0.96, 'patch_icpp(1)%alpha(1)': 4e-02,
                'patch_icpp(2)%alpha_rho(1)': 0.96, 'patch_icpp(2)%alpha(1)': 4e-02,  'patch_icpp(3)%alpha_rho(1)': 0.96,
                'patch_icpp(3)%alpha(1)': 4e-02, 'patch_icpp(1)%pres': 1.0, 'patch_icpp(2)%pres': 1.0,
                'patch_icpp(3)%pres': 1.0
            })

            for polytropic in ['T', 'F']:
                stack.push("Polytropic" if polytropic == 'T' else '', {'polytropic' : polytropic})

                for bubble_model in [3, 2]:
                    stack.push(f"bubble_model={bubble_model}", {'bubble_model' : bubble_model})

                    if not (polytropic == 'F' and bubble_model == 3):
                        cases.append(define_case_d(stack, '', {}))

                    stack.pop()

                stack.pop()

            stack.push('', {'polytropic': 'T', 'bubble_model': 2})
            cases.append(define_case_d(stack, 'nb=1', {'nb': 1}))

            stack.push("QBMM", {'qbmm': 'T'})
            cases.append(define_case_d(stack, '', {}))

            stack.push('bubble_model=3', {'bubble_model': 3})
            cases.append(define_case_d(stack, '', {}))

            stack.push('cfl_adap_dt=T', {'cfl_adap_dt': 'T', 'cfl_target': 0.8, 't_save': 0.01, 'n_start': 0, 't_stop': 0.01, 'm': 24})
            cases.append(define_case_d(stack, '', {}))

            stack.pop()

            stack.push('cfl_const_dt=T', {'cfl_const_dt': 'T', 'cfl_target': 0.8, 't_save': 0.01, 'n_start': 0, 't_stop': 0.01, 'm': 24})
            cases.append(define_case_d(stack, '', {}))

            for _ in range(6):
                stack.pop()

    def alter_lag_bubbles():
        # Lagrangian bubbles
        for adap_dt in ['F', 'T']:
            for couplingMethod in [1, 2]:
                stack.push("Lagrange bubbles", {"bubbles_lagrange": 'T',
                    'dt': 1e-06, 'lag_params%pressure_corrector': 'T', 'bubble_model': 2,
                    'num_fluids': 2, 'lag_params%heatTransfer_model': 'T', 'lag_params%massTransfer_model': 'T', 
                    'fluid_pp(1)%gamma' : 0.16, 'fluid_pp(1)%pi_inf': 3515.0, 'fluid_pp(2)%gamma': 2.5,
                    'fluid_pp(2)%pi_inf': 0.0, 'fluid_pp(1)%mul0' : 0.001002, 'fluid_pp(1)%ss' : 0.07275,
                    'fluid_pp(1)%pv' : 2338.8,'fluid_pp(1)%gamma_v' : 1.33, 'fluid_pp(1)%M_v' : 18.02,
                    'fluid_pp(1)%mu_v' : 8.816e-06,'fluid_pp(1)%k_v' : 0.019426, 'fluid_pp(1)%cp_v' : 2.1e3,
                    'fluid_pp(2)%gamma_v' : 1.4,'fluid_pp(2)%M_v' : 28.97, 'fluid_pp(2)%mu_v' : 1.8e-05,
                    'fluid_pp(2)%k_v' : 0.02556, 'fluid_pp(2)%cp_v' : 1.e3, 'patch_icpp(1)%alpha_rho(1)': 0.96,
                    'patch_icpp(1)%alpha(1)': 4e-02, 'patch_icpp(1)%alpha_rho(2)': 0., 'patch_icpp(1)%alpha(2)': 0.,
                    'patch_icpp(2)%alpha_rho(1)': 0.96, 'patch_icpp(2)%alpha(1)': 4e-02, 'patch_icpp(2)%alpha_rho(2)': 0.,
                    'patch_icpp(2)%alpha(2)': 0.,  'patch_icpp(3)%alpha_rho(1)': 0.96, 'patch_icpp(3)%alpha(1)': 4e-02,
                    'patch_icpp(3)%alpha_rho(2)': 0., 'patch_icpp(3)%alpha(2)': 0.,'patch_icpp(1)%pres': 1.0,
                    'patch_icpp(2)%pres': 1.0, 'patch_icpp(3)%pres': 1.0, 'acoustic_source': 'T', 'acoustic(1)%loc(2)': 0.5,
                    'acoustic(1)%wavelength': 0.25, 'acoustic(1)%support': 3, 'acoustic(1)%height': 1e10
                })
                if couplingMethod==1:
                    stack.push('One-way coupling',{'lag_params%solver_approach': 1})
                else:
                    stack.push('Two-way coupling',{'lag_params%solver_approach': 2})

                if adap_dt=='F':
                    stack.push('',{'acoustic(1)%mag': 2e+04, 't_step_start': 0, 't_step_stop': 50, 't_step_save': 50})
                else:
                    stack.push('rkck stepper',{'rkck_adap_dt': 'F', 'time_stepper': 4,
                            'acoustic(1)%mag': 6e+04, 'n_start': 0, 't_save': 5e-05, 't_stop': 5e-05})

                cases.append(define_case_d(stack, '', {}))

                stack.pop()

                stack.pop()

                stack.pop()

<<<<<<< HEAD
    def mhd_cases():
        params = {
            '1D': {"m": 200, "dt": 0.001, "t_step_stop": 200, "t_step_save": 200},
            '2D': {"m": 50, "n": 50, "dt": 0.002, "t_step_stop": 500, "t_step_save": 500},
            '3D': {"m": 25, "n": 25, "p": 25, "dt": 0.005, "t_step_stop": 200, "t_step_save": 200},
        }

        case_specs = [
            ("1D -> MHD -> HLL",    "examples/1D_brio_wu/case.py",              params['1D']),
            ("1D -> MHD -> HLLD",   "examples/1D_brio_wu_hlld/case.py",         params['1D']),
            ("1D -> RMHD",          "examples/1D_brio_wu_rmhd/case.py",         params['1D']),
            ("2D -> MHD -> HLL",    "examples/2D_orszag_tang/case.py",          params['2D']),
            ("2D -> MHD -> HLLD",   "examples/2D_orszag_tang_hlld/case.py",     params['2D']),
            ("2D -> MHD -> Powell", "examples/2D_orszag_tang_powell/case.py",   params['2D']),
            ("2D -> RMHD",          "examples/2D_shock_cloud_rmhd/case.py",     params['2D']),
            ("3D -> MHD",           "examples/3D_brio_wu/case.py",              params['3D']),
            ("3D -> RMHD",          "examples/3D_brio_wu/case.py",              {**params['3D'], 'relativity': 'T'}),
        ]

        for name, path, param in case_specs:
            cases.append(define_case_f(name, path, mods=param))
=======
    def alter_elliptic_smoothing():
        # Elliptic Smoothing

        stack.push("Smoothing",{
                'elliptic_smoothing': 'T', 'elliptic_smoothing_iters': 10
            })

        cases.append(define_case_d(stack, '', {}))

        stack.pop()
>>>>>>> 700267d7

    def foreach_dimension():
        for dimInfo, dimParams in get_dimensions():
            stack.push(f"{len(dimInfo[0])}D", dimParams)
            alter_bcs(dimInfo)
            alter_grcbc(dimInfo)
            alter_weno(dimInfo)
            alter_num_fluids(dimInfo)
            if len(dimInfo[0]) == 2:
                alter_2d()
            if len(dimInfo[0]) == 3:
                alter_3d()
                alter_lag_bubbles()
            alter_ppn(dimInfo)
            stack.push('', {'dt': [1e-07, 1e-06, 1e-06][len(dimInfo[0])-1]})
            alter_acoustic_src(dimInfo)
            alter_bubbles(dimInfo)
            alter_hypoelasticity(dimInfo)
            alter_phasechange(dimInfo)
            alter_viscosity(dimInfo)
            alter_elliptic_smoothing()
            alter_body_forces(dimInfo)
            alter_instability_wave(dimInfo)
            stack.pop()
            stack.pop()

    def foreach_example():
        for path in os.listdir(common.MFC_EXAMPLE_DIRPATH):
            if path == "scaling":
                continue

            # # List of currently broken examples -> currently attempting to fix!
            brokenCases = ["2D_ibm_cfl_dt", "1D_sodHypo", "2D_viscous", "2D_laplace_pressure_jump", "2D_bubbly_steady_shock", "2D_advection", "2D_hardcodied_ic", "2D_ibm_multiphase", "2D_acoustic_broadband", "1D_inert_shocktube", "1D_reactive_shocktube", "2D_ibm_steady_shock", "3D_performance_test", "3D_ibm_stl_ellipsoid", "3D_sphbubcollapse", "2D_ibm_stl_wedge", "3D_ibm_stl_pyramid", "3D_ibm_bowshock", "3D_turb_mixing", "2D_mixing_artificial_Ma", "3D_lagrange_bubblescreen", "2D_triple_point"]
            if path in brokenCases:
                continue
            name = f"{path.split('_')[0]} -> Example -> {'_'.join(path.split('_')[1:])}"
            path = os.path.join(common.MFC_EXAMPLE_DIRPATH, path, "case.py")
            if not os.path.isfile(path):
                continue
            def modify_example_case(case: dict):
                case['parallel_io'] = 'F'
                if 't_step_stop' in case and case['t_step_stop'] >= 50:
                    case['t_step_start'] = 0
                    case['t_step_stop'] = 50
                    case['t_step_save'] = 50

                caseSize = case['m'] * max(case['n'], 1) * max(case['p'], 1)
                if caseSize > 25 * 25:
                    if case['n'] == 0 and case['p'] == 0:
                        case['m'] = 25 * 25
                    elif case['p'] == 0:
                        case['m'] = 25
                        case['n'] = 25
                    elif caseSize > 25 * 25 * 25:
                        case['m'] = 25
                        case['n'] = 25
                        case['p'] = 25

                if 'rkck_adap_dt' in case and case['rkck_adap_dt'] == 'T':
                    case['rkck_adap_dt'] = 'F'

            cases.append(define_case_f(name, path, [], {}, functor=modify_example_case))

    def chemistry_cases():
        common_mods = {
            't_step_stop': Nt, 't_step_save': Nt
        }
        for ndim in range(1, 4):
            cases.append(define_case_f(
                f'{ndim}D -> Chemistry -> Perfect Reactor',
                'examples/nD_perfect_reactor/case.py',
                ['--ndim', str(ndim)],
                mods=common_mods
            ))

        for riemann_solver, gamma_method in itertools.product([1, 2], [1, 2]):
            cases.append(define_case_f(
                f'1D -> Chemistry -> Inert Shocktube -> Riemann Solver {riemann_solver} -> Gamma Method {gamma_method}',
                'examples/1D_inert_shocktube/case.py',
                mods={
                    **common_mods,
                    'riemann_solver': riemann_solver,
                    'chem_params%gamma_method': gamma_method
                },
                override_tol=1
            ))

    foreach_dimension()

    mhd_cases()

    foreach_example()

    chemistry_cases()

    # Sanity Check 1
    if stack.size() != 0:
        raise common.MFCException("list_cases: stack isn't fully pop'ed")

    # Sanity Check 2
    uuids  = [ case.get_uuid() for case in cases ]
    l1, l2 = len(uuids), len(set(uuids))
    if l1 != l2:
        raise common.MFCException(f"list_cases: uuids aren't unique ({l1} cases but {l2} unique uuids)")

    return cases<|MERGE_RESOLUTION|>--- conflicted
+++ resolved
@@ -827,7 +827,17 @@
 
                 stack.pop()
 
-<<<<<<< HEAD
+    def alter_elliptic_smoothing():
+        # Elliptic Smoothing
+
+        stack.push("Smoothing",{
+                'elliptic_smoothing': 'T', 'elliptic_smoothing_iters': 10
+            })
+
+        cases.append(define_case_d(stack, '', {}))
+
+        stack.pop()
+
     def mhd_cases():
         params = {
             '1D': {"m": 200, "dt": 0.001, "t_step_stop": 200, "t_step_save": 200},
@@ -849,18 +859,6 @@
 
         for name, path, param in case_specs:
             cases.append(define_case_f(name, path, mods=param))
-=======
-    def alter_elliptic_smoothing():
-        # Elliptic Smoothing
-
-        stack.push("Smoothing",{
-                'elliptic_smoothing': 'T', 'elliptic_smoothing_iters': 10
-            })
-
-        cases.append(define_case_d(stack, '', {}))
-
-        stack.pop()
->>>>>>> 700267d7
 
     def foreach_dimension():
         for dimInfo, dimParams in get_dimensions():
