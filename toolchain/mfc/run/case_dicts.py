--- conflicted
+++ resolved
@@ -1,30 +1,7 @@
-<<<<<<< HEAD
+from enum import Enum
+
 from ..state import ARG
 
-
-COMMON = [
-    "hypoelasticity", "hyperelasticity", "cyl_coord", "pref", "p", "parallel_io",
-    "Web", "poly_sigma", "case_dir", "thermal", "polytropic",
-    "m", "mpp_lim", "R0ref", "adv_alphan", "num_fluids", "model_eqns",
-    "nb", "weno_order", "rhoref", "bubbles", "Re_inv", "n", "precision",
-    "Ca", "polydisperse", "file_per_process", "relax", "relax_model",
-    "adv_n"
-]
-=======
-from enum import Enum
->>>>>>> 8e270efe
-
-from ..state import ARG
-
-<<<<<<< HEAD
-PRE_PROCESS = COMMON + [
-    'old_grid', 'old_ic', 't_step_old', 't_step_start', 'vel_profile',
-    'instability_wave', 'perturb_flow', 'perturb_flow_fluid', 'perturb_flow_mag',
-    'perturb_sph', 'perturb_sph_fluid', 'fluid_rho', 'num_patches', 'qbmm',
-    'dist_type', 'R0_type', 'sigR', 'sigV', 'rhoRV', "palpha_eps", "ptgalpha_eps",
-    'pi_fac', 'ib', 'num_ibs','pre_stress'
-]
-=======
 class ParamType(Enum):
     INT = {"type": "integer"}
     REAL = {"type": "number"}
@@ -33,6 +10,7 @@
 
 COMMON = {
     'hypoelasticity': ParamType.LOG,
+    'hyperelasticity': ParamType.LOG,
     'cyl_coord': ParamType.LOG,
     'pref': ParamType.REAL,
     'p': ParamType.INT,
@@ -90,8 +68,8 @@
     'pi_fac': ParamType.REAL,
     'ib': ParamType.LOG,
     'num_ibs': ParamType.INT,
+    'pre_stress': ParamType.LOG,
 })
->>>>>>> 8e270efe
 
 for ib_id in range(1, 10+1):
     for real_attr, ty in [("geometry", ParamType.INT), ("radius", ParamType.REAL),
@@ -285,18 +263,6 @@
             SIMULATION[f"integral({int_id})%{cmp}min"] = ParamType.REAL
             SIMULATION[f"integral({int_id})%{cmp}max"] = ParamType.REAL
 
-
-<<<<<<< HEAD
-POST_PROCESS = COMMON + [
-    't_step_start', 't_step_stop', 't_step_save', 'alt_soundspeed',
-    'mixture_err', 'format', 'schlieren_wrt', 'schlieren_alpha', 'fd_order',
-    'fourier_modes%beg', 'fourier_modes%end', 'alpha_rho_wrt', 'rho_wrt',
-    'mom_wrt', 'vel_wrt', 'flux_lim', 'flux_wrt', 'E_wrt', 'pres_wrt',
-    'alpha_wrt', 'kappa_wrt', 'gamma_wrt', 'heat_ratio_wrt', 'pi_inf_wrt',
-    'pres_inf_wrt', 'cons_vars_wrt', 'prim_vars_wrt', 'c_wrt', 'omega_wrt','qbmm',
-    'qm_wrt', 'sim_data', 'chem_wrt'
-]
-=======
 # Removed: 'fourier_modes%beg', 'fourier_modes%end', 'chem_wrt'
 # Feel free to return them if they are needed once more.
 POST_PROCESS = COMMON.copy()
@@ -332,7 +298,6 @@
     'qm_wrt': ParamType.LOG,
     'cf_wrt': ParamType.LOG
 })
->>>>>>> source
 
 for cmp_id in range(1,3+1):
     cmp = ["x", "y", "z"][cmp_id-1]
