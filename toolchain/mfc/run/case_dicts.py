import fastjsonschema

from enum import Enum
from ..state import ARG
from functools import cache


class ParamType(Enum):
    INT = {"type": "integer"}
    REAL = {"type": "number"}
    LOG = {"enum": ["T", "F"]}
    STR = {"type": "string"}

    _ANALYTIC_INT = {"type": ["integer", "string"]}
    _ANALYTIC_REAL = {"type": ["number", "string"]}

    def analytic(self):
        if self == self.INT:
            return self._ANALYTIC_INT
        if self == self.REAL:
            return self._ANALYTIC_REAL
        return self.STR

COMMON = {
    'hypoelasticity': ParamType.LOG,
    'hyperelasticity': ParamType.LOG,
    'cyl_coord': ParamType.LOG,
    'pref': ParamType.REAL,
    'p': ParamType.INT,
    'parallel_io': ParamType.LOG,
    'Web': ParamType.REAL,
    'poly_sigma': ParamType.REAL,
    'case_dir': ParamType.STR,
    'thermal': ParamType.INT,
    'polytropic': ParamType.LOG,
    'm': ParamType.INT,
    'mpp_lim': ParamType.LOG,
    'R0ref': ParamType.REAL,
    'num_fluids': ParamType.INT,
    'model_eqns': ParamType.INT,
    'nb': ParamType.REAL,
    'weno_order': ParamType.INT,
    'rhoref': ParamType.REAL,
    'bubbles': ParamType.LOG,
    'Re_inv': ParamType.REAL,
    'n': ParamType.INT,
    'precision': ParamType.INT,
    'Ca': ParamType.REAL,
    'polydisperse': ParamType.LOG,
    'file_per_process': ParamType.LOG,
    'relax': ParamType.LOG,
    'relax_model': ParamType.INT,
    'sigma': ParamType.REAL,
    'adv_n': ParamType.LOG,
    'hyperelasticity': ParamType.LOG,
    'cfl_adap_dt': ParamType.LOG,
    'cfl_const_dt': ParamType.LOG,
    'chemistry': ParamType.LOG,
    'cantera_file': ParamType.STR,
}

PRE_PROCESS = COMMON.copy()
PRE_PROCESS.update({
    'old_grid': ParamType.LOG,
    'old_ic': ParamType.LOG,
    't_step_old': ParamType.INT,
    't_step_start': ParamType.INT,
    'mixlayer_vel_profile': ParamType.LOG,
    'mixlayer_vel_coef': ParamType.REAL,
    'mixlayer_domain': ParamType.REAL,
    'mixlayer_perturb': ParamType.LOG,
    'perturb_flow': ParamType.LOG,
    'perturb_flow_fluid': ParamType.INT,
    'perturb_flow_mag': ParamType.REAL,
    'perturb_sph': ParamType.LOG,
    'perturb_sph_fluid': ParamType.INT,
    'fluid_rho': ParamType.REAL,
    'num_patches': ParamType.INT,
    'qbmm': ParamType.LOG,
    'dist_type': ParamType.INT,
    'R0_type': ParamType.INT,
    'sigR': ParamType.REAL,
    'sigV': ParamType.REAL,
    'rhoRV': ParamType.REAL,
    'palpha_eps': ParamType.REAL,
    'ptgalpha_eps': ParamType.REAL,
    'pi_fac': ParamType.REAL,
    'ib': ParamType.LOG,
    'num_ibs': ParamType.INT,
    'pre_stress': ParamType.LOG,
    'cfl_dt': ParamType.LOG,
    'n_start': ParamType.INT,
    'n_start_old': ParamType.INT,
    'surface_tension': ParamType.LOG,
})

for ib_id in range(1, 10+1):
    for real_attr, ty in [("geometry", ParamType.INT), ("radius", ParamType.REAL),
                          ("theta", ParamType.REAL), ("slip", ParamType.LOG),
                          ("c", ParamType.REAL), ("p", ParamType.REAL),
                          ("t", ParamType.REAL), ("m", ParamType.REAL)]:
        PRE_PROCESS[f"patch_ib({ib_id})%{real_attr}"] = ty

    for cmp_id, cmp in enumerate(["x", "y", "z"]):
        cmp_id += 1
        PRE_PROCESS[f'patch_ib({ib_id})%{cmp}_centroid'] = ParamType.REAL
        PRE_PROCESS[f'patch_ib({ib_id})%length_{cmp}'] = ParamType.REAL

for cmp in ["x", "y", "z"]:
    for prepend in ["domain%beg", "domain%end", "a", "b"]:
        PRE_PROCESS[f"{cmp}_{prepend}"] = ParamType.REAL

    for append, ty in [("stretch", ParamType.LOG), ("a", ParamType.REAL),
                       ("loops", ParamType.INT)]:
        PRE_PROCESS[f"{append}_{cmp}"] = ty

    PRE_PROCESS[f"bc_{cmp}%beg"] = ParamType.INT
    PRE_PROCESS[f"bc_{cmp}%end"] = ParamType.INT

for f_id in range(1, 10+1):
    PRE_PROCESS[f'fluid_rho({f_id})'] = ParamType.REAL

    for real_attr in ["gamma", "pi_inf", "mul0", "ss", "pv", "gamma_v", "M_v",
                      "mu_v", "k_v", "G", "cv", "qv", "qvp" ]:
        PRE_PROCESS[f"fluid_pp({f_id})%{real_attr}"] = ParamType.REAL

for p_id in range(1, 10+1):
    for attribute, ty in [("geometry", ParamType.INT), ("smoothen", ParamType.LOG),
                      ("smooth_patch_id", ParamType.INT), ("hcid", ParamType.INT)]:
        PRE_PROCESS[f"patch_icpp({p_id})%{attribute}"] = ty

    for real_attr in ["radius",  "radii", "epsilon", "beta", "normal", "alpha_rho", "a2",
                      "a3", "a4", "a5", "a6", "a7","a8", "a9", "a10", "a11", "a12",  'non_axis_sym',
                      "normal", "smooth_coeff", "rho", "vel", "alpha", "gamma",
                      "pi_inf", "r0", "v0", "p0", "m0", "cv", "qv", "qvp"]: 

        PRE_PROCESS[f"patch_icpp({p_id})%{real_attr}"] = ParamType.REAL
    PRE_PROCESS[f"patch_icpp({p_id})%pres"] = ParamType.REAL.analytic()

    for i in range(100):
        PRE_PROCESS[f"patch_icpp({p_id})%Y({i})"] = ParamType.REAL.analytic()

    PRE_PROCESS[f"patch_icpp({p_id})%model%filepath"] = ParamType.STR

    for real_attr in ["translate", "scale", "rotate"]:
        for j in range(1, 4):
            PRE_PROCESS[f"patch_icpp({p_id})%model%{real_attr}({j})"] = ParamType.REAL

    PRE_PROCESS[f"patch_icpp({p_id})%model%spc"] = ParamType.INT
    PRE_PROCESS[f"patch_icpp({p_id})%model%threshold"] = ParamType.REAL

    for cmp_id, cmp in enumerate(["x", "y", "z"]):
        cmp_id += 1
        PRE_PROCESS[f'patch_icpp({p_id})%{cmp}_centroid'] = ParamType.REAL
        PRE_PROCESS[f'patch_icpp({p_id})%length_{cmp}'] = ParamType.REAL

        for append in ["radii", "normal"]:
            PRE_PROCESS[f'patch_icpp({p_id})%{append}({cmp_id})'] = ParamType.REAL
        PRE_PROCESS[f'patch_icpp({p_id})%vel({cmp_id})'] = ParamType.REAL.analytic()

    for arho_id in range(1, 10+1):
        PRE_PROCESS[f'patch_icpp({p_id})%alpha({arho_id})'] = ParamType.REAL.analytic()
        PRE_PROCESS[f'patch_icpp({p_id})%alpha_rho({arho_id})'] = ParamType.REAL.analytic()

    for taue_id in range(1, 6+1):
        PRE_PROCESS[f'patch_icpp({p_id})%tau_e({taue_id})'] = ParamType.REAL.analytic()

    PRE_PROCESS[f'patch_icpp({p_id})%cf_val'] = ParamType.REAL.analytic()

    if p_id >= 2:
        PRE_PROCESS[f'patch_icpp({p_id})%alter_patch'] = ParamType.LOG

        for alter_id in range(1, p_id):
            PRE_PROCESS[f'patch_icpp({p_id})%alter_patch({alter_id})'] = ParamType.LOG

    PRE_PROCESS[f'patch_icpp({p_id})%cf_val'] = ParamType.REAL.analytic()

# NOTE: Currently unused.
# for f_id in range(1, 10+1):
#     PRE_PROCESS.append(f"spec_pp({f_id})")


# Removed: 't_tol', 'alt_crv', 'regularization', 'lsq_deriv',
# Feel free to put them back if they are needed once more.
# Be sure to add them to the correct type set at the top of the file too!
SIMULATION = COMMON.copy()
SIMULATION.update({
    'run_time_info': ParamType.LOG,
    't_step_old': ParamType.INT,
    'dt': ParamType.REAL,
    't_step_start': ParamType.INT,
    't_step_stop': ParamType.INT,
    't_step_save': ParamType.INT,
    't_step_print': ParamType.INT,
    'time_stepper': ParamType.INT,
    'weno_eps': ParamType.REAL,
    'teno_CT': ParamType.REAL,
    'wenoz_q': ParamType.REAL,
    'mapped_weno': ParamType.LOG,
    'wenoz': ParamType.LOG,
    'teno': ParamType.LOG,
    'mp_weno': ParamType.LOG,
    'weno_avg': ParamType.LOG,
    'weno_Re_flux': ParamType.LOG,
    'riemann_solver': ParamType.INT,
    'wave_speeds': ParamType.INT,
    'avg_state': ParamType.INT,
    'prim_vars_wrt': ParamType.LOG,
    'alt_soundspeed': ParamType.LOG,
    'null_weights': ParamType.LOG,
    'mixture_err': ParamType.LOG,
    'fd_order': ParamType.INT,
    'num_probes': ParamType.INT,
    'probe_wrt': ParamType.LOG,
    'bubble_model': ParamType.INT,
    'acoustic_source': ParamType.LOG,
    'num_source': ParamType.INT,
    'qbmm': ParamType.LOG,
    'R0_type': ParamType.INT,
    'integral_wrt': ParamType.LOG,
    'num_integrals': ParamType.INT,
    'rdma_mpi': ParamType.LOG,
    'palpha_eps': ParamType.REAL,
    'ptgalpha_eps': ParamType.REAL,
    'pi_fac': ParamType.REAL,
    'adap_dt': ParamType.LOG,
    'ib': ParamType.LOG,
    'num_ibs': ParamType.INT,
    'n_start': ParamType.INT,
    't_stop': ParamType.REAL,
    't_save': ParamType.REAL,
    'cfl_target': ParamType.REAL,
    'low_Mach': ParamType.INT,
    'surface_tension': ParamType.LOG,
    'viscous': ParamType.LOG,
})

for var in [ 'diffusion', 'reactions' ]:
    SIMULATION[f'chem_params%{var}'] = ParamType.LOG

for var in [ 'gamma_method' ]:
    SIMULATION[f'chem_params%{var}'] = ParamType.INT

for ib_id in range(1, 10+1):
    for real_attr, ty in [("geometry", ParamType.INT), ("radius", ParamType.REAL),
                          ("theta", ParamType.REAL), ("slip", ParamType.LOG),
                          ("c", ParamType.REAL), ("p", ParamType.REAL),
                          ("t", ParamType.REAL), ("m", ParamType.REAL)]:
        SIMULATION[f"patch_ib({ib_id})%{real_attr}"] = ty

    for cmp_id, cmp in enumerate(["x", "y", "z"]):
        cmp_id += 1
        SIMULATION[f'patch_ib({ib_id})%{cmp}_centroid'] = ParamType.REAL
        SIMULATION[f'patch_ib({ib_id})%length_{cmp}'] = ParamType.REAL

for cmp in ["x", "y", "z"]:
    SIMULATION[f'bc_{cmp}%beg'] = ParamType.INT
    SIMULATION[f'bc_{cmp}%end'] = ParamType.INT
    SIMULATION[f'bc_{cmp}%vb1'] = ParamType.REAL
    SIMULATION[f'bc_{cmp}%vb2'] = ParamType.REAL
    SIMULATION[f'bc_{cmp}%vb3'] = ParamType.REAL
    SIMULATION[f'bc_{cmp}%ve1'] = ParamType.REAL
    SIMULATION[f'bc_{cmp}%ve2'] = ParamType.REAL
    SIMULATION[f'bc_{cmp}%ve3'] = ParamType.REAL

    for var in ["k", "w", "p", "g"]:
        SIMULATION[f'{var}_{cmp}'] = ParamType.REAL
    SIMULATION[f'bf_{cmp}'] = ParamType.LOG


    for prepend in ["domain%beg", "domain%end"]:
        SIMULATION[f"{cmp}_{prepend}"] = ParamType.REAL

for probe_id in range(1,3+1):
    for cmp in ["x", "y", "z"]:
        SIMULATION[f'probe({probe_id})%{cmp}'] = ParamType.REAL

for f_id in range(1,10+1):
    for real_attr in ["gamma", "pi_inf", "mul0", "ss", "pv", "gamma_v", "M_v",
                      "mu_v", "k_v", "G", "cv", "qv", "qvp" ]:
        SIMULATION[f"fluid_pp({f_id})%{real_attr}"] = ParamType.REAL

    for re_id in [1, 2]:
        SIMULATION[f"fluid_pp({f_id})%Re({re_id})"] = ParamType.REAL

    for mono_id in range(1,4+1):
        for int_attr in ["pulse", "support", "num_elements", "element_on"]:
            SIMULATION[f"acoustic({mono_id})%{int_attr}"] = ParamType.INT

        SIMULATION[f"acoustic({mono_id})%dipole"] = ParamType.LOG

        for real_attr in ["mag", "length", "height", "wavelength", "frequency",
                          "gauss_sigma_dist", "gauss_sigma_time", "npulse",
                          "dir", "delay", "foc_length", "aperture",
                          "element_spacing_angle", "element_polygon_ratio",
                          "rotate_angle"]:
            SIMULATION[f"acoustic({mono_id})%{real_attr}"] = ParamType.REAL

        for cmp_id in range(1,3+1):
            SIMULATION[f"acoustic({mono_id})%loc({cmp_id})"] = ParamType.REAL

    for int_id in range(1,5+1):
        for cmp in ["x", "y", "z"]:
            SIMULATION[f"integral({int_id})%{cmp}min"] = ParamType.REAL
            SIMULATION[f"integral({int_id})%{cmp}max"] = ParamType.REAL

<<<<<<< HEAD
# Removed: 'fourier_modes%beg', 'fourier_modes%end', 'chem_wrt_Y'
=======

# Removed: 'fourier_modes%beg', 'fourier_modes%end'.
>>>>>>> 03f320e0
# Feel free to return them if they are needed once more.
POST_PROCESS = COMMON.copy()
POST_PROCESS.update({
    't_step_start': ParamType.INT,
    't_step_stop': ParamType.INT,
    't_step_save': ParamType.INT,
    'alt_soundspeed': ParamType.LOG,
    'mixture_err': ParamType.LOG,
    'format': ParamType.INT,
    'schlieren_wrt': ParamType.LOG,
    'schlieren_alpha': ParamType.REAL,
    'fd_order': ParamType.INT,
    'alpha_rho_wrt': ParamType.LOG,
    'rho_wrt': ParamType.LOG,
    'mom_wrt': ParamType.LOG,
    'vel_wrt': ParamType.LOG,
    'flux_lim': ParamType.INT,
    'flux_wrt': ParamType.LOG,
    'E_wrt': ParamType.LOG,
    'pres_wrt': ParamType.LOG,
    'alpha_wrt': ParamType.LOG,
    'kappa_wrt': ParamType.LOG,
    'gamma_wrt': ParamType.LOG,
    'heat_ratio_wrt': ParamType.LOG,
    'pi_inf_wrt': ParamType.LOG,
    'pres_inf_wrt': ParamType.LOG,
    'cons_vars_wrt': ParamType.LOG,
    'prim_vars_wrt': ParamType.LOG,
    'c_wrt': ParamType.LOG,
    'omega_wrt': ParamType.LOG,
    'qbmm': ParamType.LOG,
    'qm_wrt': ParamType.LOG,
    'cf_wrt': ParamType.LOG,
    'sim_data': ParamType.LOG,
    'ib': ParamType.LOG,
    'num_ibs': ParamType.INT,
    'cfl_target': ParamType.REAL,
    't_save': ParamType.REAL,
    't_stop': ParamType.REAL,
    'n_start': ParamType.INT,
    'surface_tension': ParamType.LOG,
})

for cmp_id in range(1,3+1):
    cmp = ["x", "y", "z"][cmp_id-1]

    POST_PROCESS[f'bc_{cmp}%beg'] = ParamType.INT
    POST_PROCESS[f'bc_{cmp}%end'] = ParamType.INT

    for real_attr in ["mom_wrt", "vel_wrt", "flux_wrt", "omega_wrt"]:
        POST_PROCESS[f'{real_attr}({cmp_id})'] = ParamType.LOG

for cmp_id in range(100):
    POST_PROCESS[f'chem_wrt_Y({cmp_id})'] = ParamType.LOG
POST_PROCESS['chem_wrt_T'] = ParamType.LOG

for fl_id in range(1,10+1):
    for append, ty in [("schlieren_alpha", ParamType.REAL),
                       ("alpha_rho_wrt", ParamType.LOG),
                       ("alpha_wrt", ParamType.LOG), ("kappa_wrt", ParamType.LOG)]:
        POST_PROCESS[f'{append}({fl_id})'] = ty

    for real_attr in ["gamma", "pi_inf", "ss", "pv", "gamma_v", "M_v", "mu_v", "k_v", "G", "mul0",
                      "cv", "qv", "qvp" ]:
        POST_PROCESS[f"fluid_pp({fl_id})%{real_attr}"] = ParamType.REAL

IGNORE = ["cantera_file", "chemistry"]

ALL = COMMON.copy()
ALL.update(PRE_PROCESS)
ALL.update(SIMULATION)
ALL.update(POST_PROCESS)

CASE_OPTIMIZATION = [ "mapped_weno", "wenoz", "teno", "wenoz_q", "nb", "weno_order", "num_fluids" ]

_properties = { k: v.value for k, v in ALL.items() }

SCHEMA = {
    "type": "object",
    "properties": _properties,
    "additionalProperties": False
}


def get_input_dict_keys(target_name: str) -> list:
    result = {
        "pre_process"  : PRE_PROCESS,
        "simulation"   : SIMULATION,
        "post_process" : POST_PROCESS
    }.get(target_name, {}).keys()

    if not ARG("case_optimization") or target_name != "simulation":
        return result

    return [ x for x in result if x not in CASE_OPTIMIZATION ]


@cache
def get_validator():
    return fastjsonschema.compile(SCHEMA)<|MERGE_RESOLUTION|>--- conflicted
+++ resolved
@@ -304,12 +304,7 @@
             SIMULATION[f"integral({int_id})%{cmp}min"] = ParamType.REAL
             SIMULATION[f"integral({int_id})%{cmp}max"] = ParamType.REAL
 
-<<<<<<< HEAD
-# Removed: 'fourier_modes%beg', 'fourier_modes%end', 'chem_wrt_Y'
-=======
-
 # Removed: 'fourier_modes%beg', 'fourier_modes%end'.
->>>>>>> 03f320e0
 # Feel free to return them if they are needed once more.
 POST_PROCESS = COMMON.copy()
 POST_PROCESS.update({
