from enum import Enum
from ..state import ARG

class ParamType(Enum):
    INT = {"type": "integer"}
    REAL = {"type": "number"}
    LOG = {"enum": ["T", "F"]}
    STR = {"type": "string"}

    _ANALYTIC_INT = {"type": ["integer", "string"]}
    _ANALYTIC_REAL = {"type": ["number", "string"]}

    def analytic(self):
        if self == self.INT:
            return self._ANALYTIC_INT
        if self == self.REAL:
            return self._ANALYTIC_REAL
        return self.STR

COMMON = {
    'hypoelasticity': ParamType.LOG,
    'hyperelasticity': ParamType.LOG,
    'cyl_coord': ParamType.LOG,
    'pref': ParamType.REAL,
    'p': ParamType.INT,
    'parallel_io': ParamType.LOG,
    'Web': ParamType.REAL,
    'poly_sigma': ParamType.REAL,
    'case_dir': ParamType.STR,
    'thermal': ParamType.INT,
    'polytropic': ParamType.LOG,
    'm': ParamType.INT,
    'mpp_lim': ParamType.LOG,
    'R0ref': ParamType.REAL,
    'num_fluids': ParamType.INT,
    'model_eqns': ParamType.INT,
    'nb': ParamType.REAL,
    'weno_order': ParamType.INT,
    'rhoref': ParamType.REAL,
    'bubbles': ParamType.LOG,
    'Re_inv': ParamType.REAL,
    'n': ParamType.INT,
    'precision': ParamType.INT,
    'Ca': ParamType.REAL,
    'polydisperse': ParamType.LOG,
    'file_per_process': ParamType.LOG,
    'relax': ParamType.LOG,
    'relax_model': ParamType.INT,
    'sigma': ParamType.REAL,
    'adv_n': ParamType.LOG,
    'hyperelasticity': ParamType.LOG,
}

PRE_PROCESS = COMMON.copy()
PRE_PROCESS.update({
    'old_grid': ParamType.LOG,
    'old_ic': ParamType.LOG,
    't_step_old': ParamType.INT,
    't_step_start': ParamType.INT,
    'mixlayer_vel_profile': ParamType.LOG,
    'mixlayer_vel_coef': ParamType.REAL,
    'mixlayer_domain': ParamType.REAL,
    'mixlayer_perturb': ParamType.LOG,
    'perturb_flow': ParamType.LOG,
    'perturb_flow_fluid': ParamType.INT,
    'perturb_flow_mag': ParamType.REAL,
    'perturb_sph': ParamType.LOG,
    'perturb_sph_fluid': ParamType.INT,
    'fluid_rho': ParamType.REAL,
    'num_patches': ParamType.INT,
    'qbmm': ParamType.LOG,
    'dist_type': ParamType.INT,
    'R0_type': ParamType.INT,
    'sigR': ParamType.REAL,
    'sigV': ParamType.REAL,
    'rhoRV': ParamType.REAL,
    'palpha_eps': ParamType.REAL,
    'ptgalpha_eps': ParamType.REAL,
    'pi_fac': ParamType.REAL,
    'ib': ParamType.LOG,
    'num_ibs': ParamType.INT,
    'pre_stress': ParamType.LOG,
})

for ib_id in range(1, 10+1):
    for real_attr, ty in [("geometry", ParamType.INT), ("radius", ParamType.REAL),
                          ("theta", ParamType.REAL), ("slip", ParamType.LOG),
                          ("c", ParamType.REAL), ("p", ParamType.REAL),
                          ("t", ParamType.REAL), ("m", ParamType.REAL)]:
        PRE_PROCESS[f"patch_ib({ib_id})%{real_attr}"] = ty

    for cmp_id, cmp in enumerate(["x", "y", "z"]):
        cmp_id += 1
        PRE_PROCESS[f'patch_ib({ib_id})%{cmp}_centroid'] = ParamType.REAL
        PRE_PROCESS[f'patch_ib({ib_id})%length_{cmp}'] = ParamType.REAL

for cmp in ["x", "y", "z"]:
    for prepend in ["domain%beg", "domain%end", "a", "b"]:
        PRE_PROCESS[f"{cmp}_{prepend}"] = ParamType.REAL

    for append, ty in [("stretch", ParamType.LOG), ("a", ParamType.REAL),
                       ("loops", ParamType.INT)]:
        PRE_PROCESS[f"{append}_{cmp}"] = ty

    PRE_PROCESS[f"bc_{cmp}%beg"] = ParamType.INT
    PRE_PROCESS[f"bc_{cmp}%end"] = ParamType.INT

for f_id in range(1, 10+1):
    PRE_PROCESS[f'fluid_rho({f_id})'] = ParamType.REAL

    for real_attr in ["gamma", "pi_inf", "mul0", "ss", "pv", "gamma_v", "M_v",
                      "mu_v", "k_v", "G", "cv", "qv", "qvp" ]:
        PRE_PROCESS[f"fluid_pp({f_id})%{real_attr}"] = ParamType.REAL

for p_id in range(1, 10+1):
    for attribute, ty in [("geometry", ParamType.INT), ("smoothen", ParamType.LOG),
                      ("smooth_patch_id", ParamType.INT), ("hcid", ParamType.INT)]:
        PRE_PROCESS[f"patch_icpp({p_id})%{attribute}"] = ty

<<<<<<< HEAD
    for real_attr in ["radius",  "radii", "epsilon", "beta", "normal", "alpha_rho", "a2",
                      "a3", "a4", "a5", "a6", "a7","a8", "a9", "a10", "a11", "a12",  'non_axis_sym',
                      "normal", "smooth_coeff", "rho", "vel", "pres", "alpha", "gamma",
                      "pi_inf", "r0", "v0", "p0", "m0", "cv", "qv", "qvp", "cf_val"]: 

=======
    for real_attr in ["radius",  "radii", "epsilon", "beta", "normal", "alpha_rho",
                      "smooth_coeff", "rho", "vel", "alpha", "gamma",
                      "pi_inf", "r0", "v0", "p0", "m0", "cv", "qv", "qvp"]:
>>>>>>> 265b4d12
        PRE_PROCESS[f"patch_icpp({p_id})%{real_attr}"] = ParamType.REAL
    PRE_PROCESS[f"patch_icpp({p_id})%pres"] = ParamType.REAL.analytic()

    # (cameron): This parameter has since been removed.
    # for i in range(100):
    #     PRE_PROCESS.append(f"patch_icpp({p_id})%Y({i})")

    PRE_PROCESS[f"patch_icpp({p_id})%model%filepath"] = ParamType.STR

    for real_attr in ["translate", "scale", "rotate"]:
        for j in range(1, 4):
            PRE_PROCESS[f"patch_icpp({p_id})%model%{real_attr}({j})"] = ParamType.REAL

    PRE_PROCESS[f"patch_icpp({p_id})%model%spc"] = ParamType.INT
    PRE_PROCESS[f"patch_icpp({p_id})%model%threshold"] = ParamType.REAL

    for cmp_id, cmp in enumerate(["x", "y", "z"]):
        cmp_id += 1
        PRE_PROCESS[f'patch_icpp({p_id})%{cmp}_centroid'] = ParamType.REAL
        PRE_PROCESS[f'patch_icpp({p_id})%length_{cmp}'] = ParamType.REAL

        for append in ["radii", "normal"]:
            PRE_PROCESS[f'patch_icpp({p_id})%{append}({cmp_id})'] = ParamType.REAL
        PRE_PROCESS[f'patch_icpp({p_id})%vel({cmp_id})'] = ParamType.REAL.analytic()

    for arho_id in range(1, 10+1):
        PRE_PROCESS[f'patch_icpp({p_id})%alpha({arho_id})'] = ParamType.REAL.analytic()
        PRE_PROCESS[f'patch_icpp({p_id})%alpha_rho({arho_id})'] = ParamType.REAL.analytic()

    for taue_id in range(1, 6+1):
        PRE_PROCESS[f'patch_icpp({p_id})%tau_e({taue_id})'] = ParamType.REAL.analytic()

    PRE_PROCESS[f'patch_icpp({p_id})%cf_val'] = ParamType.REAL.analytic()

    if p_id >= 2:
        PRE_PROCESS[f'patch_icpp({p_id})%alter_patch'] = ParamType.LOG

        for alter_id in range(1, p_id):
            PRE_PROCESS[f'patch_icpp({p_id})%alter_patch({alter_id})'] = ParamType.LOG

# NOTE: Currently unused.
# for f_id in range(1, 10+1):
#     PRE_PROCESS.append(f"spec_pp({f_id})")


# Removed: 't_tol', 'alt_crv', 'regularization', 'lsq_deriv',
# Feel free to put them back if they are needed once more.
# Be sure to add them to the correct type set at the top of the file too!
SIMULATION = COMMON.copy()
SIMULATION.update({
    'run_time_info': ParamType.LOG,
    't_step_old': ParamType.INT,
    'dt': ParamType.REAL,
    't_step_start': ParamType.INT,
    't_step_stop': ParamType.INT,
    't_step_save': ParamType.INT,
    't_step_print': ParamType.INT,
    'time_stepper': ParamType.INT,
    'weno_eps': ParamType.REAL,
    'teno_CT': ParamType.REAL,
    'mapped_weno': ParamType.LOG,
    'wenoz': ParamType.LOG,
    'teno': ParamType.LOG,
    'mp_weno': ParamType.LOG,
    'weno_avg': ParamType.LOG,
    'weno_Re_flux': ParamType.LOG,
    'riemann_solver': ParamType.INT,
    'wave_speeds': ParamType.INT,
    'avg_state': ParamType.INT,
    'prim_vars_wrt': ParamType.LOG,
    'alt_soundspeed': ParamType.LOG,
    'null_weights': ParamType.LOG,
    'mixture_err': ParamType.LOG,
    'fd_order': ParamType.INT,
    'num_probes': ParamType.INT,
    'probe_wrt': ParamType.LOG,
    'bubble_model': ParamType.INT,
    'acoustic_source': ParamType.LOG,
    'num_source': ParamType.INT,
    'qbmm': ParamType.LOG,
    'R0_type': ParamType.INT,
    'integral_wrt': ParamType.LOG,
    'num_integrals': ParamType.INT,
    'rdma_mpi': ParamType.LOG,
    'palpha_eps': ParamType.REAL,
    'ptgalpha_eps': ParamType.REAL,
    'pi_fac': ParamType.REAL,
    'adap_dt': ParamType.LOG,
    'ib': ParamType.LOG,
    'num_ibs': ParamType.INT,
    'low_Mach': ParamType.INT,
})

# NOTE: Not currently present
# for var in [ 'advection', 'diffusion', 'reactions' ]:
#     SIMULATION.append(f'chem_params%{var}')

for ib_id in range(1, 10+1):
    for real_attr, ty in [("geometry", ParamType.INT), ("radius", ParamType.REAL),
                          ("theta", ParamType.REAL), ("slip", ParamType.LOG),
                          ("c", ParamType.REAL), ("p", ParamType.REAL),
                          ("t", ParamType.REAL), ("m", ParamType.REAL)]:
        SIMULATION[f"patch_ib({ib_id})%{real_attr}"] = ty

    for cmp_id, cmp in enumerate(["x", "y", "z"]):
        cmp_id += 1
        SIMULATION[f'patch_ib({ib_id})%{cmp}_centroid'] = ParamType.REAL
        SIMULATION[f'patch_ib({ib_id})%length_{cmp}'] = ParamType.REAL

for cmp in ["x", "y", "z"]:
    SIMULATION[f'bc_{cmp}%beg'] = ParamType.INT
    SIMULATION[f'bc_{cmp}%end'] = ParamType.INT
    SIMULATION[f'bc_{cmp}%vb1'] = ParamType.REAL
    SIMULATION[f'bc_{cmp}%vb2'] = ParamType.REAL
    SIMULATION[f'bc_{cmp}%vb3'] = ParamType.REAL
    SIMULATION[f'bc_{cmp}%ve1'] = ParamType.REAL
    SIMULATION[f'bc_{cmp}%ve2'] = ParamType.REAL
    SIMULATION[f'bc_{cmp}%ve3'] = ParamType.REAL

    for var in ["k", "w", "p", "g"]:
        SIMULATION[f'{var}_{cmp}'] = ParamType.REAL
    SIMULATION[f'bf_{cmp}'] = ParamType.LOG


    for prepend in ["domain%beg", "domain%end"]:
        SIMULATION[f"{cmp}_{prepend}"] = ParamType.REAL

# NOTE: This is now just "probe_wrt"
# for wrt_id in range(1,10+1):
#    for cmp in ["x", "y", "z"]:
#        SIMULATION.append(f'probe_wrt({wrt_id})%{cmp}')
#        set_type(f'probe_wrt({wrt_id})%{cmp}', ParamType.LOG)

for probe_id in range(1,3+1):
    for cmp in ["x", "y", "z"]:
        SIMULATION[f'probe({probe_id})%{cmp}'] = ParamType.REAL

for f_id in range(1,10+1):
    for real_attr in ["gamma", "pi_inf", "mul0", "ss", "pv", "gamma_v", "M_v",
                      "mu_v", "k_v", "G", "cv", "qv", "qvp" ]:
        SIMULATION[f"fluid_pp({f_id})%{real_attr}"] = ParamType.REAL

    for re_id in [1, 2]:
        SIMULATION[f"fluid_pp({f_id})%Re({re_id})"] = ParamType.REAL

    for mono_id in range(1,4+1):
        for int_attr in ["pulse", "support", "num_elements", "element_on"]:
            SIMULATION[f"acoustic({mono_id})%{int_attr}"] = ParamType.INT

        SIMULATION[f"acoustic({mono_id})%dipole"] = ParamType.LOG

        for real_attr in ["mag", "length", "height", "wavelength", "frequency",
                          "gauss_sigma_dist", "gauss_sigma_time", "npulse",
                          "dir", "delay", "foc_length", "aperture",
                          "element_spacing_angle", "element_polygon_ratio",
                          "rotate_angle"]:
            SIMULATION[f"acoustic({mono_id})%{real_attr}"] = ParamType.REAL

        for cmp_id in range(1,3+1):
            SIMULATION[f"acoustic({mono_id})%loc({cmp_id})"] = ParamType.REAL

    for int_id in range(1,5+1):
        for cmp in ["x", "y", "z"]:
            SIMULATION[f"integral({int_id})%{cmp}min"] = ParamType.REAL
            SIMULATION[f"integral({int_id})%{cmp}max"] = ParamType.REAL

# Removed: 'fourier_modes%beg', 'fourier_modes%end', 'chem_wrt'
# Feel free to return them if they are needed once more.
POST_PROCESS = COMMON.copy()
POST_PROCESS.update({
    't_step_start': ParamType.INT,
    't_step_stop': ParamType.INT,
    't_step_save': ParamType.INT,
    'alt_soundspeed': ParamType.LOG,
    'mixture_err': ParamType.LOG,
    'format': ParamType.INT,
    'schlieren_wrt': ParamType.LOG,
    'schlieren_alpha': ParamType.REAL,
    'fd_order': ParamType.INT,
    'alpha_rho_wrt': ParamType.LOG,
    'rho_wrt': ParamType.LOG,
    'mom_wrt': ParamType.LOG,
    'vel_wrt': ParamType.LOG,
    'flux_lim': ParamType.INT,
    'flux_wrt': ParamType.LOG,
    'E_wrt': ParamType.LOG,
    'pres_wrt': ParamType.LOG,
    'alpha_wrt': ParamType.LOG,
    'kappa_wrt': ParamType.LOG,
    'gamma_wrt': ParamType.LOG,
    'heat_ratio_wrt': ParamType.LOG,
    'pi_inf_wrt': ParamType.LOG,
    'pres_inf_wrt': ParamType.LOG,
    'cons_vars_wrt': ParamType.LOG,
    'prim_vars_wrt': ParamType.LOG,
    'c_wrt': ParamType.LOG,
    'omega_wrt': ParamType.LOG,
    'qbmm': ParamType.LOG,
    'qm_wrt': ParamType.LOG,
    'cf_wrt': ParamType.LOG,
    'sim_data': ParamType.LOG,
    'ib': ParamType.LOG
})

for cmp_id in range(1,3+1):
    cmp = ["x", "y", "z"][cmp_id-1]

    POST_PROCESS[f'bc_{cmp}%beg'] = ParamType.INT
    POST_PROCESS[f'bc_{cmp}%end'] = ParamType.INT

    for real_attr in ["mom_wrt", "vel_wrt", "flux_wrt", "omega_wrt"]:
        POST_PROCESS[f'{real_attr}({cmp_id})'] = ParamType.LOG

# NOTE: `chem_wrt` is missing
# for cmp_id in range(100):
#     POST_PROCESS.append(f'chem_wrt({cmp_id})')

for fl_id in range(1,10+1):
    for append, ty in [("schlieren_alpha", ParamType.REAL),
                       ("alpha_rho_wrt", ParamType.LOG),
                       ("alpha_wrt", ParamType.LOG), ("kappa_wrt", ParamType.LOG)]:
        POST_PROCESS[f'{append}({fl_id})'] = ty

    for real_attr in ["gamma", "pi_inf", "ss", "pv", "gamma_v", "M_v", "mu_v", "k_v", "G", "mul0",
                      "cv", "qv", "qvp" ]:
        POST_PROCESS[f"fluid_pp({fl_id})%{real_attr}"] = ParamType.REAL


ALL = COMMON.copy()
ALL.update(PRE_PROCESS)
ALL.update(SIMULATION)
ALL.update(POST_PROCESS)

CASE_OPTIMIZATION = [ "mapped_weno", "wenoz", "teno", "nb", "weno_order", "num_fluids" ]

_properties = { k: v.value for k, v in ALL.items() }

SCHEMA = {
    "type": "object",
    "properties": _properties
}


def get_input_dict_keys(target_name: str) -> list:
    result = {
        "pre_process"  : PRE_PROCESS,
        "simulation"   : SIMULATION,
        "post_process" : POST_PROCESS
    }.get(target_name, {}).keys()

    if not ARG("case_optimization") or target_name != "simulation":
        return result

    return [ x for x in result if x not in CASE_OPTIMIZATION ]<|MERGE_RESOLUTION|>--- conflicted
+++ resolved
@@ -117,17 +117,11 @@
                       ("smooth_patch_id", ParamType.INT), ("hcid", ParamType.INT)]:
         PRE_PROCESS[f"patch_icpp({p_id})%{attribute}"] = ty
 
-<<<<<<< HEAD
     for real_attr in ["radius",  "radii", "epsilon", "beta", "normal", "alpha_rho", "a2",
                       "a3", "a4", "a5", "a6", "a7","a8", "a9", "a10", "a11", "a12",  'non_axis_sym',
-                      "normal", "smooth_coeff", "rho", "vel", "pres", "alpha", "gamma",
-                      "pi_inf", "r0", "v0", "p0", "m0", "cv", "qv", "qvp", "cf_val"]: 
-
-=======
-    for real_attr in ["radius",  "radii", "epsilon", "beta", "normal", "alpha_rho",
-                      "smooth_coeff", "rho", "vel", "alpha", "gamma",
-                      "pi_inf", "r0", "v0", "p0", "m0", "cv", "qv", "qvp"]:
->>>>>>> 265b4d12
+                      "normal", "smooth_coeff", "rho", "vel", "alpha", "gamma",
+                      "pi_inf", "r0", "v0", "p0", "m0", "cv", "qv", "qvp"]: 
+
         PRE_PROCESS[f"patch_icpp({p_id})%{real_attr}"] = ParamType.REAL
     PRE_PROCESS[f"patch_icpp({p_id})%pres"] = ParamType.REAL.analytic()
 
