import fastjsonschema

from enum import Enum
from ..state import ARG
from functools import cache


class ParamType(Enum):
    INT = {"type": "integer"}
    REAL = {"type": "number"}
    LOG = {"enum": ["T", "F"]}
    STR = {"type": "string"}

    _ANALYTIC_INT = {"type": ["integer", "string"]}
    _ANALYTIC_REAL = {"type": ["number", "string"]}

    def analytic(self):
        if self == self.INT:
            return self._ANALYTIC_INT
        if self == self.REAL:
            return self._ANALYTIC_REAL
        return self.STR

COMMON = {
    'hypoelasticity': ParamType.LOG,
    'hyperelasticity': ParamType.LOG,
    'cyl_coord': ParamType.LOG,
    'pref': ParamType.REAL,
    'p': ParamType.INT,
    'parallel_io': ParamType.LOG,
    'Web': ParamType.REAL,
    'poly_sigma': ParamType.REAL,
    'case_dir': ParamType.STR,
    'thermal': ParamType.INT,
    'polytropic': ParamType.LOG,
    'm': ParamType.INT,
    'mpp_lim': ParamType.LOG,
    'R0ref': ParamType.REAL,
    'num_fluids': ParamType.INT,
    'model_eqns': ParamType.INT,
    'nb': ParamType.REAL,
    'weno_order': ParamType.INT,
    'rhoref': ParamType.REAL,
    'bubbles': ParamType.LOG,
    'Re_inv': ParamType.REAL,
    'n': ParamType.INT,
    'precision': ParamType.INT,
    'Ca': ParamType.REAL,
    'polydisperse': ParamType.LOG,
    'file_per_process': ParamType.LOG,
    'relax': ParamType.LOG,
    'relax_model': ParamType.INT,
    'sigma': ParamType.REAL,
    'adv_n': ParamType.LOG,
    'hyperelasticity': ParamType.LOG,
    'cfl_adap_dt': ParamType.LOG,
    'cfl_const_dt': ParamType.LOG,
    'chemistry': ParamType.LOG,
    'cantera_file': ParamType.STR,
}

PRE_PROCESS = COMMON.copy()
PRE_PROCESS.update({
    'old_grid': ParamType.LOG,
    'old_ic': ParamType.LOG,
    't_step_old': ParamType.INT,
    't_step_start': ParamType.INT,
    'mixlayer_vel_profile': ParamType.LOG,
    'mixlayer_vel_coef': ParamType.REAL,
    'mixlayer_domain': ParamType.REAL,
    'mixlayer_perturb': ParamType.LOG,
    'perturb_flow': ParamType.LOG,
    'perturb_flow_fluid': ParamType.INT,
    'perturb_flow_mag': ParamType.REAL,
    'perturb_sph': ParamType.LOG,
    'perturb_sph_fluid': ParamType.INT,
    'fluid_rho': ParamType.REAL,
    'num_patches': ParamType.INT,
    'qbmm': ParamType.LOG,
    'dist_type': ParamType.INT,
    'R0_type': ParamType.INT,
    'sigR': ParamType.REAL,
    'sigV': ParamType.REAL,
    'rhoRV': ParamType.REAL,
    'palpha_eps': ParamType.REAL,
    'ptgalpha_eps': ParamType.REAL,
    'pi_fac': ParamType.REAL,
    'ib': ParamType.LOG,
    'num_ibs': ParamType.INT,
    'pre_stress': ParamType.LOG,
    'cfl_dt': ParamType.LOG,
    'n_start': ParamType.INT,
    'n_start_old': ParamType.INT,
    'surface_tension': ParamType.LOG,
})

for ib_id in range(1, 10+1):
    for real_attr, ty in [("geometry", ParamType.INT), ("radius", ParamType.REAL),
                          ("theta", ParamType.REAL), ("slip", ParamType.LOG),
                          ("c", ParamType.REAL), ("p", ParamType.REAL),
                          ("t", ParamType.REAL), ("m", ParamType.REAL)]:
        PRE_PROCESS[f"patch_ib({ib_id})%{real_attr}"] = ty

    for cmp_id, cmp in enumerate(["x", "y", "z"]):
        cmp_id += 1
        PRE_PROCESS[f'patch_ib({ib_id})%{cmp}_centroid'] = ParamType.REAL
        PRE_PROCESS[f'patch_ib({ib_id})%length_{cmp}'] = ParamType.REAL

    for real_attr_stl, ty_stl in [("filepath", ParamType.STR), ("spc", ParamType.INT),
                          ("threshold", ParamType.REAL)]:
        PRE_PROCESS[f"patch_ib({ib_id})%model_{real_attr_stl}"] = ty_stl

    for real_attr_stl2 in ["translate", "scale", "rotate"]:
        for j in range(1, 4):
            PRE_PROCESS[f"patch_ib({ib_id})%model_{real_attr_stl2}({j})"] = ParamType.REAL

for cmp in ["x", "y", "z"]:
    for prepend in ["domain%beg", "domain%end", "a", "b"]:
        PRE_PROCESS[f"{cmp}_{prepend}"] = ParamType.REAL

    for append, ty in [("stretch", ParamType.LOG), ("a", ParamType.REAL),
                       ("loops", ParamType.INT)]:
        PRE_PROCESS[f"{append}_{cmp}"] = ty

    PRE_PROCESS[f"bc_{cmp}%beg"] = ParamType.INT
    PRE_PROCESS[f"bc_{cmp}%end"] = ParamType.INT

for f_id in range(1, 10+1):
    PRE_PROCESS[f'fluid_rho({f_id})'] = ParamType.REAL

    for real_attr in ["gamma", "pi_inf", "mul0", "ss", "pv", "gamma_v", "M_v",
                      "mu_v", "k_v", "G", "cv", "qv", "qvp" ]:
        PRE_PROCESS[f"fluid_pp({f_id})%{real_attr}"] = ParamType.REAL

for p_id in range(1, 10+1):
    for attribute, ty in [("geometry", ParamType.INT), ("smoothen", ParamType.LOG),
                      ("smooth_patch_id", ParamType.INT), ("hcid", ParamType.INT)]:
        PRE_PROCESS[f"patch_icpp({p_id})%{attribute}"] = ty

<<<<<<< HEAD
    for real_attr in ["radius",  "radii", "epsilon", "beta", "normal", "alpha_rho", "a2",
                      "a3", "a4", "a5", "a6", "a7","a8", "a9", "a10", "a11", "a12",  'non_axis_sym',
                      "normal", "smooth_coeff", "rho", "vel", "alpha", "gamma",
                      "pi_inf", "r0", "v0", "p0", "m0", "cv", "qv", "qvp"]: 

=======
    for real_attr in ["radius",  "radii", "epsilon", "beta", "normal", "alpha_rho",
                      'non_axis_sym', "normal", "smooth_coeff", "rho", "vel",
                      "alpha", "gamma", "pi_inf", "r0", "v0", "p0", "m0", "cv",
                      "qv", "qvp"]:
>>>>>>> 29c132ef
        PRE_PROCESS[f"patch_icpp({p_id})%{real_attr}"] = ParamType.REAL

    for real_attr in range(2, 9+1):
        PRE_PROCESS[f"patch_icpp({p_id})%a({real_attr})"] = ParamType.REAL

    PRE_PROCESS[f"patch_icpp({p_id})%pres"] = ParamType.REAL.analytic()

    for i in range(100):
        PRE_PROCESS[f"patch_icpp({p_id})%Y({i})"] = ParamType.REAL.analytic()

    PRE_PROCESS[f"patch_icpp({p_id})%model_filepath"] = ParamType.STR

    for real_attr in ["translate", "scale", "rotate"]:
        for j in range(1, 4):
            PRE_PROCESS[f"patch_icpp({p_id})%model_{real_attr}({j})"] = ParamType.REAL

    PRE_PROCESS[f"patch_icpp({p_id})%model_spc"] = ParamType.INT
    PRE_PROCESS[f"patch_icpp({p_id})%model_threshold"] = ParamType.REAL

    for cmp_id, cmp in enumerate(["x", "y", "z"]):
        cmp_id += 1
        PRE_PROCESS[f'patch_icpp({p_id})%{cmp}_centroid'] = ParamType.REAL
        PRE_PROCESS[f'patch_icpp({p_id})%length_{cmp}'] = ParamType.REAL

        for append in ["radii", "normal"]:
            PRE_PROCESS[f'patch_icpp({p_id})%{append}({cmp_id})'] = ParamType.REAL
        PRE_PROCESS[f'patch_icpp({p_id})%vel({cmp_id})'] = ParamType.REAL.analytic()

    for arho_id in range(1, 10+1):
        PRE_PROCESS[f'patch_icpp({p_id})%alpha({arho_id})'] = ParamType.REAL.analytic()
        PRE_PROCESS[f'patch_icpp({p_id})%alpha_rho({arho_id})'] = ParamType.REAL.analytic()

    for taue_id in range(1, 6+1):
        PRE_PROCESS[f'patch_icpp({p_id})%tau_e({taue_id})'] = ParamType.REAL.analytic()

    PRE_PROCESS[f'patch_icpp({p_id})%cf_val'] = ParamType.REAL.analytic()

    if p_id >= 2:
        PRE_PROCESS[f'patch_icpp({p_id})%alter_patch'] = ParamType.LOG

        for alter_id in range(1, p_id):
            PRE_PROCESS[f'patch_icpp({p_id})%alter_patch({alter_id})'] = ParamType.LOG

    PRE_PROCESS[f'patch_icpp({p_id})%cf_val'] = ParamType.REAL.analytic()

# NOTE: Currently unused.
# for f_id in range(1, 10+1):
#     PRE_PROCESS.append(f"spec_pp({f_id})")


# Removed: 't_tol', 'alt_crv', 'regularization', 'lsq_deriv',
# Feel free to put them back if they are needed once more.
# Be sure to add them to the correct type set at the top of the file too!
SIMULATION = COMMON.copy()
SIMULATION.update({
    'run_time_info': ParamType.LOG,
    't_step_old': ParamType.INT,
    'dt': ParamType.REAL,
    't_step_start': ParamType.INT,
    't_step_stop': ParamType.INT,
    't_step_save': ParamType.INT,
    't_step_print': ParamType.INT,
    'time_stepper': ParamType.INT,
    'weno_eps': ParamType.REAL,
    'teno_CT': ParamType.REAL,
    'wenoz_q': ParamType.REAL,
    'mapped_weno': ParamType.LOG,
    'wenoz': ParamType.LOG,
    'teno': ParamType.LOG,
    'mp_weno': ParamType.LOG,
    'weno_avg': ParamType.LOG,
    'weno_Re_flux': ParamType.LOG,
    'riemann_solver': ParamType.INT,
    'wave_speeds': ParamType.INT,
    'avg_state': ParamType.INT,
    'prim_vars_wrt': ParamType.LOG,
    'alt_soundspeed': ParamType.LOG,
    'null_weights': ParamType.LOG,
    'mixture_err': ParamType.LOG,
    'fd_order': ParamType.INT,
    'num_probes': ParamType.INT,
    'probe_wrt': ParamType.LOG,
    'bubble_model': ParamType.INT,
    'acoustic_source': ParamType.LOG,
    'num_source': ParamType.INT,
    'qbmm': ParamType.LOG,
    'R0_type': ParamType.INT,
    'integral_wrt': ParamType.LOG,
    'num_integrals': ParamType.INT,
    'rdma_mpi': ParamType.LOG,
    'palpha_eps': ParamType.REAL,
    'ptgalpha_eps': ParamType.REAL,
    'pi_fac': ParamType.REAL,
    'adap_dt': ParamType.LOG,
    'ib': ParamType.LOG,
    'num_ibs': ParamType.INT,
    'n_start': ParamType.INT,
    't_stop': ParamType.REAL,
    't_save': ParamType.REAL,
    'cfl_target': ParamType.REAL,
    'low_Mach': ParamType.INT,
    'surface_tension': ParamType.LOG,
    'viscous': ParamType.LOG,
})

for var in [ 'diffusion', 'reactions' ]:
    SIMULATION[f'chem_params%{var}'] = ParamType.LOG

for var in [ 'gamma_method' ]:
    SIMULATION[f'chem_params%{var}'] = ParamType.INT

for ib_id in range(1, 10+1):
    for real_attr, ty in [("geometry", ParamType.INT), ("radius", ParamType.REAL),
                          ("theta", ParamType.REAL), ("slip", ParamType.LOG),
                          ("c", ParamType.REAL), ("p", ParamType.REAL),
                          ("t", ParamType.REAL), ("m", ParamType.REAL)]:
        SIMULATION[f"patch_ib({ib_id})%{real_attr}"] = ty

    for cmp_id, cmp in enumerate(["x", "y", "z"]):
        cmp_id += 1
        SIMULATION[f'patch_ib({ib_id})%{cmp}_centroid'] = ParamType.REAL
        SIMULATION[f'patch_ib({ib_id})%length_{cmp}'] = ParamType.REAL

for cmp in ["x", "y", "z"]:
    SIMULATION[f'bc_{cmp}%beg'] = ParamType.INT
    SIMULATION[f'bc_{cmp}%end'] = ParamType.INT
    SIMULATION[f'bc_{cmp}%vb1'] = ParamType.REAL
    SIMULATION[f'bc_{cmp}%vb2'] = ParamType.REAL
    SIMULATION[f'bc_{cmp}%vb3'] = ParamType.REAL
    SIMULATION[f'bc_{cmp}%ve1'] = ParamType.REAL
    SIMULATION[f'bc_{cmp}%ve2'] = ParamType.REAL
    SIMULATION[f'bc_{cmp}%ve3'] = ParamType.REAL
    SIMULATION[f'bc_{cmp}%pres_in'] = ParamType.REAL
    SIMULATION[f'bc_{cmp}%pres_out'] = ParamType.REAL
    SIMULATION[f'bc_{cmp}%grcbc_in'] = ParamType.LOG
    SIMULATION[f'bc_{cmp}%grcbc_out'] = ParamType.LOG
    SIMULATION[f'bc_{cmp}%grcbc_vel_out'] = ParamType.LOG

    for int_id in range(1, 10+1):
        SIMULATION[f"bc_{cmp}%alpha_rho_in({int_id})"] = ParamType.REAL
        SIMULATION[f"bc_{cmp}%alpha_in({int_id})"] = ParamType.REAL

    for int_id in range(1, 3+1):
        SIMULATION[f"bc_{cmp}%vel_in({int_id})"] = ParamType.REAL
        SIMULATION[f"bc_{cmp}%vel_out({int_id})"] = ParamType.REAL

    for var in ["k", "w", "p", "g"]:
        SIMULATION[f'{var}_{cmp}'] = ParamType.REAL
    SIMULATION[f'bf_{cmp}'] = ParamType.LOG


    for prepend in ["domain%beg", "domain%end"]:
        SIMULATION[f"{cmp}_{prepend}"] = ParamType.REAL

for probe_id in range(1,3+1):
    for cmp in ["x", "y", "z"]:
        SIMULATION[f'probe({probe_id})%{cmp}'] = ParamType.REAL

for f_id in range(1,10+1):
    for real_attr in ["gamma", "pi_inf", "mul0", "ss", "pv", "gamma_v", "M_v",
                      "mu_v", "k_v", "G", "cv", "qv", "qvp" ]:
        SIMULATION[f"fluid_pp({f_id})%{real_attr}"] = ParamType.REAL

    for re_id in [1, 2]:
        SIMULATION[f"fluid_pp({f_id})%Re({re_id})"] = ParamType.REAL

    for mono_id in range(1,4+1):
        for int_attr in ["pulse", "support", "num_elements", "element_on", "bb_num_freq"]:
            SIMULATION[f"acoustic({mono_id})%{int_attr}"] = ParamType.INT

        SIMULATION[f"acoustic({mono_id})%dipole"] = ParamType.LOG

        for real_attr in ["mag", "length", "height", "wavelength", "frequency",
                          "gauss_sigma_dist", "gauss_sigma_time", "npulse",
                          "dir", "delay", "foc_length", "aperture",
                          "element_spacing_angle", "element_polygon_ratio",
                          "rotate_angle", "bb_bandwidth", "bb_lowest_freq"]:
            SIMULATION[f"acoustic({mono_id})%{real_attr}"] = ParamType.REAL

        for cmp_id in range(1,3+1):
            SIMULATION[f"acoustic({mono_id})%loc({cmp_id})"] = ParamType.REAL

    for int_id in range(1,5+1):
        for cmp in ["x", "y", "z"]:
            SIMULATION[f"integral({int_id})%{cmp}min"] = ParamType.REAL
            SIMULATION[f"integral({int_id})%{cmp}max"] = ParamType.REAL

# Removed: 'fourier_modes%beg', 'fourier_modes%end'.
# Feel free to return them if they are needed once more.
POST_PROCESS = COMMON.copy()
POST_PROCESS.update({
    't_step_start': ParamType.INT,
    't_step_stop': ParamType.INT,
    't_step_save': ParamType.INT,
    'alt_soundspeed': ParamType.LOG,
    'mixture_err': ParamType.LOG,
    'format': ParamType.INT,
    'schlieren_wrt': ParamType.LOG,
    'schlieren_alpha': ParamType.REAL,
    'fd_order': ParamType.INT,
    'alpha_rho_wrt': ParamType.LOG,
    'rho_wrt': ParamType.LOG,
    'mom_wrt': ParamType.LOG,
    'vel_wrt': ParamType.LOG,
    'flux_lim': ParamType.INT,
    'flux_wrt': ParamType.LOG,
    'E_wrt': ParamType.LOG,
    'pres_wrt': ParamType.LOG,
    'alpha_wrt': ParamType.LOG,
    'kappa_wrt': ParamType.LOG,
    'gamma_wrt': ParamType.LOG,
    'heat_ratio_wrt': ParamType.LOG,
    'pi_inf_wrt': ParamType.LOG,
    'pres_inf_wrt': ParamType.LOG,
    'cons_vars_wrt': ParamType.LOG,
    'prim_vars_wrt': ParamType.LOG,
    'c_wrt': ParamType.LOG,
    'omega_wrt': ParamType.LOG,
    'qbmm': ParamType.LOG,
    'qm_wrt': ParamType.LOG,
    'cf_wrt': ParamType.LOG,
    'sim_data': ParamType.LOG,
    'ib': ParamType.LOG,
    'num_ibs': ParamType.INT,
    'cfl_target': ParamType.REAL,
    't_save': ParamType.REAL,
    't_stop': ParamType.REAL,
    'n_start': ParamType.INT,
    'surface_tension': ParamType.LOG,
})

for cmp_id in range(1,3+1):
    cmp = ["x", "y", "z"][cmp_id-1]

    POST_PROCESS[f'bc_{cmp}%beg'] = ParamType.INT
    POST_PROCESS[f'bc_{cmp}%end'] = ParamType.INT

    for real_attr in ["mom_wrt", "vel_wrt", "flux_wrt", "omega_wrt"]:
        POST_PROCESS[f'{real_attr}({cmp_id})'] = ParamType.LOG

for cmp_id in range(100):
    POST_PROCESS[f'chem_wrt_Y({cmp_id})'] = ParamType.LOG
POST_PROCESS['chem_wrt_T'] = ParamType.LOG

for fl_id in range(1,10+1):
    for append, ty in [("schlieren_alpha", ParamType.REAL),
                       ("alpha_rho_wrt", ParamType.LOG),
                       ("alpha_wrt", ParamType.LOG), ("kappa_wrt", ParamType.LOG)]:
        POST_PROCESS[f'{append}({fl_id})'] = ty

    for real_attr in ["gamma", "pi_inf", "ss", "pv", "gamma_v", "M_v", "mu_v", "k_v", "G", "mul0",
                      "cv", "qv", "qvp" ]:
        POST_PROCESS[f"fluid_pp({fl_id})%{real_attr}"] = ParamType.REAL

IGNORE = ["cantera_file", "chemistry"]

ALL = COMMON.copy()
ALL.update(PRE_PROCESS)
ALL.update(SIMULATION)
ALL.update(POST_PROCESS)

CASE_OPTIMIZATION = [ "mapped_weno", "wenoz", "teno", "wenoz_q", "nb", "weno_order", "num_fluids" ]

_properties = { k: v.value for k, v in ALL.items() }

SCHEMA = {
    "type": "object",
    "properties": _properties,
    "additionalProperties": False
}


def get_input_dict_keys(target_name: str) -> list:
    result = {
        "pre_process"  : PRE_PROCESS,
        "simulation"   : SIMULATION,
        "post_process" : POST_PROCESS
    }.get(target_name, {}).keys()

    if not ARG("case_optimization") or target_name != "simulation":
        return result

    return [ x for x in result if x not in CASE_OPTIMIZATION ]


@cache
def get_validator():
    return fastjsonschema.compile(SCHEMA)<|MERGE_RESOLUTION|>--- conflicted
+++ resolved
@@ -137,18 +137,10 @@
                       ("smooth_patch_id", ParamType.INT), ("hcid", ParamType.INT)]:
         PRE_PROCESS[f"patch_icpp({p_id})%{attribute}"] = ty
 
-<<<<<<< HEAD
-    for real_attr in ["radius",  "radii", "epsilon", "beta", "normal", "alpha_rho", "a2",
-                      "a3", "a4", "a5", "a6", "a7","a8", "a9", "a10", "a11", "a12",  'non_axis_sym',
-                      "normal", "smooth_coeff", "rho", "vel", "alpha", "gamma",
-                      "pi_inf", "r0", "v0", "p0", "m0", "cv", "qv", "qvp"]: 
-
-=======
     for real_attr in ["radius",  "radii", "epsilon", "beta", "normal", "alpha_rho",
                       'non_axis_sym', "normal", "smooth_coeff", "rho", "vel",
                       "alpha", "gamma", "pi_inf", "r0", "v0", "p0", "m0", "cv",
                       "qv", "qvp"]:
->>>>>>> 29c132ef
         PRE_PROCESS[f"patch_icpp({p_id})%{real_attr}"] = ParamType.REAL
 
     for real_attr in range(2, 9+1):
