--- conflicted
+++ resolved
@@ -164,11 +164,7 @@
     'mom_wrt', 'vel_wrt', 'flux_lim', 'flux_wrt', 'E_wrt', 'pres_wrt',
     'alpha_wrt', 'kappa_wrt', 'gamma_wrt', 'heat_ratio_wrt', 'pi_inf_wrt',
     'pres_inf_wrt', 'cons_vars_wrt', 'prim_vars_wrt', 'c_wrt', 'omega_wrt','qbmm',
-<<<<<<< HEAD
-    'qm_wrt', 'sim_data'
-=======
-    'qm_wrt', 'chem_wrt'
->>>>>>> eb4bec47
+    'qm_wrt', 'sim_data', 'chem_wrt'
 ]
 
 for cmp_id in range(1,3+1):
