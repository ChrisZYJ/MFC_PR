from enum import Enum
from ..state import ARG

class ParamType(Enum):
    INT = {"type": "integer"}
    REAL = {"type": "number"}
    LOG = {"enum": ["T", "F"]}
    STR = {"type": "string"}

    _ANALYTIC_INT = {"type": ["integer", "string"]}
    _ANALYTIC_REAL = {"type": ["number", "string"]}

    def analytic(self):
        if self == self.INT:
            return self._ANALYTIC_INT
        if self == self.REAL:
            return self._ANALYTIC_REAL
        return self.STR

COMMON = {
    'hypoelasticity': ParamType.LOG,
    'cyl_coord': ParamType.LOG,
    'pref': ParamType.REAL,
    'p': ParamType.INT,
    'parallel_io': ParamType.LOG,
    'Web': ParamType.REAL,
    'poly_sigma': ParamType.REAL,
    'case_dir': ParamType.STR,
    'thermal': ParamType.INT,
    'polytropic': ParamType.LOG,
    'm': ParamType.INT,
    'mpp_lim': ParamType.LOG,
    'R0ref': ParamType.REAL,
    'adv_alphan': ParamType.LOG,
    'num_fluids': ParamType.INT,
    'model_eqns': ParamType.INT,
    'nb': ParamType.REAL,
    'weno_order': ParamType.INT,
    'rhoref': ParamType.REAL,
    'bubbles': ParamType.LOG,
    'Re_inv': ParamType.REAL,
    'n': ParamType.INT,
    'precision': ParamType.INT,
    'Ca': ParamType.REAL,
    'polydisperse': ParamType.LOG,
    'file_per_process': ParamType.LOG,
    'relax': ParamType.LOG,
    'relax_model': ParamType.INT,
    'sigma': ParamType.REAL,
    'adv_n': ParamType.LOG,
}

PRE_PROCESS = COMMON.copy()
PRE_PROCESS.update({
    'old_grid': ParamType.LOG,
    'old_ic': ParamType.LOG,
    't_step_old': ParamType.INT,
    't_step_start': ParamType.INT,
    'vel_profile': ParamType.LOG,
    'instability_wave': ParamType.LOG,
    'perturb_flow': ParamType.LOG,
    'perturb_flow_fluid': ParamType.INT,
    'perturb_flow_mag': ParamType.REAL,
    'perturb_sph': ParamType.LOG,
    'perturb_sph_fluid': ParamType.INT,
    'fluid_rho': ParamType.REAL,
    'num_patches': ParamType.INT,
    'qbmm': ParamType.LOG,
    'dist_type': ParamType.INT,
    'R0_type': ParamType.INT,
    'sigR': ParamType.REAL,
    'sigV': ParamType.REAL,
    'rhoRV': ParamType.REAL,
    'palpha_eps': ParamType.REAL,
    'ptgalpha_eps': ParamType.REAL,
    'pi_fac': ParamType.REAL,
    'ib': ParamType.LOG,
    'num_ibs': ParamType.INT,
})

for ib_id in range(1, 10+1):
    for real_attr, ty in [("geometry", ParamType.INT), ("radius", ParamType.REAL),
                          ("theta", ParamType.REAL), ("slip", ParamType.LOG),
                          ("c", ParamType.REAL), ("p", ParamType.REAL),
                          ("t", ParamType.REAL), ("m", ParamType.REAL)]:
        PRE_PROCESS[f"patch_ib({ib_id})%{real_attr}"] = ty

    for cmp_id, cmp in enumerate(["x", "y", "z"]):
        cmp_id += 1
        PRE_PROCESS[f'patch_ib({ib_id})%{cmp}_centroid'] = ParamType.REAL
        PRE_PROCESS[f'patch_ib({ib_id})%length_{cmp}'] = ParamType.REAL

for cmp in ["x", "y", "z"]:
    for prepend in ["domain%beg", "domain%end", "a", "b"]:
        PRE_PROCESS[f"{cmp}_{prepend}"] = ParamType.REAL

    for append, ty in [("stretch", ParamType.LOG), ("a", ParamType.REAL),
                       ("loops", ParamType.INT)]:
        PRE_PROCESS[f"{append}_{cmp}"] = ty

    PRE_PROCESS[f"bc_{cmp}%beg"] = ParamType.INT
    PRE_PROCESS[f"bc_{cmp}%end"] = ParamType.INT

for f_id in range(1, 10+1):
    PRE_PROCESS[f'fluid_rho({f_id})'] = ParamType.REAL

    for real_attr in ["gamma", "pi_inf", "mul0", "ss", "pv", "gamma_v", "M_v",
                      "mu_v", "k_v", "G", "cv", "qv", "qvp" ]:
        PRE_PROCESS[f"fluid_pp({f_id})%{real_attr}"] = ParamType.REAL

for p_id in range(1, 10+4):
    for attribute, ty in [("geometry", ParamType.INT), ("smoothen", ParamType.LOG),
                      ("smooth_patch_id", ParamType.INT), ("hcid", ParamType.INT)]:
        PRE_PROCESS[f"patch_icpp({p_id})%{attribute}"] = ty

    for real_attr in ["radius",  "radii", "epsilon", "beta", "normal", "alpha_rho", "a2",
                      "a3", "a4", "a5", "a6", "a7","a8", "a9", "a10", "a11", "a12",  'non_axis_sym',
                      "normal", "smooth_coeff", "rho", "vel", "pres", "alpha", "gamma",
                      "pi_inf", "r0", "v0", "p0", "m0", "cv", "qv", "qvp", "cf_val"]: 

        PRE_PROCESS[f"patch_icpp({p_id})%{real_attr}"] = ParamType.REAL
    PRE_PROCESS[f"patch_icpp({p_id})%pres"] = ParamType.REAL.analytic()

    # (cameron): This parameter has since been removed.
    # for i in range(100):
    #     PRE_PROCESS.append(f"patch_icpp({p_id})%Y({i})")

    PRE_PROCESS[f"patch_icpp({p_id})%model%filepath"] = ParamType.STR

    for real_attr in ["translate", "scale", "rotate"]:
        for j in range(1, 4):
            PRE_PROCESS[f"patch_icpp({p_id})%model%{real_attr}({j})"] = ParamType.REAL

    PRE_PROCESS[f"patch_icpp({p_id})%model%spc"] = ParamType.INT
    PRE_PROCESS[f"patch_icpp({p_id})%model%threshold"] = ParamType.REAL

    for cmp_id, cmp in enumerate(["x", "y", "z"]):
        cmp_id += 1
        PRE_PROCESS[f'patch_icpp({p_id})%{cmp}_centroid'] = ParamType.REAL
        PRE_PROCESS[f'patch_icpp({p_id})%length_{cmp}'] = ParamType.REAL

        for append in ["radii", "normal"]:
            PRE_PROCESS[f'patch_icpp({p_id})%{append}({cmp_id})'] = ParamType.REAL
        PRE_PROCESS[f'patch_icpp({p_id})%vel({cmp_id})'] = ParamType.REAL.analytic()

    for arho_id in range(1, 10+1):
        PRE_PROCESS[f'patch_icpp({p_id})%alpha({arho_id})'] = ParamType.REAL.analytic()
        PRE_PROCESS[f'patch_icpp({p_id})%alpha_rho({arho_id})'] = ParamType.REAL.analytic()

    for taue_id in range(1, 6+1):
        PRE_PROCESS[f'patch_icpp({p_id})%tau_e({taue_id})'] = ParamType.REAL.analytic()

    if p_id >= 2:
        PRE_PROCESS[f'patch_icpp({p_id})%alter_patch'] = ParamType.LOG

        for alter_id in range(1, p_id):
            PRE_PROCESS[f'patch_icpp({p_id})%alter_patch({alter_id})'] = ParamType.LOG

# NOTE: Currently unused.
# for f_id in range(1, 10+1):
#     PRE_PROCESS.append(f"spec_pp({f_id})")


# Removed: 't_tol', 'alt_crv', 'regularization', 'lsq_deriv',
# Feel free to put them back if they are needed once more.
# Be sure to add them to the correct type set at the top of the file too!
SIMULATION = COMMON.copy()
SIMULATION.update({
    'run_time_info': ParamType.LOG,
    't_step_old': ParamType.INT,
    'dt': ParamType.REAL,
    't_step_start': ParamType.INT,
    't_step_stop': ParamType.INT,
    't_step_save': ParamType.INT,
    't_step_print': ParamType.INT,
    'time_stepper': ParamType.INT,
    'weno_eps': ParamType.REAL,
    'teno_CT': ParamType.REAL,
    'mapped_weno': ParamType.LOG,
    'wenoz': ParamType.LOG,
    'teno': ParamType.LOG,
    'mp_weno': ParamType.LOG,
    'weno_avg': ParamType.LOG,
    'weno_Re_flux': ParamType.LOG,
    'riemann_solver': ParamType.INT,
    'wave_speeds': ParamType.INT,
    'avg_state': ParamType.INT,
    'prim_vars_wrt': ParamType.LOG,
    'alt_soundspeed': ParamType.LOG,
    'null_weights': ParamType.LOG,
    'mixture_err': ParamType.LOG,
    'fd_order': ParamType.INT,
    'num_probes': ParamType.INT,
    'probe_wrt': ParamType.LOG,
    'bubble_model': ParamType.INT,
    'Monopole': ParamType.LOG,
    'num_mono': ParamType.INT,
    'qbmm': ParamType.LOG,
    'R0_type': ParamType.INT,
    'integral_wrt': ParamType.LOG,
    'num_integrals': ParamType.INT,
    'rdma_mpi': ParamType.LOG,
    'palpha_eps': ParamType.REAL,
    'ptgalpha_eps': ParamType.REAL,
    'pi_fac': ParamType.REAL,
    'adap_dt': ParamType.LOG,
    'ib': ParamType.LOG,
    'num_ibs': ParamType.INT,
})

# NOTE: Not currently present
# for var in [ 'advection', 'diffusion', 'reactions' ]:
#     SIMULATION.append(f'chem_params%{var}')

for ib_id in range(1, 10+1):
    for real_attr, ty in [("geometry", ParamType.INT), ("radius", ParamType.REAL),
                          ("theta", ParamType.REAL), ("slip", ParamType.LOG),
                          ("c", ParamType.REAL), ("p", ParamType.REAL),
                          ("t", ParamType.REAL), ("m", ParamType.REAL)]:
        SIMULATION[f"patch_ib({ib_id})%{real_attr}"] = ty

    for cmp_id, cmp in enumerate(["x", "y", "z"]):
        cmp_id += 1
        SIMULATION[f'patch_ib({ib_id})%{cmp}_centroid'] = ParamType.REAL
        SIMULATION[f'patch_ib({ib_id})%length_{cmp}'] = ParamType.REAL

for cmp in ["x", "y", "z"]:
    SIMULATION[f'bc_{cmp}%beg'] = ParamType.INT
    SIMULATION[f'bc_{cmp}%end'] = ParamType.INT
    SIMULATION[f'bc_{cmp}%vb1'] = ParamType.REAL
    SIMULATION[f'bc_{cmp}%vb2'] = ParamType.REAL
    SIMULATION[f'bc_{cmp}%vb3'] = ParamType.REAL
    SIMULATION[f'bc_{cmp}%ve1'] = ParamType.REAL
    SIMULATION[f'bc_{cmp}%ve2'] = ParamType.REAL
    SIMULATION[f'bc_{cmp}%ve3'] = ParamType.REAL

    for var in ["k", "w", "p", "g"]:
        SIMULATION[f'{var}_{cmp}'] = ParamType.REAL
    SIMULATION[f'bf_{cmp}'] = ParamType.LOG


    for prepend in ["domain%beg", "domain%end"]:
        SIMULATION[f"{cmp}_{prepend}"] = ParamType.REAL

# NOTE: This is now just "probe_wrt"
# for wrt_id in range(1,10+1):
#    for cmp in ["x", "y", "z"]:
#        SIMULATION.append(f'probe_wrt({wrt_id})%{cmp}')
#        set_type(f'probe_wrt({wrt_id})%{cmp}', ParamType.LOG)

for probe_id in range(1,3+1):
    for cmp in ["x", "y", "z"]:
        SIMULATION[f'probe({probe_id})%{cmp}'] = ParamType.REAL

for f_id in range(1,10+1):
    for real_attr in ["gamma", "pi_inf", "mul0", "ss", "pv", "gamma_v", "M_v",
                      "mu_v", "k_v", "G", "cv", "qv", "qvp" ]:
        SIMULATION[f"fluid_pp({f_id})%{real_attr}"] = ParamType.REAL

    for re_id in [1, 2]:
        SIMULATION[f"fluid_pp({f_id})%Re({re_id})"] = ParamType.REAL

    for mono_id in range(1,4+1):
        for int_attr in ["pulse", "support"]:
            SIMULATION[f"Mono({mono_id})%{int_attr}"] = ParamType.INT

        for real_attr in ["mag", "length", "dir", "npulse", "delay",
                          "foc_length", "aperture", "support_width"]:
            SIMULATION[f"Mono({mono_id})%{real_attr}"] = ParamType.REAL

        for cmp_id in range(1,3+1):
            SIMULATION[f"Mono({mono_id})%loc({cmp_id})"] = ParamType.REAL

    for int_id in range(1,5+1):
        for cmp in ["x", "y", "z"]:
            SIMULATION[f"integral({int_id})%{cmp}min"] = ParamType.REAL
            SIMULATION[f"integral({int_id})%{cmp}max"] = ParamType.REAL

# Removed: 'fourier_modes%beg', 'fourier_modes%end', 'chem_wrt'
# Feel free to return them if they are needed once more.
POST_PROCESS = COMMON.copy()
POST_PROCESS.update({
    't_step_start': ParamType.INT,
    't_step_stop': ParamType.INT,
    't_step_save': ParamType.INT,
    'alt_soundspeed': ParamType.LOG,
    'mixture_err': ParamType.LOG,
    'format': ParamType.INT,
    'schlieren_wrt': ParamType.LOG,
    'schlieren_alpha': ParamType.REAL,
    'fd_order': ParamType.INT,
    'alpha_rho_wrt': ParamType.LOG,
    'rho_wrt': ParamType.LOG,
    'mom_wrt': ParamType.LOG,
    'vel_wrt': ParamType.LOG,
    'flux_lim': ParamType.INT,
    'flux_wrt': ParamType.LOG,
    'E_wrt': ParamType.LOG,
    'pres_wrt': ParamType.LOG,
    'alpha_wrt': ParamType.LOG,
    'kappa_wrt': ParamType.LOG,
    'gamma_wrt': ParamType.LOG,
    'heat_ratio_wrt': ParamType.LOG,
    'pi_inf_wrt': ParamType.LOG,
    'pres_inf_wrt': ParamType.LOG,
    'cons_vars_wrt': ParamType.LOG,
    'prim_vars_wrt': ParamType.LOG,
    'c_wrt': ParamType.LOG,
    'omega_wrt': ParamType.LOG,
    'qbmm': ParamType.LOG,
    'qm_wrt': ParamType.LOG,
    'cf_wrt': ParamType.LOG,
<<<<<<< HEAD
    'sim_data': ParamType.LOG
=======
    'ib': ParamType.LOG
>>>>>>> 7efc99fa
})

for cmp_id in range(1,3+1):
    cmp = ["x", "y", "z"][cmp_id-1]

    POST_PROCESS[f'bc_{cmp}%beg'] = ParamType.INT
    POST_PROCESS[f'bc_{cmp}%end'] = ParamType.INT

    for real_attr in ["mom_wrt", "vel_wrt", "flux_wrt", "omega_wrt"]:
        POST_PROCESS[f'{real_attr}({cmp_id})'] = ParamType.LOG

# NOTE: `chem_wrt` is missing
# for cmp_id in range(100):
#     POST_PROCESS.append(f'chem_wrt({cmp_id})')

for fl_id in range(1,10+1):
    for append, ty in [("schlieren_alpha", ParamType.REAL),
                       ("alpha_rho_wrt", ParamType.LOG),
                       ("alpha_wrt", ParamType.LOG), ("kappa_wrt", ParamType.LOG)]:
        POST_PROCESS[f'{append}({fl_id})'] = ty

    for real_attr in ["gamma", "pi_inf", "ss", "pv", "gamma_v", "M_v", "mu_v", "k_v", "G", "mul0",
                      "cv", "qv", "qvp" ]:
        POST_PROCESS[f"fluid_pp({fl_id})%{real_attr}"] = ParamType.REAL


ALL = COMMON.copy()
ALL.update(PRE_PROCESS)
ALL.update(SIMULATION)
ALL.update(POST_PROCESS)

CASE_OPTIMIZATION = [ "mapped_weno", "wenoz", "teno", "nb", "weno_order", "num_fluids" ]

_properties = { k: v.value for k, v in ALL.items() }

SCHEMA = {
    "type": "object",
    "properties": _properties
}


def get_input_dict_keys(target_name: str) -> list:
    result = {
        "pre_process"  : PRE_PROCESS,
        "simulation"   : SIMULATION,
        "post_process" : POST_PROCESS
    }.get(target_name, {}).keys()

    if not ARG("case_optimization") or target_name != "simulation":
        return result

    return [ x for x in result if x not in CASE_OPTIMIZATION ]<|MERGE_RESOLUTION|>--- conflicted
+++ resolved
@@ -310,11 +310,8 @@
     'qbmm': ParamType.LOG,
     'qm_wrt': ParamType.LOG,
     'cf_wrt': ParamType.LOG,
-<<<<<<< HEAD
-    'sim_data': ParamType.LOG
-=======
+    'sim_data': ParamType.LOG,
     'ib': ParamType.LOG
->>>>>>> 7efc99fa
 })
 
 for cmp_id in range(1,3+1):
