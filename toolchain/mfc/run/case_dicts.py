from ..state import ARG


COMMON = [
    "hypoelasticity", "cyl_coord", "pref", "p", "parallel_io",
    "Web", "poly_sigma", "case_dir", "thermal", "polytropic",
    "m", "mpp_lim", "R0ref", "adv_alphan", "num_fluids", "model_eqns",
    "nb", "weno_order", "rhoref", "bubbles", "Re_inv", "n", "precision",
    "Ca", "polydisperse", "file_per_process", "relax", "relax_model",
    "adv_n"
]


PRE_PROCESS = COMMON + [
    'old_grid', 'old_ic', 't_step_old', 't_step_start', 'vel_profile',
    'instability_wave', 'perturb_flow', 'perturb_flow_fluid', 'perturb_flow_mag',
    'perturb_sph', 'perturb_sph_fluid', 'fluid_rho', 'num_patches', 'qbmm',
    'dist_type', 'R0_type', 'sigR', 'sigV', 'rhoRV', "palpha_eps", "ptgalpha_eps",
    'pi_fac', 'ib', 'num_ibs'
]

for ib_id in range(1, 10+1):
    for attribute in ["geometry", "radius", "theta", "slip", "c", "p", "t", "m"]:
        PRE_PROCESS.append(f"patch_ib({ib_id})%{attribute}")

    for cmp_id, cmp in enumerate(["x", "y", "z"]):
        cmp_id += 1
        PRE_PROCESS.append(f'patch_ib({ib_id})%{cmp}_centroid')
        PRE_PROCESS.append(f'patch_ib({ib_id})%length_{cmp}')

for cmp in ["x", "y", "z"]:
    for prepend in ["domain%beg", "domain%end", "a", "b"]:
        PRE_PROCESS.append(f"{cmp}_{prepend}")

    for append in ["stretch", "a", "loops"]:
        PRE_PROCESS.append(f"{append}_{cmp}")

    PRE_PROCESS.append(f"bc_{cmp}%beg")
    PRE_PROCESS.append(f"bc_{cmp}%end")

for f_id in range(1, 10+1):
    PRE_PROCESS.append(f'fluid_rho({f_id})')

    for attribute in ["gamma", "pi_inf", "mul0", "ss", "pv", "gamma_v", "M_v",
                      "mu_v", "k_v", "G", "cv", "qv", "qvp" ]:
        PRE_PROCESS.append(f"fluid_pp({f_id})%{attribute}")

for p_id in range(1, 10+4):
    for attribute in ["geometry", "radius", "radii", "epsilon", "beta", "a2",
                      "a3", "a4", "a5", "a6", "a7","a8", "a9", "a10", "a11", "a12",  'non_axis_sym',
                      "normal", "smoothen", "smooth_patch_id", "alpha_rho",
                      "smooth_coeff", "rho", "vel", "pres", "alpha", "gamma",
                      "pi_inf", "r0", "v0", "p0", "m0", "hcid", "cv", "qv", "qvp" ]:
        PRE_PROCESS.append(f"patch_icpp({p_id})%{attribute}")

    PRE_PROCESS.append(f"patch_icpp({p_id})%model%filepath")

    for attribute in ["translate", "scale", "rotate"]:
        for j in range(1, 4):
            PRE_PROCESS.append(f"patch_icpp({p_id})%model%{attribute}({j})")

    PRE_PROCESS.append(f"patch_icpp({p_id})%model%spc")
    PRE_PROCESS.append(f"patch_icpp({p_id})%model%threshold")

    for cmp_id, cmp in enumerate(["x", "y", "z"]):
        cmp_id += 1
        PRE_PROCESS.append(f'patch_icpp({p_id})%{cmp}_centroid')
        PRE_PROCESS.append(f'patch_icpp({p_id})%length_{cmp}')

        for append in ["radii", "normal", "vel"]:
            PRE_PROCESS.append(f'patch_icpp({p_id})%{append}({cmp_id})')

    for arho_id in range(1, 10+1):
        PRE_PROCESS.append(f'patch_icpp({p_id})%alpha({arho_id})')
        PRE_PROCESS.append(f'patch_icpp({p_id})%alpha_rho({arho_id})')

    for taue_id in range(1, 6+1):
        PRE_PROCESS.append(f'patch_icpp({p_id})%tau_e({taue_id})')

    if p_id >= 2:
        PRE_PROCESS.append(f'patch_icpp({p_id})%alter_patch')

        for alter_id in range(1, p_id):
            PRE_PROCESS.append(f'patch_icpp({p_id})%alter_patch({alter_id})')

SIMULATION = COMMON + [
<<<<<<< HEAD
    'run_time_info', 'sim_data', 't_step_old', 't_tol', 'dt', 't_step_start',
    't_step_stop', 't_step_save', 'time_stepper', 'weno_eps',
=======
    'run_time_info', 't_step_old', 't_tol', 'dt', 't_step_start',
    't_step_stop', 't_step_save', 't_step_print', 'time_stepper', 'weno_eps',
>>>>>>> d3bd85a7
    'mapped_weno', 'mp_weno', 'weno_avg', 'weno_Re_flux',
    'riemann_solver', 'wave_speeds', 'avg_state', 'prim_vars_wrt',
    'alt_crv', 'alt_soundspeed', 'regularization', 'null_weights',
    'mixture_err', 'lsq_deriv', 'fd_order', 'num_probes', 'probe_wrt', 
    'bubble_model', 'Monopole', 'num_mono', 'qbmm', 'R0_type', 'integral_wrt', 
    'num_integrals', 'cu_mpi', 'palpha_eps', 'ptgalpha_eps', 
    'pi_fac', 'adap_dt', 'ib', 'num_ibs'
]

for ib_id in range(1, 10+1):
    for attribute in ["geometry", "radius", "theta","slip", "c", "m", "t", "p"]:
        SIMULATION.append(f"patch_ib({ib_id})%{attribute}")

    for cmp_id, cmp in enumerate(["x", "y", "z"]):
        cmp_id += 1
        SIMULATION.append(f'patch_ib({ib_id})%{cmp}_centroid')
        SIMULATION.append(f'patch_ib({ib_id})%length_{cmp}')

for cmp in ["x", "y", "z"]:
    SIMULATION.append(f'bc_{cmp}%beg')
    SIMULATION.append(f'bc_{cmp}%end')
    SIMULATION.append(f'bc_{cmp}%vb1')
    SIMULATION.append(f'bc_{cmp}%vb2')
    SIMULATION.append(f'bc_{cmp}%vb3')
    SIMULATION.append(f'bc_{cmp}%ve1')
    SIMULATION.append(f'bc_{cmp}%ve2')
    SIMULATION.append(f'bc_{cmp}%ve3')

for wrt_id in range(1,10+1):
    for cmp in ["x", "y", "z"]:
        SIMULATION.append(f'probe_wrt({wrt_id})%{cmp}')

for probe_id in range(1,3+1):
    for cmp in ["x", "y", "z"]:
        SIMULATION.append(f'probe({probe_id})%{cmp}')

for f_id in range(1,10+1):
    for attribute in ["gamma", "pi_inf", "mul0", "ss", "pv", "gamma_v", "M_v",
                      "mu_v", "k_v", "G", "cv", "qv", "qvp" ]:
        SIMULATION.append(f"fluid_pp({f_id})%{attribute}")

    for re_id in [1, 2]:
        SIMULATION.append(f"fluid_pp({f_id})%Re({re_id})")

    for mono_id in range(1,4+1):
        for attribute in ["mag", "length", "dir", "npulse", "pulse", "support",
                          "delay", "foc_length", "aperture", "support_width"]:
            SIMULATION.append(f"Mono({mono_id})%{attribute}")

        for cmp_id in range(1,3+1):
            SIMULATION.append(f"Mono({mono_id})%loc({cmp_id})")

    for int_id in range(1,5+1):
        for cmp in ["x", "y", "z"]:
            SIMULATION.append(f"integral({int_id})%{cmp}min")
            SIMULATION.append(f"integral({int_id})%{cmp}max")


POST_PROCESS = COMMON + [
    't_step_start', 't_step_stop', 't_step_save', 'alt_soundspeed',
    'mixture_err', 'format', 'schlieren_wrt', 'schlieren_alpha', 'fd_order',
    'fourier_modes%beg', 'fourier_modes%end', 'alpha_rho_wrt', 'rho_wrt',
    'mom_wrt', 'vel_wrt', 'flux_lim', 'flux_wrt', 'E_wrt', 'pres_wrt',
    'alpha_wrt', 'kappa_wrt', 'gamma_wrt', 'heat_ratio_wrt', 'pi_inf_wrt',
    'pres_inf_wrt', 'cons_vars_wrt', 'prim_vars_wrt', 'c_wrt', 'omega_wrt','qbmm',
    'qm_wrt'
]

for cmp_id in range(1,3+1):
    cmp = ["x", "y", "z"][cmp_id-1]

    POST_PROCESS.append(f'bc_{cmp}%beg')
    POST_PROCESS.append(f'bc_{cmp}%end')

    for attribute in ["mom_wrt", "vel_wrt", "flux_wrt", "omega_wrt"]:
        POST_PROCESS.append(f'{attribute}({cmp_id})')

for fl_id in range(1,10+1):
    for append in ["schlieren_alpha", "alpha_rho_wrt", "alpha_wrt", "kappa_wrt"]:
        POST_PROCESS.append(f'{append}({fl_id})')

    for attribute in ["gamma", "pi_inf", "ss", "pv", "gamma_v", "M_v", "mu_v", "k_v", "G", "mul0",
                      "cv", "qv", "qvp" ]:
        POST_PROCESS.append(f"fluid_pp({fl_id})%{attribute}")

ALL = list(set(PRE_PROCESS + SIMULATION + POST_PROCESS))

CASE_OPTIMIZATION = [ "nb", "weno_order" ]


def get_input_dict_keys(target_name: str) -> list:
    result = {
        "pre_process"  : PRE_PROCESS,
        "simulation"   : SIMULATION,
        "post_process" : POST_PROCESS
    }.get(target_name, {}).copy()

    if not ARG("case_optimization") or target_name != "simulation":
        return result

    return [ x for x in result if x not in CASE_OPTIMIZATION ]<|MERGE_RESOLUTION|>--- conflicted
+++ resolved
@@ -84,13 +84,8 @@
             PRE_PROCESS.append(f'patch_icpp({p_id})%alter_patch({alter_id})')
 
 SIMULATION = COMMON + [
-<<<<<<< HEAD
-    'run_time_info', 'sim_data', 't_step_old', 't_tol', 'dt', 't_step_start',
-    't_step_stop', 't_step_save', 'time_stepper', 'weno_eps',
-=======
     'run_time_info', 't_step_old', 't_tol', 'dt', 't_step_start',
     't_step_stop', 't_step_save', 't_step_print', 'time_stepper', 'weno_eps',
->>>>>>> d3bd85a7
     'mapped_weno', 'mp_weno', 'weno_avg', 'weno_Re_flux',
     'riemann_solver', 'wave_speeds', 'avg_state', 'prim_vars_wrt',
     'alt_crv', 'alt_soundspeed', 'regularization', 'null_weights',
