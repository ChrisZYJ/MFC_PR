--- conflicted
+++ resolved
@@ -16,11 +16,7 @@
     'instability_wave', 'perturb_flow', 'perturb_flow_fluid', 'perturb_flow_mag',
     'perturb_sph', 'perturb_sph_fluid', 'fluid_rho', 'num_patches', 'qbmm',
     'dist_type', 'R0_type', 'sigR', 'sigV', 'rhoRV', "palpha_eps", "ptgalpha_eps",
-<<<<<<< HEAD
     'pi_fac', 'ib', 'num_ibs', 'pre_stress'
-=======
-    'pi_fac', 'ib', 'num_ibs',
->>>>>>> e818a858
 ]
 
 for ib_id in range(1, 10+1):
