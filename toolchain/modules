# List of modules used by . ./mfc.sh load to load modules known to be compatible
# with MFC on different clusters.
#
# [slug]     [system name]
# [slug]-all [common modules]    (any number of lines)
# [slug]-cpu [cpu-only modules]  (any number of lines)
# [slug]-gpu [gpu-only modules]  (any number of lines)

s     OLCF Summit
s-all python/3.8.10 darshan-runtime/3.3.1-lite hsi/5.0.2.p5 xalt/1.2.1
s-cpu lsf-tools/2.0 cmake/3.23.2 ninja/1.10.2 spectrum-mpi/10.4.0.3-20210112
s-cpu gcc/12.1.0
s-gpu nvhpc/22.11 cuda/nvhpc

b     PSC Bridges2
b-all python/3.8.6
b-cpu allocations/1.0 gcc/10.2.0 openmpi/4.0.5-gcc10.2.0
b-gpu openmpi/4.0.5-nvhpc22.9 nvhpc/22.9 cuda

a     OLCF Ascent
a-all python cmake/3.22.2
a-cpu gcc/11.1.0 spectrum-mpi cuda
a-gpu nvhpc/21.11 spectrum-mpi cuda/nvhpc nsight-compute nsight-systems

r     Richardson
r-all python/3.7
r-cpu gcc/9.3.0 openmpi-2.0/gcc-9.3.0

w     OLCF Wombat
w-all cmake/3.25.1 python/3.10.8
w-cpu gcc/11.1.0 openmpi/4.0.5_gcc
w-gpu nvhpc/22.11

e     SDSC Expanse
e-all python/3.8.5
e-cpu cpu/0.15.4 gcc/9.2.0 openmpi/4.1.1 cmake/3.18.2
e-gpu gpu/0.15.4 cuda/11.0.2 nvhpc/22.2 openmpi/4.0.5 cmake/3.19.8

p     GT Phoenix
p-all python/3.9.12-rkxvr6 cmake/3.23.1-327dbl
p-cpu gcc/10.3.0-o57x6h openmpi/4.1.4
p-gpu cuda/11.7.0-7sdye3 nvhpc/22.11

c     OLCF Crusher
c-all cmake/3.23.2 cray-fftw/3.3.10.2 hdf5/1.12.1 cray-python/3.9.13.1
c-all ninja/1.10.2 cray-mpich/8.1.23
c-cpu
c-gpu rocm/5.1.0 craype-accel-amd-gfx90a

<<<<<<< HEAD
o     Brown
o-all python/3.9.0 cmake/3.20.0 
o-cpu gcc/10.2 mpi/openmpi_4.1.1_gcc_10.2_slurm22 hdf5/1.10.0

d     Delta
d-all python/3.11.6
d-cpu openmpi/5.0.1+cuda
d-gpu gcc-runtime/8.5.0 nvhpc/22.11 cuda/11.8.0 openmpi/4.1.5+cuda 
=======
d     NCSA Delta
d-all python/3.11.6 openmpi
d-cpu gcc/11.4.0
d-gpu nvhpc/22.11
>>>>>>> 83cc59af
<|MERGE_RESOLUTION|>--- conflicted
+++ resolved
@@ -47,18 +47,7 @@
 c-cpu
 c-gpu rocm/5.1.0 craype-accel-amd-gfx90a
 
-<<<<<<< HEAD
-o     Brown
-o-all python/3.9.0 cmake/3.20.0 
-o-cpu gcc/10.2 mpi/openmpi_4.1.1_gcc_10.2_slurm22 hdf5/1.10.0
-
-d     Delta
-d-all python/3.11.6
-d-cpu openmpi/5.0.1+cuda
-d-gpu gcc-runtime/8.5.0 nvhpc/22.11 cuda/11.8.0 openmpi/4.1.5+cuda 
-=======
 d     NCSA Delta
 d-all python/3.11.6 openmpi
 d-cpu gcc/11.4.0
-d-gpu nvhpc/22.11
->>>>>>> 83cc59af
+d-gpu nvhpc/22.11