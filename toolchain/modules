# List of modules used by . ./mfc.sh load to load modules known to be compatible
# with MFC on different clusters.
#
# [slug]     [system name]
# [slug]-all [common modules]    (any number of lines)
# [slug]-cpu [cpu-only modules]  (any number of lines)
# [slug]-gpu [gpu-only modules]  (any number of lines)

s     OLCF Summit
s-all python/3.8.10 darshan-runtime/3.3.1-lite hsi/5.0.2.p5 xalt/1.2.1
s-cpu lsf-tools/2.0 cmake/3.23.2 ninja/1.10.2 spectrum-mpi/10.4.0.3-20210112
s-cpu gcc/12.1.0
s-gpu nvhpc/22.11 cuda/nvhpc
s-gpu CC=nvc CXX=nvc++ FC=nvfortran

b     PSC Bridges2
b-all python/3.8.6
b-cpu allocations/1.0 gcc/10.2.0 openmpi/4.0.5-gcc10.2.0
b-gpu openmpi/4.0.5-nvhpc22.9 nvhpc/22.9 cuda
b-gpu CC=nvc CXX=nvc++ FC=nvfortran

a     OLCF Ascent
a-all python cmake/3.22.2
a-cpu gcc/11.1.0 spectrum-mpi cuda
a-gpu nvhpc/21.11 spectrum-mpi cuda/nvhpc nsight-compute nsight-systems
a-gpu CC=nvc CXX=nvc++ FC=nvfortran

r     Richardson
r-all python/3.7
r-cpu gcc/9.3.0 openmpi-2.0/gcc-9.3.0

w     OLCF Wombat
w-all cmake/3.25.1 python/3.10.8
w-cpu gcc/11.1.0 openmpi/4.0.5_gcc
w-gpu nvhpc/22.11
w-gpu CC=nvc CXX=nvc++ FC=nvfortran

e     SDSC Expanse
e-all python/3.8.5
e-cpu cpu/0.15.4 gcc/9.2.0 openmpi/4.1.1 cmake/3.18.2
e-gpu gpu/0.15.4 cuda/11.0.2 nvhpc/22.2 openmpi/4.0.5 cmake/3.19.8
e-gpu CC=nvc CXX=nvc++ FC=nvfortran

p     GT Phoenix
p-all python/3.9.12-rkxvr6 
p-cpu gcc/12.1.0-qgxpzk mvapich2/2.3.7-733lcv
p-gpu cmake/3.23.1-327dbl cuda/11.7.0-7sdye3 nvhpc/22.11
p-gpu MFC_CUDA_CC=70,80 CC=nvc CXX=nvc++ FC=nvfortran

f     OLCF Frontier
f-gpu rocm/5.5.1 craype-accel-amd-gfx90a
f-all cpe/23.09
f-all cray-fftw cray-hdf5 cray-mpich/8.1.26 cce/16.0.1 
f-all rocm/5.5.1 cray-python omniperf
f-cpu

d     NCSA Delta
d-all python/3.11.6
d-cpu gcc/11.4.0 openmpi
d-gpu nvhpc/22.11 openmpi+cuda/4.1.5+cuda cmake
d-gpu CC=nvc CXX=nvc++ FC=nvfortran

o     Brown Oscar
o-all python
o-cpu openmpi/4.1.4s
o-gpu nvhpc cuda/12.3.0 cmake/3.26.3
o-gpu CC=nvc CXX=nvc++ FC=nvfortran

c     DoD Carpenter
c-all python
c-cpu gcc/12.2.0 cmake/3.28.1-gcc-12.2.0 openmpi/4.1.6
c-gpu nvhpc/23.7 cuda/12.2
<<<<<<< HEAD
=======

n     DoD Nautilus
n-all slurm
n-cpu penguin/openmpi/4.1.5/gcc-8.5.0
n-gpu penguin/openmpi/4.1.5/nvhpc-22.3 nvidia/nvhpc/22.3 cuda/cuda-11.6
n-gpu CC=nvc CXX=nvc++ FC=nvfortran
>>>>>>> f248fe0c
<|MERGE_RESOLUTION|>--- conflicted
+++ resolved
@@ -70,12 +70,9 @@
 c-all python
 c-cpu gcc/12.2.0 cmake/3.28.1-gcc-12.2.0 openmpi/4.1.6
 c-gpu nvhpc/23.7 cuda/12.2
-<<<<<<< HEAD
-=======
 
 n     DoD Nautilus
 n-all slurm
 n-cpu penguin/openmpi/4.1.5/gcc-8.5.0
 n-gpu penguin/openmpi/4.1.5/nvhpc-22.3 nvidia/nvhpc/22.3 cuda/cuda-11.6
 n-gpu CC=nvc CXX=nvc++ FC=nvfortran
->>>>>>> f248fe0c
