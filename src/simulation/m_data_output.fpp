
!! @file m_data_output.f90
!! @brief Contains module m_data_output

#:include 'macros.fpp'
#:include 'inline_conversions.fpp'

!> @brief The primary purpose of this module is to output the grid and the
!!              conservative variables data at the chosen time-step interval. In
!!              addition, this module is also in charge of outputting a run-time
!!              information file which summarizes the time-dependent behavior !of
!!              the stability criteria. The latter include the inviscid Courant–
!!              Friedrichs–Lewy (ICFL), viscous CFL (VCFL), capillary CFL (CCFL)
!!              and cell Reynolds (Rc) numbers.
module m_data_output

    !  Dependencies ============================================================
    use m_derived_types        !< Definitions of the derived types

    use m_global_parameters    !< Definitions of the global parameters

    use m_mpi_proxy            !< Message passing interface (MPI) module proxy

    use m_variables_conversion !< State variables type conversion procedures

    use m_compile_specific

    use m_helper

    use m_delay_file_access

    use m_ibm
    ! ==========================================================================

    implicit none

<<<<<<< HEAD
    private; public :: s_initialize_data_output_module, &
 s_open_run_time_information_file, &
 s_open_com_files, &
 s_open_probe_files, &
 s_write_run_time_information, &
 s_write_data_files, &
 s_write_serial_data_files, &
 s_write_parallel_data_files, &
 s_write_com_files, &
 s_write_probe_files, &
 s_close_run_time_information_file, &
 s_close_com_files, &
 s_close_probe_files, &
 s_finalize_data_output_module
=======
    private; 
    public :: s_initialize_data_output_module, &
              s_open_run_time_information_file, &
              s_open_probe_files, &
              s_write_run_time_information, &
              s_write_data_files, &
              s_write_serial_data_files, &
              s_write_parallel_data_files, &
              s_write_probe_files, &
              s_close_run_time_information_file, &
              s_close_probe_files, &
              s_finalize_data_output_module

>>>>>>> e4f04b7b
    abstract interface ! ===================================================

        !> Write data files
        !! @param q_cons_vf Conservative variables
        !! @param q_prim_vf Primitive variables
        !! @param t_step Current time step
        subroutine s_write_abstract_data_files(q_cons_vf, q_prim_vf, t_step)

            import :: scalar_field, sys_size, pres_field

            type(scalar_field), &
                dimension(sys_size), &
                intent(in) :: q_cons_vf

            type(scalar_field), &
                dimension(sys_size), &
<<<<<<< HEAD
                intent(inOUT) :: q_prim_vf

            integer, intent(in) :: t_step

        end subroutine s_write_abstract_data_files ! -------------------

=======
                intent(inout) :: q_prim_vf

            integer, intent(in) :: t_step

        end subroutine s_write_abstract_data_files
>>>>>>> e4f04b7b
    end interface ! ========================================================
#ifdef CRAY_ACC_WAR
    @:CRAY_DECLARE_GLOBAL(real(kind(0d0)), dimension(:, :, :), icfl_sf)
    @:CRAY_DECLARE_GLOBAL(real(kind(0d0)), dimension(:, :, :), vcfl_sf)
    @:CRAY_DECLARE_GLOBAL(real(kind(0d0)), dimension(:, :, :), ccfl_sf)
    @:CRAY_DECLARE_GLOBAL(real(kind(0d0)), dimension(:, :, :), Rc_sf)
    !$acc declare link(icfl_sf, vcfl_sf, ccfl_sf, Rc_sf)
#else
    real(kind(0d0)), allocatable, dimension(:, :, :) :: icfl_sf  !< ICFL stability criterion
    real(kind(0d0)), allocatable, dimension(:, :, :) :: vcfl_sf  !< VCFL stability criterion
    real(kind(0d0)), allocatable, dimension(:, :, :) :: ccfl_sf  !< CCFL stability criterion
    real(kind(0d0)), allocatable, dimension(:, :, :) :: Rc_sf  !< Rc stability criterion
    real(kind(0d0)), public, allocatable, dimension(:, :) :: c_mass

    !$acc declare create(icfl_sf, vcfl_sf, ccfl_sf, Rc_sf)
#endif

    real(kind(0d0)) :: icfl_max_loc, icfl_max_glb !< ICFL stability extrema on local and global grids
    real(kind(0d0)) :: vcfl_max_loc, vcfl_max_glb !< VCFL stability extrema on local and global grids
    real(kind(0d0)) :: ccfl_max_loc, ccfl_max_glb !< CCFL stability extrema on local and global grids
    real(kind(0d0)) :: Rc_min_loc, Rc_min_glb !< Rc   stability extrema on local and global grids
    !$acc declare create(icfl_max_loc, icfl_max_glb, vcfl_max_loc, vcfl_max_glb, ccfl_max_loc, ccfl_max_glb, Rc_min_loc, Rc_min_glb)

    !> @name ICFL, VCFL, CCFL and Rc stability criteria extrema over all the time-steps
    !> @{
    real(kind(0d0)) :: icfl_max !< ICFL criterion maximum
    real(kind(0d0)) :: vcfl_max !< VCFL criterion maximum
    real(kind(0d0)) :: ccfl_max !< CCFL criterion maximum
    real(kind(0d0)) :: Rc_min !< Rc criterion maximum
    !> @}

    procedure(s_write_abstract_data_files), pointer :: s_write_data_files => null()

contains

    @:s_compute_speed_of_sound()

    !>  The purpose of this subroutine is to open a new or pre-
        !!          existing run-time information file and append to it the
        !!      basic header information relevant to current simulation.
        !!      In general, this requires generating a table header for
        !!      those stability criteria which will be written at every
        !!      time-step.
    subroutine s_open_run_time_information_file

        character(LEN=name_len) :: file_name = 'run_time.inf' !<
            !! Name of the run-time information file

        character(LEN=path_len + name_len) :: file_path !<
            !! Relative path to a file in the case directory

        character(LEN=8) :: file_date !<
            !! Creation date of the run-time information file

        logical :: file_exist !<
            !! Logical used to check existence of run-time information file

        ! Opening the run-time information file
        file_path = trim(case_dir)//'/'//trim(file_name)

        inquire (FILE=trim(file_path), EXIST=file_exist)

        open (1, FILE=trim(file_path), &
              FORM='formatted', &
              POSITION='append', &
              STATUS='unknown')

        ! Generating file header for a new run-time information file
        if (file_exist .neqv. .true.) then

            write (1, '(A)') 'Description: Stability information at '// &
                'each time-step of the simulation. This'
            write (1, '(13X,A)') 'data is composed of the inviscid '// &
                'Courant–Friedrichs–Lewy (ICFL)'
            write (1, '(13X,A)') 'number, the viscous CFL (VCFL) number, '// &
                'the capillary CFL (CCFL)'
            write (1, '(13X,A)') 'number and the cell Reynolds (Rc) '// &
                'number. Please note that only'
            write (1, '(13X,A)') 'those stability conditions pertinent '// &
                'to the physics included in'
            write (1, '(13X,A)') 'the current computation are displayed.'

            call date_and_time(DATE=file_date)

            write (1, '(A)') 'Date: '//file_date(5:6)//'/'// &
                file_date(7:8)//'/'// &
                file_date(3:4)

        end if

        write (1, '(A)') ''; write (1, '(A)') ''

        ! Generating table header for the stability criteria to be outputted
        if (any(Re_size > 0)) then
            write (1, '(A)') '==== Time-steps ====== Time ======= ICFL '// &
                'Max ==== VCFL Max ====== Rc Min ======='
        else
            write (1, '(A)') '=========== Time-steps ============== Time '// &
                '============== ICFL Max ============='
        end if

    end subroutine s_open_run_time_information_file

    !>  This opens a formatted data file where the root processor
        !!      can write out the CoM information
    subroutine s_open_com_files() ! ----------------------------------------
        character(len=path_len + 3*name_len) :: file_path !<
            !! Relative path to the CoM file in the case directory
        integer :: i !< Generic loop iterator
        do i = 1, num_fluids
            ! Generating the relative path to the CoM data file
            write (file_path, '(A,I0,A)') '/fluid', i, '_com.dat'
            file_path = trim(case_dir)//trim(file_path)
            ! Creating the formatted data file and setting up its
            ! structure
            open (i + 120, file=trim(file_path), &
                  form='formatted', &
                  position='append', &
                  status='unknown')
            if (n == 0) then
                write (i + 120, '(A)') '=== Non-Dimensional Time '// &
                    '=== Total Mass '// &
                    '=== x-loc '// &
                    '=== Total Volume ==='
            elseif (p == 0) then
                write (i + 120, '(A)') '=== Non-Dimensional Time '// &
                    '=== Total Mass '// &
                    '=== x-loc '// &
                    '=== y-loc '// &
                    '=== Total Volume ==='
            else
                write (i + 120, '(A)') '=== Non-Dimensional Time '// &
                    '=== Total Mass '// &
                    '=== x-loc '// &
                    '=== y-loc '// &
                    '=== z-loc '// &
                    '=== Total Volume ==='
            end if
        end do
    end subroutine s_open_com_files ! --------------------------------------

    !>  This opens a formatted data file where the root processor
        !!      can write out flow probe information
    subroutine s_open_probe_files

        character(LEN=path_len + 3*name_len) :: file_path !<
            !! Relative path to the probe data file in the case directory

        integer :: i !< Generic loop iterator

        do i = 1, num_probes
            ! Generating the relative path to the data file
            write (file_path, '(A,I0,A)') '/D/probe', i, '_prim.dat'
            file_path = trim(case_dir)//trim(file_path)

            ! Creating the formatted data file and setting up its
            ! structure
            open (i + 30, FILE=trim(file_path), &
                  FORM='formatted', &
                  STATUS='unknown')
            ! POSITION = 'append', &
            !write(i+30,'(A,I0,A)') 'Probe ',i, ' located at:'
            !write(i+30,'(A,F10.6)') 'x = ',probe(i)%x
            !write(i+30,'(A,F10.6)') 'y = ',probe(i)%y
            !write(i+30,'(A,F10.6)') 'z = ',probe(i)%z
            !write(i+30, *)
            !write(i+30,'(A)') '=== Non-Dimensional Time ' // &
            !                '=== Density ' // &
            !                '=== Velocity ' // &
            !                '=== Pressure ' // &
            !                '=== Gamma ' // &
            !                '=== Stiffness ' // &
            !                '=== Sound Speed ' // &
            !                '=== Acceleration ==='
        end do

        if (integral_wrt) then
            do i = 1, num_integrals
                write (file_path, '(A,I0,A)') '/D/integral', i, '_prim.dat'
                file_path = trim(case_dir)//trim(file_path)

                open (i + 70, FILE=trim(file_path), &
                      FORM='formatted', &
                      POSITION='append', &
                      STATUS='unknown')
            end do
        end if

    end subroutine s_open_probe_files

    !>  The goal of the procedure is to output to the run-time
        !!      information file the stability criteria extrema in the
        !!      entire computational domain and at the given time-step.
        !!      Moreover, the subroutine is also in charge of tracking
        !!      these stability criteria extrema over all time-steps.
        !!  @param q_prim_vf Cell-average primitive variables
        !!  @param t_step Current time step
    subroutine s_write_run_time_information(q_prim_vf, t_step)

        type(scalar_field), dimension(sys_size), intent(in) :: q_prim_vf
        integer, intent(in) :: t_step

        real(kind(0d0)), dimension(num_fluids) :: alpha_rho  !< Cell-avg. partial density
        real(kind(0d0)) :: rho        !< Cell-avg. density
        real(kind(0d0)), dimension(num_dims) :: vel        !< Cell-avg. velocity
        real(kind(0d0)) :: vel_sum    !< Cell-avg. velocity sum
        real(kind(0d0)) :: pres       !< Cell-avg. pressure
        real(kind(0d0)), dimension(num_fluids) :: alpha      !< Cell-avg. volume fraction
        real(kind(0d0)) :: gamma      !< Cell-avg. sp. heat ratio
        real(kind(0d0)) :: pi_inf     !< Cell-avg. liquid stiffness function
        real(kind(0d0)) :: qv         !< Cell-avg. fluid reference energy
        real(kind(0d0)) :: c          !< Cell-avg. sound speed
        real(kind(0d0)) :: E          !< Cell-avg. energy
        real(kind(0d0)) :: H          !< Cell-avg. enthalpy
        real(kind(0d0)), dimension(2) :: Re         !< Cell-avg. Reynolds numbers

        ! ICFL, VCFL, CCFL and Rc stability criteria extrema for the current
        ! time-step and located on both the local (loc) and the global (glb)
        ! computational domains

        real(kind(0d0)) :: blkmod1, blkmod2 !<
            !! Fluid bulk modulus for Woods mixture sound speed
        integer :: i, j, k, l, q !< Generic loop iterators

        integer :: Nfq
        real(kind(0d0)) :: fltr_dtheta   !<
            !! Modified dtheta accounting for Fourier filtering in azimuthal direction.

        ! Computing Stability Criteria at Current Time-step ================
        !$acc parallel loop collapse(3) gang vector default(present) private(alpha_rho, vel, alpha, Re, fltr_dtheta, Nfq)
        do l = 0, p
            do k = 0, n
                do j = 0, m

                    do i = 1, num_fluids
                        alpha_rho(i) = q_prim_vf(i)%sf(j, k, l)
                        alpha(i) = q_prim_vf(E_idx + i)%sf(j, k, l)
                    end do

                    if (bubbles) then
                        call s_convert_species_to_mixture_variables_bubbles_acc(rho, gamma, pi_inf, qv, alpha, alpha_rho, Re, j, k, l)
                    else
                        call s_convert_species_to_mixture_variables_acc(rho, gamma, pi_inf, qv, alpha, alpha_rho, Re, j, k, l)
                    end if

                    do i = 1, num_dims
                        vel(i) = q_prim_vf(contxe + i)%sf(j, k, l)
                    end do

                    vel_sum = 0d0
                    do i = 1, num_dims
                        vel_sum = vel_sum + vel(i)**2d0
                    end do

                    pres = q_prim_vf(E_idx)%sf(j, k, l)

                    E = gamma*pres + pi_inf + 5d-1*rho*vel_sum + qv

                    H = (E + pres)/rho

                    ! Compute mixture sound speed
                    call s_compute_speed_of_sound(pres, rho, gamma, pi_inf, H, alpha, vel_sum, c)
                    
                    if ( c .lt. 10d-12 ) then
                        print*, 'code has crashed at processor: ',proc_rank,' at j :: ',j,', k :: ',k,' l :: ',l,'with alph1a ::',alpha(1),'and alpha2 ::', alpha(2)
                        print*, 'ICFL ERROR, I TOLD YOU AGAIN!'                     
                       ! call s_mpi_abort()
                    endif

                    if (grid_geometry == 3) then
                        if (k == 0) then
                            fltr_dtheta = 2d0*pi*y_cb(0)/3d0
                        elseif (k <= fourier_rings) then
                            Nfq = min(floor(2d0*real(k, kind(0d0))*pi), (p + 1)/2 + 1)
                            fltr_dtheta = 2d0*pi*y_cb(k - 1)/real(Nfq, kind(0d0))
                        else
                            fltr_dtheta = y_cb(k - 1)*dz(l)
                        end if
                    end if

                    if (p > 0) then
                        !3D
                        if (grid_geometry == 3) then
                            icfl_sf(j, k, l) = dt/min(dx(j)/(abs(vel(1)) + c), &
                                                      dy(k)/(abs(vel(2)) + c), &
                                                      fltr_dtheta/(abs(vel(3)) + c))
                        else
                            icfl_sf(j, k, l) = dt/min(dx(j)/(abs(vel(1)) + c), &
                                                      dy(k)/(abs(vel(2)) + c), &
                                                      dz(l)/(abs(vel(3)) + c))
                        end if

                        if (any(Re_size > 0)) then

                            if (grid_geometry == 3) then
                                vcfl_sf(j, k, l) = maxval(dt/Re/rho) &
                                                   /min(dx(j), dy(k), fltr_dtheta)**2d0

                                Rc_sf(j, k, l) = min(dx(j)*(abs(vel(1)) + c), &
                                                     dy(k)*(abs(vel(2)) + c), &
                                                     fltr_dtheta*(abs(vel(3)) + c)) &
                                                 /maxval(1d0/Re)
                            else
                                vcfl_sf(j, k, l) = maxval(dt/Re/rho) &
                                                   /min(dx(j), dy(k), dz(l))**2d0

                                Rc_sf(j, k, l) = min(dx(j)*(abs(vel(1)) + c), &
                                                     dy(k)*(abs(vel(2)) + c), &
                                                     dz(l)*(abs(vel(3)) + c)) &
                                                 /maxval(1d0/Re)
                            end if

                        end if

                    elseif (n > 0) then
                        !2D
                        icfl_sf(j, k, l) = dt/min(dx(j)/(abs(vel(1)) + c), &
                                                  dy(k)/(abs(vel(2)) + c))

                        if (any(Re_size > 0)) then

                            vcfl_sf(j, k, l) = maxval(dt/Re/rho)/min(dx(j), dy(k))**2d0

                            Rc_sf(j, k, l) = min(dx(j)*(abs(vel(1)) + c), &
                                                 dy(k)*(abs(vel(2)) + c)) &
                                             /maxval(1d0/Re)

                        end if

                    else
                        !1D
                        icfl_sf(j, k, l) = (dt/dx(j))*(abs(vel(1)) + c)

                        if (any(Re_size > 0)) then

                            vcfl_sf(j, k, l) = maxval(dt/Re/rho)/dx(j)**2d0

                            Rc_sf(j, k, l) = dx(j)*(abs(vel(1)) + c)/maxval(1d0/Re)

                        end if

                    end if

                end do
            end do
        end do
        ! end: Computing Stability Criteria at Current Time-step ===========

        ! Determining local stability criteria extrema at current time-step

#ifdef CRAY_ACC_WAR
        !$acc update host(icfl_sf)

        if (any(Re_size > 0)) then
            !$acc update host(vcfl_sf, Rc_sf)
        end if

        icfl_max_loc = maxval(icfl_sf)

        if (any(Re_size > 0)) then
            vcfl_max_loc = maxval(vcfl_sf)
            Rc_min_loc = minval(Rc_sf)
        end if
#else
        !$acc kernels
        icfl_max_loc = maxval(icfl_sf)
        !$acc end kernels

        if (any(Re_size > 0)) then
            !$acc kernels
            vcfl_max_loc = maxval(vcfl_sf)
            Rc_min_loc = minval(Rc_sf)
            !$acc end kernels
        end if
#endif

        ! Determining global stability criteria extrema at current time-step
        if (num_procs > 1) then
            call s_mpi_reduce_stability_criteria_extrema(icfl_max_loc, &
                                                         vcfl_max_loc, &
                                                         ccfl_max_loc, &
                                                         Rc_min_loc, &
                                                         icfl_max_glb, &
                                                         vcfl_max_glb, &
                                                         ccfl_max_glb, &
                                                         Rc_min_glb)
        else
            icfl_max_glb = icfl_max_loc
            if (any(Re_size > 0)) vcfl_max_glb = vcfl_max_loc
            if (any(Re_size > 0)) Rc_min_glb = Rc_min_loc
        end if

        ! Determining the stability criteria extrema over all the time-steps
        if (icfl_max_glb > icfl_max) icfl_max = icfl_max_glb

        if (any(Re_size > 0)) then
            if (vcfl_max_glb > vcfl_max) vcfl_max = vcfl_max_glb
            if (Rc_min_glb < Rc_min) Rc_min = Rc_min_glb
        end if

        ! Outputting global stability criteria extrema at current time-step
        if (proc_rank == 0) then
            if (any(Re_size > 0)) then
                write (1, '(6X,I8,6X,F10.6,6X,F9.6,6X,F9.6,6X,F10.6)') &
                    t_step, t_step*dt, icfl_max_glb, &
                    vcfl_max_glb, &
                    Rc_min_glb

            else
                write (1, '(13X,I8,14X,F10.6,13X,F9.6)') &
                    t_step, t_step*dt, icfl_max_glb
            end if

            if (icfl_max_glb /= icfl_max_glb) then
                call s_mpi_abort('ICFL is NaN. Exiting ...')
            elseif (icfl_max_glb > 1d0) then
                print *, 'icfl', icfl_max_glb
                call s_mpi_abort('ICFL is greater than 1.0. Exiting ...')
            end if

            if (vcfl_max_glb /= vcfl_max_glb) then
                call s_mpi_abort('VCFL is NaN. Exiting ...')
            elseif (vcfl_max_glb > 1d0) then
                print *, 'vcfl', vcfl_max_glb
                call s_mpi_abort('VCFL is greater than 1.0. Exiting ...')
            end if
        end if

        call s_mpi_barrier()

    end subroutine s_write_run_time_information

<<<<<<< HEAD
    subroutine s_write_serial_data_files(q_cons_vf, q_prim_vf, t_step) ! ---------------------

        type(scalar_field), dimension(sys_size), intent(in) :: q_cons_vf
        type(scalar_field), dimension(sys_size), intent(inOUT) :: q_prim_vf

=======
    !>  The goal of this subroutine is to output the grid and
        !!      conservative variables data files for given time-step.
        !!  @param q_cons_vf Cell-average conservative variables
        !!  @param q_prim_vf Cell-average primitive variables
        !!  @param t_step Current time-step
    subroutine s_write_serial_data_files(q_cons_vf, q_prim_vf, t_step)

        type(scalar_field), dimension(sys_size), intent(in) :: q_cons_vf
        type(scalar_field), dimension(sys_size), intent(inout) :: q_prim_vf
>>>>>>> e4f04b7b
        integer, intent(in) :: t_step

        character(LEN=path_len + 2*name_len) :: t_step_dir !<
            !! Relative path to the current time-step directory

        character(LEN=path_len + 3*name_len) :: file_path !<
            !! Relative path to the grid and conservative variables data files

        logical :: file_exist !<
            !! Logical used to check existence of current time-step directory

        character(LEN=15) :: FMT

        integer :: i, j, k, l, ii, r!< Generic loop iterators

        real(kind(0d0)), dimension(nb) :: nRtmp         !< Temporary bubble concentration
        real(kind(0d0)) :: nbub, nR3, vftmp                         !< Temporary bubble number density
        real(kind(0d0)) :: gamma, lit_gamma, pi_inf, qv !< Temporary EOS params
        real(kind(0d0)) :: rho                          !< Temporary density
        real(kind(0d0)), dimension(2) :: Re !< Temporary Reynolds number
        real(kind(0d0)) :: E_e                          !< Temp. elastic energy contribution

        ! Creating or overwriting the time-step root directory
        write (t_step_dir, '(A,I0,A,I0)') trim(case_dir)//'/p_all'

        ! Creating or overwriting the current time-step directory
        write (t_step_dir, '(A,I0,A,I0)') trim(case_dir)//'/p_all/p', &
            proc_rank, '/', t_step

        file_path = trim(t_step_dir)//'/.'
        call my_inquire(file_path, file_exist)
        if (file_exist) call s_delete_directory(trim(t_step_dir))
        call s_create_directory(trim(t_step_dir))

        ! Writing the grid data file in the x-direction
        file_path = trim(t_step_dir)//'/x_cb.dat'

        open (2, FILE=trim(file_path), &
              FORM='unformatted', &
              STATUS='new')
        write (2) x_cb(-1:m); close (2)

        ! Writing the grid data files in the y- and z-directions
        if (n > 0) then

            file_path = trim(t_step_dir)//'/y_cb.dat'

            open (2, FILE=trim(file_path), &
                  FORM='unformatted', &
                  STATUS='new')
            write (2) y_cb(-1:n); close (2)

            if (p > 0) then

                file_path = trim(t_step_dir)//'/z_cb.dat'

                open (2, FILE=trim(file_path), &
                      FORM='unformatted', &
                      STATUS='new')
                write (2) z_cb(-1:p); close (2)

            end if

        end if

        ! Writing the conservative variables data files
        do i = 1, sys_size
            write (file_path, '(A,I0,A)') trim(t_step_dir)//'/q_cons_vf', &
                i, '.dat'

            open (2, FILE=trim(file_path), &
                  FORM='unformatted', &
                  STATUS='new')

            write (2) q_cons_vf(i)%sf(0:m, 0:n, 0:p); close (2)
        end do

        if (qbmm .and. .not. polytropic) then
            do i = 1, nb
                do r = 1, nnode
                    write (file_path, '(A,I0,A)') trim(t_step_dir)//'/pb', &
                        sys_size + (i - 1)*nnode + r, '.dat'

                    open (2, FILE=trim(file_path), &
                          FORM='unformatted', &
                          STATUS='new')

                    write (2) pb_ts(1)%sf(0:m, 0:n, 0:p, r, i); close (2)
                end do
            end do

            do i = 1, nb
                do r = 1, nnode
                    write (file_path, '(A,I0,A)') trim(t_step_dir)//'/mv', &
                        sys_size + (i - 1)*nnode + r, '.dat'

                    open (2, FILE=trim(file_path), &
                          FORM='unformatted', &
                          STATUS='new')

                    write (2) mv_ts(1)%sf(0:m, 0:n, 0:p, r, i); close (2)
                end do
            end do
        end if

        ! Writing the IB markers
        if (ib) then
            write (file_path, '(A,I0,A)') trim(t_step_dir)//'/ib.dat'

            open (2, FILE=trim(file_path), &
                  FORM='unformatted', &
                  STATUS='new')

            write (2) ib_markers%sf; close (2)
        end if

        gamma = fluid_pp(1)%gamma
        lit_gamma = 1d0/fluid_pp(1)%gamma + 1d0
        pi_inf = fluid_pp(1)%pi_inf
        qv = fluid_pp(1)%qv

        if (precision == 1) then
            FMT = "(2F30.3)"
        else
            FMT = "(2F40.14)"
        end if

        ! writing an output directory
        write (t_step_dir, '(A,I0,A,I0)') trim(case_dir)//'/D'
        file_path = trim(t_step_dir)//'/.'

        inquire (FILE=trim(file_path), EXIST=file_exist)

        if (.not. file_exist) call s_create_directory(trim(t_step_dir))

        if (prim_vars_wrt .or. (n == 0 .and. p == 0)) then
            call s_convert_conservative_to_primitive_variables(q_cons_vf, q_prim_vf)
            do i = 1, sys_size
                !$acc update host(q_prim_vf(i)%sf(:,:,:))
            end do
            ! q_prim_vf(bubxb) stores the value of nb needed in riemann solvers, so replace with true primitive value (=1d0)
            if (qbmm) then
                q_prim_vf(bubxb)%sf = 1d0
            end if
        end if

        !1D
        if (n == 0 .and. p == 0) then

            if (model_eqns == 2) then
                do i = 1, sys_size
                    write (file_path, '(A,I0,A,I2.2,A,I6.6,A)') trim(t_step_dir)//'/prim.', i, '.', proc_rank, '.', t_step, '.dat'

                    open (2, FILE=trim(file_path))
                    do j = 0, m
                        if (((i >= cont_idx%beg) .and. (i <= cont_idx%end)) &
                            .or. &
                            ((i >= adv_idx%beg) .and. (i <= adv_idx%end)) &
                            ) then
                            write (2, FMT) x_cb(j), q_cons_vf(i)%sf(j, 0, 0)
                        else
                            write (2, FMT) x_cb(j), q_prim_vf(i)%sf(j, 0, 0)
                        end if
                    end do
                    close (2)
                end do
            end if

            do i = 1, sys_size
                write (file_path, '(A,I0,A,I2.2,A,I6.6,A)') trim(t_step_dir)//'/cons.', i, '.', proc_rank, '.', t_step, '.dat'

                open (2, FILE=trim(file_path))
                do j = 0, m
                    write (2, FMT) x_cb(j), q_cons_vf(i)%sf(j, 0, 0)
                end do
                close (2)
            end do

            if (qbmm .and. .not. polytropic) then
                do i = 1, nb
                    do r = 1, nnode
                        write (file_path, '(A,I0,A,I0,A,I2.2,A,I6.6,A)') trim(t_step_dir)//'/pres.', i, '.', r, '.', proc_rank, '.', t_step, '.dat'

                        open (2, FILE=trim(file_path))
                        do j = 0, m
                            write (2, FMT) x_cb(j), pb_ts(1)%sf(j, 0, 0, r, i)
                        end do
                        close (2)
                    end do
                end do
                do i = 1, nb
                    do r = 1, nnode
                        write (file_path, '(A,I0,A,I0,A,I2.2,A,I6.6,A)') trim(t_step_dir)//'/mv.', i, '.', r, '.', proc_rank, '.', t_step, '.dat'

                        open (2, FILE=trim(file_path))
                        do j = 0, m
                            write (2, FMT) x_cb(j), mv_ts(1)%sf(j, 0, 0, r, i)
                        end do
                        close (2)
                    end do
                end do
            end if
        end if

        if (precision == 1) then
            FMT = "(3F30.7)"
        else
            FMT = "(3F40.14)"
        end if

        ! 2D
        if ((n > 0) .and. (p == 0)) then
            do i = 1, sys_size
                write (file_path, '(A,I0,A,I2.2,A,I6.6,A)') trim(t_step_dir)//'/cons.', i, '.', proc_rank, '.', t_step, '.dat'
                open (2, FILE=trim(file_path))
                do j = 0, m
                    do k = 0, n
                        write (2, FMT) x_cb(j), y_cb(k), q_cons_vf(i)%sf(j, k, 0)
                    end do
                    write (2, *)
                end do
                close (2)
            end do

            if (qbmm .and. .not. polytropic) then
                do i = 1, nb
                    do r = 1, nnode
                        write (file_path, '(A,I0,A,I0,A,I2.2,A,I6.6,A)') trim(t_step_dir)//'/pres.', i, '.', r, '.', proc_rank, '.', t_step, '.dat'

                        open (2, FILE=trim(file_path))
                        do j = 0, m
                            do k = 0, n
                                write (2, FMT) x_cb(j), y_cb(k), pb_ts(1)%sf(j, k, 0, r, i)
                            end do
                        end do
                        close (2)
                    end do
                end do
                do i = 1, nb
                    do r = 1, nnode
                        write (file_path, '(A,I0,A,I0,A,I2.2,A,I6.6,A)') trim(t_step_dir)//'/mv.', i, '.', r, '.', proc_rank, '.', t_step, '.dat'

                        open (2, FILE=trim(file_path))
                        do j = 0, m
                            do k = 0, n
                                write (2, FMT) x_cb(j), y_cb(k), mv_ts(1)%sf(j, k, 0, r, i)
                            end do
                        end do
                        close (2)
                    end do
                end do
            end if

            if (prim_vars_wrt) then
                do i = 1, sys_size
                    write (file_path, '(A,I0,A,I2.2,A,I6.6,A)') trim(t_step_dir)//'/prim.', i, '.', proc_rank, '.', t_step, '.dat'

                    open (2, FILE=trim(file_path))

                    do j = 0, m
                        do k = 0, n
                            if (((i >= cont_idx%beg) .and. (i <= cont_idx%end)) &
                                .or. &
                                ((i >= adv_idx%beg) .and. (i <= adv_idx%end)) &
                                ) then
                                write (2, FMT) x_cb(j), y_cb(k), q_cons_vf(i)%sf(j, k, 0)
                            else
                                write (2, FMT) x_cb(j), y_cb(k), q_prim_vf(i)%sf(j, k, 0)
                            end if
                        end do
                        write (2, *)
                    end do
                    close (2)
                end do
            end if
        end if

        if (precision == 1) then
            FMT = "(4F30.7)"
        else
            FMT = "(4F40.14)"
        end if

        ! 3D
        if (p > 0) then
            do i = 1, sys_size
                write (file_path, '(A,I0,A,I2.2,A,I6.6,A)') trim(t_step_dir)//'/cons.', i, '.', proc_rank, '.', t_step, '.dat'
                open (2, FILE=trim(file_path))
                do j = 0, m
                    do k = 0, n
                        do l = 0, p
                            write (2, FMT) x_cb(j), y_cb(k), z_cb(l), q_cons_vf(i)%sf(j, k, l)
                        end do
                        write (2, *)
                    end do
                    write (2, *)
                end do
                close (2)
            end do

            if (qbmm .and. .not. polytropic) then
                do i = 1, nb
                    do r = 1, nnode
                        write (file_path, '(A,I0,A,I0,A,I2.2,A,I6.6,A)') trim(t_step_dir)//'/pres.', i, '.', r, '.', proc_rank, '.', t_step, '.dat'

                        open (2, FILE=trim(file_path))
                        do j = 0, m
                            do k = 0, n
                                do l = 0, p
                                    write (2, FMT) x_cb(j), y_cb(k), z_cb(l), pb_ts(1)%sf(j, k, l, r, i)
                                end do
                            end do
                        end do
                        close (2)
                    end do
                end do
                do i = 1, nb
                    do r = 1, nnode
                        write (file_path, '(A,I0,A,I0,A,I2.2,A,I6.6,A)') trim(t_step_dir)//'/mv.', i, '.', r, '.', proc_rank, '.', t_step, '.dat'

                        open (2, FILE=trim(file_path))
                        do j = 0, m
                            do k = 0, n
                                do l = 0, p
                                    write (2, FMT) x_cb(j), y_cb(k), z_cb(l), mv_ts(1)%sf(j, k, l, r, i)
                                end do
                            end do
                        end do
                        close (2)
                    end do
                end do
            end if

            if (prim_vars_wrt) then
                do i = 1, sys_size
                    write (file_path, '(A,I0,A,I2.2,A,I6.6,A)') trim(t_step_dir)//'/prim.', i, '.', proc_rank, '.', t_step, '.dat'

                    open (2, FILE=trim(file_path))

                    do j = 0, m
                        do k = 0, n
                            do l = 0, p
                                if (((i >= cont_idx%beg) .and. (i <= cont_idx%end)) &
                                    .or. &
                                    ((i >= adv_idx%beg) .and. (i <= adv_idx%end)) &
                                    ) then
                                    write (2, FMT) x_cb(j), y_cb(k), z_cb(l), q_cons_vf(i)%sf(j, k, l)
                                else
                                    write (2, FMT) x_cb(j), y_cb(k), z_cb(l), q_prim_vf(i)%sf(j, k, l)
                                end if
                            end do
                            write (2, *)
                        end do
                        write (2, *)
                    end do
                    close (2)
                end do
            end if
        end if

    end subroutine s_write_serial_data_files

    !>  The goal of this subroutine is to output the grid and
        !!      conservative variables data files for given time-step.
        !!  @param q_cons_vf Cell-average conservative variables
        !!  @param q_prim_vf Cell-average primitive variables
        !!  @param t_step Current time-step
    subroutine s_write_parallel_data_files(q_cons_vf, q_prim_vf, t_step)

<<<<<<< HEAD
        type(scalar_field), &
            dimension(sys_size), &
            intent(in) :: q_cons_vf

        type(scalar_field), &
            dimension(sys_size), &
            intent(inOUT) :: q_prim_vf

=======
        type(scalar_field), dimension(sys_size), intent(in) :: q_cons_vf
        type(scalar_field), dimension(sys_size), intent(inout) :: q_prim_vf
>>>>>>> e4f04b7b
        integer, intent(in) :: t_step

#ifdef MFC_MPI

        integer :: ifile, ierr, data_size
        integer, dimension(MPI_STATUS_SIZE) :: status
        integer(kind=MPI_OFFSET_kind) :: disp
        integer(kind=MPI_OFFSET_kind) :: m_MOK, n_MOK, p_MOK
        integer(kind=MPI_OFFSET_kind) :: WP_MOK, var_MOK, str_MOK
        integer(kind=MPI_OFFSET_kind) :: NVARS_MOK
        integer(kind=MPI_OFFSET_kind) :: MOK

        character(LEN=path_len + 2*name_len) :: file_loc
        logical :: file_exist, dir_check
        character(len=10) :: t_step_string

        integer :: i !< Generic loop iterator

        if (file_per_process) then

            call s_int_to_str(t_step, t_step_string)

            ! Initialize MPI data I/O

            if (ib) then
                call s_initialize_mpi_data(q_cons_vf, ib_markers)
            else
                call s_initialize_mpi_data(q_cons_vf)
            end if

            if (proc_rank == 0) then
                file_loc = trim(case_dir)//'/restart_data/lustre_'//trim(t_step_string)
                call my_inquire(file_loc, dir_check)
                if (dir_check .neqv. .true.) then
                    call s_create_directory(trim(file_loc))
                end if
                call s_create_directory(trim(file_loc))
            end if
            call s_mpi_barrier()
            call DelayFileAccess(proc_rank)

            ! Initialize MPI data I/O
            call s_initialize_mpi_data(q_cons_vf)

            ! Open the file to write all flow variables
            write (file_loc, '(I0,A,i7.7,A)') t_step, '_', proc_rank, '.dat'
            file_loc = trim(case_dir)//'/restart_data/lustre_'//trim(t_step_string)//trim(mpiiofs)//trim(file_loc)
            inquire (FILE=trim(file_loc), EXIST=file_exist)
            if (file_exist .and. proc_rank == 0) then
                call MPI_FILE_DELETE(file_loc, mpi_info_int, ierr)
            end if
            call MPI_FILE_OPEN(MPI_COMM_SELF, file_loc, ior(MPI_MODE_WRONLY, MPI_MODE_CREATE), &
                               mpi_info_int, ifile, ierr)

            ! Size of local arrays
            data_size = (m + 1)*(n + 1)*(p + 1)

            ! Resize some integers so MPI can write even the biggest files
            m_MOK = int(m_glb + 1, MPI_OFFSET_KIND)
            n_MOK = int(n_glb + 1, MPI_OFFSET_KIND)
            p_MOK = int(p_glb + 1, MPI_OFFSET_KIND)
            WP_MOK = int(8d0, MPI_OFFSET_KIND)
            MOK = int(1d0, MPI_OFFSET_KIND)
            str_MOK = int(name_len, MPI_OFFSET_KIND)
            NVARS_MOK = int(sys_size, MPI_OFFSET_KIND)

            if (bubbles) then
                ! Write the data for each variable
                do i = 1, sys_size
                    var_MOK = int(i, MPI_OFFSET_KIND)

                    call MPI_FILE_WRITE_ALL(ifile, MPI_IO_DATA%var(i)%sf, data_size, &
                                            MPI_DOUBLE_PRECISION, status, ierr)
                end do
                !Write pb and mv for non-polytropic qbmm
                if (qbmm .and. .not. polytropic) then
                    do i = sys_size + 1, sys_size + 2*nb*nnode
                        var_MOK = int(i, MPI_OFFSET_KIND)

                        call MPI_FILE_WRITE_ALL(ifile, MPI_IO_DATA%var(i)%sf, data_size, &
                                                MPI_DOUBLE_PRECISION, status, ierr)
                    end do
                end if
            else
                do i = 1, sys_size !TODO: check if correct (sys_size
                    var_MOK = int(i, MPI_OFFSET_KIND)

                    call MPI_FILE_WRITE_ALL(ifile, MPI_IO_DATA%var(i)%sf, data_size, &
                                            MPI_DOUBLE_PRECISION, status, ierr)
                end do
            end if

            call MPI_FILE_CLOSE(ifile, ierr)
        else
            ! Initialize MPI data I/O

            call s_initialize_mpi_data(q_cons_vf)

            ! Open the file to write all flow variables
            write (file_loc, '(I0,A)') t_step, '.dat'
            file_loc = trim(case_dir)//'/restart_data'//trim(mpiiofs)//trim(file_loc)
            inquire (FILE=trim(file_loc), EXIST=file_exist)
            if (file_exist .and. proc_rank == 0) then
                call MPI_FILE_DELETE(file_loc, mpi_info_int, ierr)
            end if
            call MPI_FILE_OPEN(MPI_COMM_WORLD, file_loc, ior(MPI_MODE_WRONLY, MPI_MODE_CREATE), &
                               mpi_info_int, ifile, ierr)

            ! Size of local arrays
            data_size = (m + 1)*(n + 1)*(p + 1)

            ! Resize some integers so MPI can write even the biggest files
            m_MOK = int(m_glb + 1, MPI_OFFSET_KIND)
            n_MOK = int(n_glb + 1, MPI_OFFSET_KIND)
            p_MOK = int(p_glb + 1, MPI_OFFSET_KIND)
            WP_MOK = int(8d0, MPI_OFFSET_KIND)
            MOK = int(1d0, MPI_OFFSET_KIND)
            str_MOK = int(name_len, MPI_OFFSET_KIND)
            NVARS_MOK = int(sys_size, MPI_OFFSET_KIND)

            if (bubbles) then
                ! Write the data for each variable
                do i = 1, sys_size
                    var_MOK = int(i, MPI_OFFSET_KIND)

                    ! Initial displacement to skip at beginning of file
                    disp = m_MOK*max(MOK, n_MOK)*max(MOK, p_MOK)*WP_MOK*(var_MOK - 1)

                    call MPI_FILE_SET_VIEW(ifile, disp, MPI_DOUBLE_PRECISION, MPI_IO_DATA%view(i), &
                                           'native', mpi_info_int, ierr)
                    call MPI_FILE_write_ALL(ifile, MPI_IO_DATA%var(i)%sf, data_size, &
                                            MPI_DOUBLE_PRECISION, status, ierr)
                end do
                !Write pb and mv for non-polytropic qbmm
                if (qbmm .and. .not. polytropic) then
                    do i = sys_size + 1, sys_size + 2*nb*nnode
                        var_MOK = int(i, MPI_OFFSET_KIND)

                        ! Initial displacement to skip at beginning of file
                        disp = m_MOK*max(MOK, n_MOK)*max(MOK, p_MOK)*WP_MOK*(var_MOK - 1)

                        call MPI_FILE_SET_VIEW(ifile, disp, MPI_DOUBLE_PRECISION, MPI_IO_DATA%view(i), &
                                               'native', mpi_info_int, ierr)
                        call MPI_FILE_WRITE_ALL(ifile, MPI_IO_DATA%var(i)%sf, data_size, &
                                                MPI_DOUBLE_PRECISION, status, ierr)
                    end do
                end if
            else
                do i = 1, sys_size !TODO: check if correct (sys_size
                    var_MOK = int(i, MPI_OFFSET_KIND)

                    ! Initial displacement to skip at beginning of file
                    disp = m_MOK*max(MOK, n_MOK)*max(MOK, p_MOK)*WP_MOK*(var_MOK - 1)

                    call MPI_FILE_SET_VIEW(ifile, disp, MPI_DOUBLE_PRECISION, MPI_IO_DATA%view(i), &
                                           'native', mpi_info_int, ierr)
                    call MPI_FILE_WRITE_ALL(ifile, MPI_IO_DATA%var(i)%sf, data_size, &
                                            MPI_DOUBLE_PRECISION, status, ierr)
                end do
            end if

            call MPI_FILE_CLOSE(ifile, ierr)
        end if

        call MPI_FILE_CLOSE(ifile, ierr)

#endif

    end subroutine s_write_parallel_data_files

    !>  This writes a formatted data file where the root processor
    !!      can write out the CoM information
    !!  @param t_step Current time-step
    !!  @param q_com Center of mass information
    !!  @param moments Higher moment information
    subroutine s_write_com_files(t_step, c_mass) ! -------------------

        integer, intent(in) :: t_step
        real(kind(0d0)), dimension(num_fluids, 5), intent(in) :: c_mass
        integer :: i, j !< Generic loop iterator
        real(kind(0d0)) :: nondim_time !< Non-dimensional time

        ! Non-dimensional time calculation
        if (t_step_old /= dflt_int) then
            nondim_time = real(t_step + t_step_old, kind(0d0))*dt
        else
            nondim_time = real(t_step, kind(0d0))*dt
        end if

        if (proc_rank == 0) then
            if (n == 0) then ! 1D simulation
                do i = 1, num_fluids ! Loop through fluids
                    write (i + 120, '(6X,4F24.12)') &
                        nondim_time, &
                        c_mass(i, 1), &
                        c_mass(i, 2), &
                        c_mass(i, 5)
                end do
            elseif (p == 0) then ! 2D simulation
                do i = 1, num_fluids ! Loop through fluids
                    write (i + 120, '(6X,5F24.12)') &
                        nondim_time, &
                        c_mass(i, 1), &
                        c_mass(i, 2), &
                        c_mass(i, 3), &
                        c_mass(i, 5)
                end do
            else ! 3D simulation
                do i = 1, num_fluids ! Loop through fluids
                    write (i + 120, '(6X,6F24.12)') &
                        nondim_time, &
                        c_mass(i, 1), &
                        c_mass(i, 2), &
                        c_mass(i, 3), &
                        c_mass(i, 4), &
                        c_mass(i, 5)
                end do
            end if
        end if
    end subroutine s_write_com_files ! -------------------------------------

    !>  This writes a formatted data file for the flow probe information
        !!  @param t_step Current time-step
        !!  @param q_cons_vf Conservative variables
        !!  @param accel_mag Acceleration magnitude information
    subroutine s_write_probe_files(t_step, q_cons_vf, accel_mag)

        integer, intent(in) :: t_step
        type(scalar_field), dimension(sys_size), intent(in) :: q_cons_vf
        real(kind(0d0)), dimension(0:m, 0:n, 0:p), intent(in) :: accel_mag

        real(kind(0d0)), dimension(-1:m) :: distx
        real(kind(0d0)), dimension(-1:n) :: disty
        real(kind(0d0)), dimension(-1:p) :: distz

        ! The cell-averaged partial densities, density, velocity, pressure,
        ! volume fractions, specific heat ratio function, liquid stiffness
        ! function, and sound speed.
        real(kind(0d0)) :: lit_gamma, nbub
        real(kind(0d0)) :: rho
        real(kind(0d0)), dimension(num_dims) :: vel
        real(kind(0d0)) :: pres
        real(kind(0d0)) :: ptilde
        real(kind(0d0)) :: ptot
        real(kind(0d0)) :: alf
        real(kind(0d0)) :: alfgr
        real(kind(0d0)), dimension(num_fluids) :: alpha
        real(kind(0d0)) :: gamma
        real(kind(0d0)) :: pi_inf
        real(kind(0d0)) :: qv
        real(kind(0d0)) :: c
        real(kind(0d0)) :: M00, M10, M01, M20, M11, M02
        real(kind(0d0)) :: varR, varV
        real(kind(0d0)), dimension(Nb) :: nR, R, nRdot, Rdot
        real(kind(0d0)) :: nR3
        real(kind(0d0)) :: accel
        real(kind(0d0)) :: int_pres
        real(kind(0d0)) :: max_pres
        real(kind(0d0)), dimension(2) :: Re
        real(kind(0d0)) :: E_e
        real(kind(0d0)), dimension(6) :: tau_e
        real(kind(0d0)) :: G
        real(kind(0d0)) :: dyn_p

        integer :: i, j, k, l, s, q !< Generic loop iterator

        real(kind(0d0)) :: nondim_time !< Non-dimensional time

        real(kind(0d0)) :: tmp !<
            !! Temporary                         variable to store quantity for mpi_allreduce

        real(kind(0d0)) :: blkmod1, blkmod2 !<
            !! Fluid bulk modulus for Woods mixture sound speed

        integer :: npts !< Number of included integral points
        real(kind(0d0)) :: rad, thickness !< For integral quantities
        logical :: trigger !< For integral quantities

        ! Non-dimensional time calculation
        if (time_stepper == 23) then
            nondim_time = mytime
        else
            if (t_step_old /= dflt_int) then
                nondim_time = real(t_step + t_step_old, kind(0d0))*dt
            else
                nondim_time = real(t_step, kind(0d0))*dt !*1.d-5/10.0761131451d0
            end if
        end if

        do i = 1, num_probes
            ! Zeroing out flow variables for all processors
            rho = 0d0
            do s = 1, num_dims
                vel(s) = 0d0
            end do
            pres = 0d0
            gamma = 0d0
            pi_inf = 0d0
            qv = 0d0
            c = 0d0
            accel = 0d0
            nR = 0d0; R = 0d0
            nRdot = 0d0; Rdot = 0d0
            nbub = 0d0
            M00 = 0d0
            M10 = 0d0
            M01 = 0d0
            M20 = 0d0
            M11 = 0d0
            M02 = 0d0
            varR = 0d0; varV = 0d0
            alf = 0d0
            do s = 1, (num_dims*(num_dims + 1))/2
                tau_e(s) = 0d0
            end do

            ! Find probe location in terms of indices on a
            ! specific processor
            if (n == 0) then ! 1D simulation
                if ((probe(i)%x >= x_cb(-1)) .and. (probe(i)%x <= x_cb(m))) then
                    do s = -1, m
                        distx(s) = x_cb(s) - probe(i)%x
                        if (distx(s) < 0d0) distx(s) = 1000d0
                    end do
                    j = minloc(distx, 1)
                    if (j == 1) j = 2 ! Pick first point if probe is at edge
                    k = 0
                    l = 0

                    ! Computing/Sharing necessary state variables
                    if (hypoelasticity) then
                        call s_convert_to_mixture_variables(q_cons_vf, j - 2, k, l, &
                                                            rho, gamma, pi_inf, qv, &
                                                            Re, G, fluid_pp(:)%G)
                    else
                        call s_convert_to_mixture_variables(q_cons_vf, j - 2, k, l, &
                                                            rho, gamma, pi_inf, qv)
                    end if
                    do s = 1, num_dims
                        vel(s) = q_cons_vf(cont_idx%end + s)%sf(j - 2, k, l)/rho
                    end do

                    dyn_p = 0.5d0*rho*dot_product(vel, vel)

                    if (hypoelasticity) then
                        call s_compute_pressure( &
                            q_cons_vf(1)%sf(j - 2, k, l), &
                            q_cons_vf(alf_idx)%sf(j - 2, k, l), &
                            dyn_p, pi_inf, gamma, rho, qv, pres, &
                            q_cons_vf(stress_idx%beg)%sf(j - 2, k, l), &
                            q_cons_vf(mom_idx%beg)%sf(j - 2, k, l), G)
                    else
                        call s_compute_pressure( &
                            q_cons_vf(1)%sf(j - 2, k, l), &
                            q_cons_vf(alf_idx)%sf(j - 2, k, l), &
                            dyn_p, pi_inf, gamma, rho, qv, pres)
                    end if

                    if (model_eqns == 4) then
                        lit_gamma = 1d0/fluid_pp(1)%gamma + 1d0
                    else if (hypoelasticity) then
                        tau_e(1) = q_cons_vf(stress_idx%end)%sf(j - 2, k, l)/rho
                    end if

                    if (bubbles) then
                        alf = q_cons_vf(alf_idx)%sf(j - 2, k, l)
                        if (num_fluids == 3) then
                            alfgr = q_cons_vf(alf_idx - 1)%sf(j - 2, k, l)
                        end if
                        do s = 1, nb
                            nR(s) = q_cons_vf(bub_idx%rs(s))%sf(j - 2, k, l)
                            nRdot(s) = q_cons_vf(bub_idx%vs(s))%sf(j - 2, k, l)
                        end do

                        if (adv_n) then
                            nbub = q_cons_vf(n_idx)%sf(j - 2, k, l)
                        else
                            nR3 = 0d0
                            do s = 1, nb
                                nR3 = nR3 + weight(s)*(nR(s)**3d0)
                            end do

                            nbub = dsqrt((4.d0*pi/3.d0)*nR3/alf)
                        end if
#ifdef DEBUG
                        print *, 'In probe, nbub: ', nbub
#endif
                        if (qbmm) then
                            M00 = q_cons_vf(bub_idx%moms(1, 1))%sf(j - 2, k, l)/nbub
                            M10 = q_cons_vf(bub_idx%moms(1, 2))%sf(j - 2, k, l)/nbub
                            M01 = q_cons_vf(bub_idx%moms(1, 3))%sf(j - 2, k, l)/nbub
                            M20 = q_cons_vf(bub_idx%moms(1, 4))%sf(j - 2, k, l)/nbub
                            M11 = q_cons_vf(bub_idx%moms(1, 5))%sf(j - 2, k, l)/nbub
                            M02 = q_cons_vf(bub_idx%moms(1, 6))%sf(j - 2, k, l)/nbub

                            M10 = M10/M00
                            M01 = M01/M00
                            M20 = M20/M00
                            M11 = M11/M00
                            M02 = M02/M00

                            varR = M20 - M10**2d0
                            varV = M02 - M01**2d0
                        end if
                        R(:) = nR(:)/nbub
                        Rdot(:) = nRdot(:)/nbub

                        ptilde = ptil(j - 2, k, l)
                        ptot = pres - ptilde
                    end if

                    ! Compute mixture sound Speed
                    call s_compute_speed_of_sound(pres, rho, gamma, pi_inf, &
                                                  ((gamma + 1d0)*pres + pi_inf)/rho, alpha, 0d0, c)

                    accel = accel_mag(j - 2, k, l)
                end if
            elseif (p == 0) then ! 2D simulation
                if ((probe(i)%x >= x_cb(-1)) .and. (probe(i)%x <= x_cb(m))) then
                    if ((probe(i)%y >= y_cb(-1)) .and. (probe(i)%y <= y_cb(n))) then
                        do s = -1, m
                            distx(s) = x_cb(s) - probe(i)%x
                            if (distx(s) < 0d0) distx(s) = 1000d0
                        end do
                        do s = -1, n
                            disty(s) = y_cb(s) - probe(i)%y
                            if (disty(s) < 0d0) disty(s) = 1000d0
                        end do
                        j = minloc(distx, 1)
                        k = minloc(disty, 1)
                        if (j == 1) j = 2 ! Pick first point if probe is at edge
                        if (k == 1) k = 2 ! Pick first point if probe is at edge
                        l = 0

                        ! Computing/Sharing necessary state variables
                        call s_convert_to_mixture_variables(q_cons_vf, j - 2, k - 2, l, &
                                                            rho, gamma, pi_inf, qv, &
                                                            Re, G, fluid_pp(:)%G)
                        do s = 1, num_dims
                            vel(s) = q_cons_vf(cont_idx%end + s)%sf(j - 2, k - 2, l)/rho
                        end do

                        dyn_p = 0.5d0*rho*dot_product(vel, vel)

                        if (hypoelasticity) then
                            call s_compute_pressure( &
                                q_cons_vf(1)%sf(j - 2, k - 2, l), &
                                q_cons_vf(alf_idx)%sf(j - 2, k - 2, l), &
                                dyn_p, pi_inf, gamma, rho, qv, pres, &
                                q_cons_vf(stress_idx%beg)%sf(j - 2, k - 2, l), &
                                q_cons_vf(mom_idx%beg)%sf(j - 2, k - 2, l), G)
                        else
                            call s_compute_pressure(q_cons_vf(E_idx)%sf(j - 2, k - 2, l), &
                                                    q_cons_vf(alf_idx)%sf(j - 2, k - 2, l), &
                                                    dyn_p, pi_inf, gamma, rho, qv, pres)
                        end if

                        if (model_eqns == 4) then
                            lit_gamma = 1d0/fluid_pp(1)%gamma + 1d0
                        else if (hypoelasticity) then
                            do s = 1, 3
                                tau_e(s) = q_cons_vf(s)%sf(j - 2, k - 2, l)/rho
                            end do
                        end if

                        if (bubbles) then
                            alf = q_cons_vf(alf_idx)%sf(j - 2, k - 2, l)
                            do s = 1, nb
                                nR(s) = q_cons_vf(bub_idx%rs(s))%sf(j - 2, k - 2, l)
                                nRdot(s) = q_cons_vf(bub_idx%vs(s))%sf(j - 2, k - 2, l)
                            end do

                            if (adv_n) then
                                nbub = q_cons_vf(n_idx)%sf(j - 2, k - 2, l)
                            else
                                nR3 = 0d0
                                do s = 1, nb
                                    nR3 = nR3 + weight(s)*(nR(s)**3d0)
                                end do

                                nbub = dsqrt((4.d0*pi/3.d0)*nR3/alf)
                            end if

                            R(:) = nR(:)/nbub
                            Rdot(:) = nRdot(:)/nbub
                        end if
                        ! Compute mixture sound speed
                        call s_compute_speed_of_sound(pres, rho, gamma, pi_inf, &
                                                      ((gamma + 1d0)*pres + pi_inf)/rho, alpha, 0d0, c)

                    end if
                end if
            else ! 3D f (t_step == t_step_stop)simulation
                if ((probe(i)%x >= x_cb(-1)) .and. (probe(i)%x <= x_cb(m))) then
                    if ((probe(i)%y >= y_cb(-1)) .and. (probe(i)%y <= y_cb(n))) then
                        if ((probe(i)%z >= z_cb(-1)) .and. (probe(i)%z <= z_cb(p))) then
                            do s = -1, m
                                distx(s) = x_cb(s) - probe(i)%x
                                if (distx(s) < 0d0) distx(s) = 1000d0
                            end do
                            do s = -1, n
                                disty(s) = y_cb(s) - probe(i)%y
                                if (disty(s) < 0d0) disty(s) = 1000d0
                            end do
                            do s = -1, p
                                distz(s) = z_cb(s) - probe(i)%z
                                if (distz(s) < 0d0) distz(s) = 1000d0
                            end do
                            j = minloc(distx, 1)
                            k = minloc(disty, 1)
                            l = minloc(distz, 1)
                            if (j == 1) j = 2 ! Pick first point if probe is at edge
                            if (k == 1) k = 2 ! Pick first point if probe is at edge
                            if (l == 1) l = 2 ! Pick first point if probe is at edge

                            ! Computing/Sharing necessary state variables
                            call s_convert_to_mixture_variables(q_cons_vf, j - 2, k - 2, l - 2, &
                                                                rho, gamma, pi_inf, qv, &
                                                                Re, G, fluid_pp(:)%G)
                            do s = 1, num_dims
                                vel(s) = q_cons_vf(cont_idx%end + s)%sf(j - 2, k - 2, l - 2)/rho
                            end do

                            dyn_p = 0.5d0*rho*dot_product(vel, vel)

                            if (hypoelasticity) then
                                call s_compute_pressure( &
                                    q_cons_vf(1)%sf(j - 2, k - 2, l - 2), &
                                    q_cons_vf(alf_idx)%sf(j - 2, k - 2, l - 2), &
                                    dyn_p, pi_inf, gamma, rho, qv, pres, &
                                    q_cons_vf(stress_idx%beg)%sf(j - 2, k - 2, l - 2), &
                                    q_cons_vf(mom_idx%beg)%sf(j - 2, k - 2, l - 2), G)
                            else
                                call s_compute_pressure(q_cons_vf(E_idx)%sf(j - 2, k - 2, l - 2), &
                                                        q_cons_vf(alf_idx)%sf(j - 2, k - 2, l - 2), &
                                                        dyn_p, pi_inf, gamma, rho, qv, pres)
                            end if

                            ! Compute mixture sound speed
                            call s_compute_speed_of_sound(pres, rho, gamma, pi_inf, &
                                                          ((gamma + 1d0)*pres + pi_inf)/rho, alpha, 0d0, c)

                            accel = accel_mag(j - 2, k - 2, l - 2)
                        end if
                    end if
                end if
            end if
            if (num_procs > 1) then
                #:for VAR in ['rho','pres','gamma','pi_inf','qv','c','accel']
                    tmp = ${VAR}$
                    call s_mpi_allreduce_sum(tmp, ${VAR}$)
                #:endfor

                do s = 1, num_dims
                    tmp = vel(s)
                    call s_mpi_allreduce_sum(tmp, vel(s))
                end do

                if (bubbles) then
                    #:for VAR in ['alf','alfgr','nbub','nR(1)','nRdot(1)','M00','R(1)','Rdot(1)','ptilde','ptot']
                        tmp = ${VAR}$
                        call s_mpi_allreduce_sum(tmp, ${VAR}$)
                    #:endfor

                    if (qbmm) then
                        #:for VAR in ['varR','varV','M10','M01','M20','M02']
                            tmp = ${VAR}$
                            call s_mpi_allreduce_sum(tmp, ${VAR}$)
                        #:endfor
                    end if
                end if

                if (hypoelasticity) then
                    do s = 1, (num_dims*(num_dims + 1))/2
                        tmp = tau_e(s)
                        call s_mpi_allreduce_sum(tmp, tau_e(s))
                    end do
                end if
            end if
            if (proc_rank == 0) then
                if (n == 0) then
                    if (bubbles .and. (num_fluids <= 2)) then
                        if (qbmm) then
                            write (i + 30, '(6x,f12.6,14f28.16)') &
                                nondim_time, &
                                rho, &
                                vel(1), &
                                pres, &
                                alf, &
                                R(1), &
                                Rdot(1), &
                                nR(1), &
                                nRdot(1), &
                                varR, &
                                varV, &
                                M10, &
                                M01, &
                                M20, &
                                M02
                        else
                            write (i + 30, '(6x,f12.6,8f24.8)') &
                                nondim_time, &
                                rho, &
                                vel(1), &
                                pres, &
                                alf, &
                                R(1), &
                                Rdot(1), &
                                nR(1), &
                                nRdot(1)
                            ! ptilde, &
                            ! ptot
                        end if
                    else if (bubbles .and. (num_fluids == 3)) then
                        write (i + 30, '(6x,f12.6,f24.8,f24.8,f24.8,f24.8,f24.8,'// &
                               'f24.8,f24.8,f24.8,f24.8,f24.8, f24.8)') &
                            nondim_time, &
                            rho, &
                            vel(1), &
                            pres, &
                            alf, &
                            alfgr, &
                            nR(1), &
                            nRdot(1), &
                            R(1), &
                            Rdot(1), &
                            ptilde, &
                            ptot
                    else if (bubbles .and. num_fluids == 4) then
                        write (i + 30, '(6x,f12.6,f24.8,f24.8,f24.8,f24.8,'// &
                               'f24.8,f24.8,f24.8,f24.8,f24.8,f24.8,f24.8,f24.8,f24.8)') &
                            nondim_time, &
                            q_cons_vf(1)%sf(j - 2, 0, 0), &
                            q_cons_vf(2)%sf(j - 2, 0, 0), &
                            q_cons_vf(3)%sf(j - 2, 0, 0), &
                            q_cons_vf(4)%sf(j - 2, 0, 0), &
                            q_cons_vf(5)%sf(j - 2, 0, 0), &
                            q_cons_vf(6)%sf(j - 2, 0, 0), &
                            q_cons_vf(7)%sf(j - 2, 0, 0), &
                            q_cons_vf(8)%sf(j - 2, 0, 0), &
                            q_cons_vf(9)%sf(j - 2, 0, 0), &
                            q_cons_vf(10)%sf(j - 2, 0, 0), &
                            nbub, &
                            R(1), &
                            Rdot(1)
                    else
                        write (i + 30, '(6X,F12.6,F24.8,F24.8,F24.8)') &
                            nondim_time, &
                            rho, &
                            vel(1), &
                            pres
                    end if
                elseif (p == 0) then
                    if (bubbles) then
                        write (i + 30, '(6X,10F24.8)') &
                            nondim_time, &
                            rho, &
                            vel(1), &
                            vel(2), &
                            pres, &
                            alf, &
                            nR(1), &
                            nRdot(1), &
                            R(1), &
                            Rdot(1)
                    else if (hypoelasticity) then
                        write (i + 30, '(6X,F12.6,F24.8,F24.8,F24.8,F24.8,'// &
                               'F24.8,F24.8,F24.8)') &
                            nondim_time, &
                            rho, &
                            vel(1), &
                            vel(2), &
                            pres, &
                            tau_e(1), &
                            tau_e(2), &
                            tau_e(3)
                    else
                        write (i + 30, '(6X,F12.6,F24.8,F24.8,F24.8)') &
                            nondim_time, &
                            rho, &
                            vel(1), &
                            pres
                        print *, 'time =', nondim_time, 'rho =', rho, 'pres =', pres
                    end if
                else
                    write (i + 30, '(6X,F12.6,F24.8,F24.8,F24.8,F24.8,'// &
                           'F24.8,F24.8,F24.8,F24.8,F24.8,'// &
                           'F24.8)') &
                        nondim_time, &
                        rho, &
                        vel(1), &
                        vel(2), &
                        vel(3), &
                        pres, &
                        gamma, &
                        pi_inf, &
                        qv, &
                        c, &
                        accel
                end if
            end if
        end do

        if (integral_wrt .and. bubbles) then
            if (n == 0) then ! 1D simulation
                do i = 1, num_integrals
                    int_pres = 0d0
                    max_pres = 0d0
                    k = 0; l = 0
                    npts = 0
                    do j = 1, m
                        pres = 0d0
                        do s = 1, num_dims
                            vel(s) = 0d0
                        end do
                        rho = 0d0
                        pres = 0d0
                        gamma = 0d0
                        pi_inf = 0d0
                        qv = 0d0

                        if ((integral(i)%xmin <= x_cb(j)) .and. (integral(i)%xmax >= x_cb(j))) then
                            npts = npts + 1
                            call s_convert_to_mixture_variables(q_cons_vf, j, k, l, &
                                                                rho, gamma, pi_inf, qv, Re)
                            do s = 1, num_dims
                                vel(s) = q_cons_vf(cont_idx%end + s)%sf(j, k, l)/rho
                            end do

                            pres = ( &
                                   (q_cons_vf(E_idx)%sf(j, k, l) - &
                                    0.5d0*(q_cons_vf(mom_idx%beg)%sf(j, k, l)**2.d0)/rho)/ &
                                   (1.d0 - q_cons_vf(alf_idx)%sf(j, k, l)) - &
                                   pi_inf - qv &
                                   )/gamma
                            int_pres = int_pres + (pres - 1.d0)**2.d0
                        end if
                    end do
                    int_pres = dsqrt(int_pres/(1.d0*npts))

                    if (num_procs > 1) then
                        tmp = int_pres
                        call s_mpi_allreduce_sum(tmp, int_pres)
                    end if

                    if (proc_rank == 0) then
                        if (bubbles .and. (num_fluids <= 2)) then
                            write (i + 70, '(6x,f12.6,f24.8)') &
                                nondim_time, int_pres
                        end if
                    end if
                end do
            elseif (p == 0) then
                if (num_integrals /= 3) then
                    call s_mpi_abort('Incorrect number of integrals')
                end if

                rad = integral(1)%xmax
                thickness = integral(1)%xmin

                do i = 1, num_integrals
                    int_pres = 0d0
                    max_pres = 0d0
                    l = 0
                    npts = 0
                    do j = 1, m
                        do k = 1, n
                            trigger = .false.
                            if (i == 1) then
                                !inner portion
                                if (dsqrt(x_cb(j)**2.d0 + y_cb(k)**2.d0) < (rad - 0.5d0*thickness)) &
                                    trigger = .true.
                            elseif (i == 2) then
                                !net region
                                if (dsqrt(x_cb(j)**2.d0 + y_cb(k)**2.d0) > (rad - 0.5d0*thickness) .and. &
                                    dsqrt(x_cb(j)**2.d0 + y_cb(k)**2.d0) < (rad + 0.5d0*thickness)) &
                                    trigger = .true.
                            elseif (i == 3) then
                                !everything else
                                if (dsqrt(x_cb(j)**2.d0 + y_cb(k)**2.d0) > (rad + 0.5d0*thickness)) &
                                    trigger = .true.
                            end if

                            pres = 0d0
                            do s = 1, num_dims
                                vel(s) = 0d0
                            end do
                            rho = 0d0
                            pres = 0d0
                            gamma = 0d0
                            pi_inf = 0d0
                            qv = 0d0

                            if (trigger) then
                                npts = npts + 1
                                call s_convert_to_mixture_variables(q_cons_vf, j, k, l, &
                                                                    rho, gamma, pi_inf, qv, Re)
                                do s = 1, num_dims
                                    vel(s) = q_cons_vf(cont_idx%end + s)%sf(j, k, l)/rho
                                end do

                                pres = ( &
                                       (q_cons_vf(E_idx)%sf(j, k, l) - &
                                        0.5d0*(q_cons_vf(mom_idx%beg)%sf(j, k, l)**2.d0)/rho)/ &
                                       (1.d0 - q_cons_vf(alf_idx)%sf(j, k, l)) - &
                                       pi_inf - qv &
                                       )/gamma
                                int_pres = int_pres + abs(pres - 1.d0)
                                max_pres = max(max_pres, abs(pres - 1.d0))
                            end if

                        end do
                    end do

                    if (npts > 0) then
                        int_pres = int_pres/(1.d0*npts)
                    else
                        int_pres = 0.d0
                    end if

                    if (num_procs > 1) then
                        tmp = int_pres
                        call s_mpi_allreduce_sum(tmp, int_pres)

                        tmp = max_pres
                        call s_mpi_allreduce_max(tmp, max_pres)
                    end if

                    if (proc_rank == 0) then
                        if (bubbles .and. (num_fluids <= 2)) then
                            write (i + 70, '(6x,f12.6,f24.8,f24.8)') &
                                nondim_time, int_pres, max_pres
                        end if
                    end if
                end do
            end if
        end if

    end subroutine s_write_probe_files

    !>  The goal of this subroutine is to write to the run-time
        !!      information file basic footer information applicable to
        !!      the current computation and to close the file when done.
        !!      The footer contains the stability criteria extrema over
        !!      all of the time-steps and the simulation run-time.
    subroutine s_close_run_time_information_file

        real(kind(0d0)) :: run_time !< Run-time of the simulation

        ! Writing the footer of and closing the run-time information file
        write (1, '(A)') '----------------------------------------'// &
            '----------------------------------------'
        write (1, '(A)') ''

        write (1, '(A,F9.6)') 'ICFL Max: ', icfl_max
        if (any(Re_size > 0)) write (1, '(A,F9.6)') 'VCFL Max: ', vcfl_max
        if (any(Re_size > 0)) write (1, '(A,F10.6)') 'Rc Min: ', Rc_min

        call cpu_time(run_time)

        write (1, '(A)') ''
        write (1, '(A,I0,A)') 'Run-time: ', int(anint(run_time)), 's'
        write (1, '(A)') '========================================'// &
            '========================================'
        close (1)

    end subroutine s_close_run_time_information_file

    !> Closes communication files
    subroutine s_close_com_files() ! ---------------------------------------

        integer :: i !< Generic loop iterator
        do i = 1, num_fluids
            close (i + 120)
        end do

    end subroutine s_close_com_files ! -------------------------------------

    !> Closes probe files
    subroutine s_close_probe_files

        integer :: i !< Generic loop iterator

        do i = 1, num_probes
            close (i + 30)
        end do

    end subroutine s_close_probe_files

    !>  The computation of parameters, the allocation of memory,
        !!      the association of pointers and/or the execution of any
        !!      other procedures that are necessary to setup the module.
    subroutine s_initialize_data_output_module

        type(int_bounds_info) :: ix, iy, iz

        integer :: i !< Generic loop iterator

        allocate (c_mass(1:num_fluids, 1:5))

        ! Allocating/initializing ICFL, VCFL, CCFL and Rc stability criteria
        @:ALLOCATE_GLOBAL(icfl_sf(0:m, 0:n, 0:p))
        icfl_max = 0d0

        if (any(Re_size > 0)) then
            @:ALLOCATE_GLOBAL(vcfl_sf(0:m, 0:n, 0:p))
            @:ALLOCATE_GLOBAL(Rc_sf  (0:m, 0:n, 0:p))

            vcfl_max = 0d0
            Rc_min = 1d3
        end if

        ! Associating the procedural pointer to the appropriate subroutine
        ! that will be utilized in the conversion to the mixture variables

        if (model_eqns == 1) then        ! Gamma/pi_inf model
            s_convert_to_mixture_variables => &
                s_convert_mixture_to_mixture_variables
        elseif (bubbles) then           ! Volume fraction for bubbles
            s_convert_to_mixture_variables => &
                s_convert_species_to_mixture_variables_bubbles
        else                            ! Volume fraction model
            s_convert_to_mixture_variables => &
                s_convert_species_to_mixture_variables
        end if

        if (parallel_io .neqv. .true.) then
            s_write_data_files => s_write_serial_data_files
        else
            s_write_data_files => s_write_parallel_data_files
        end if

    end subroutine s_initialize_data_output_module

    !> Module deallocation and/or disassociation procedures
    subroutine s_finalize_data_output_module

        integer :: i !< Generic loop iterator

        deallocate (c_mass)

        ! Deallocating the ICFL, VCFL, CCFL, and Rc stability criteria
        @:DEALLOCATE_GLOBAL(icfl_sf)
        if (any(Re_size > 0)) then
            @:DEALLOCATE_GLOBAL(vcfl_sf, Rc_sf)
        end if

        ! Disassociating the pointer to the procedure that was utilized to
        ! to convert mixture or species variables to the mixture variables
        s_convert_to_mixture_variables => null()
        s_write_data_files => null()

    end subroutine s_finalize_data_output_module

end module m_data_output<|MERGE_RESOLUTION|>--- conflicted
+++ resolved
@@ -34,36 +34,22 @@
 
     implicit none
 
-<<<<<<< HEAD
-    private; public :: s_initialize_data_output_module, &
- s_open_run_time_information_file, &
- s_open_com_files, &
- s_open_probe_files, &
- s_write_run_time_information, &
- s_write_data_files, &
- s_write_serial_data_files, &
- s_write_parallel_data_files, &
- s_write_com_files, &
- s_write_probe_files, &
- s_close_run_time_information_file, &
- s_close_com_files, &
- s_close_probe_files, &
- s_finalize_data_output_module
-=======
     private; 
     public :: s_initialize_data_output_module, &
               s_open_run_time_information_file, &
+              s_open_com_files, &
               s_open_probe_files, &
               s_write_run_time_information, &
               s_write_data_files, &
               s_write_serial_data_files, &
               s_write_parallel_data_files, &
+              s_write_com_files, &
               s_write_probe_files, &
               s_close_run_time_information_file, &
+              s_close_com_files, &
               s_close_probe_files, &
               s_finalize_data_output_module
 
->>>>>>> e4f04b7b
     abstract interface ! ===================================================
 
         !> Write data files
@@ -80,20 +66,12 @@
 
             type(scalar_field), &
                 dimension(sys_size), &
-<<<<<<< HEAD
                 intent(inOUT) :: q_prim_vf
 
             integer, intent(in) :: t_step
 
         end subroutine s_write_abstract_data_files ! -------------------
 
-=======
-                intent(inout) :: q_prim_vf
-
-            integer, intent(in) :: t_step
-
-        end subroutine s_write_abstract_data_files
->>>>>>> e4f04b7b
     end interface ! ========================================================
 #ifdef CRAY_ACC_WAR
     @:CRAY_DECLARE_GLOBAL(real(kind(0d0)), dimension(:, :, :), icfl_sf)
@@ -526,13 +504,6 @@
 
     end subroutine s_write_run_time_information
 
-<<<<<<< HEAD
-    subroutine s_write_serial_data_files(q_cons_vf, q_prim_vf, t_step) ! ---------------------
-
-        type(scalar_field), dimension(sys_size), intent(in) :: q_cons_vf
-        type(scalar_field), dimension(sys_size), intent(inOUT) :: q_prim_vf
-
-=======
     !>  The goal of this subroutine is to output the grid and
         !!      conservative variables data files for given time-step.
         !!  @param q_cons_vf Cell-average conservative variables
@@ -542,7 +513,6 @@
 
         type(scalar_field), dimension(sys_size), intent(in) :: q_cons_vf
         type(scalar_field), dimension(sys_size), intent(inout) :: q_prim_vf
->>>>>>> e4f04b7b
         integer, intent(in) :: t_step
 
         character(LEN=path_len + 2*name_len) :: t_step_dir !<
@@ -912,19 +882,8 @@
         !!  @param t_step Current time-step
     subroutine s_write_parallel_data_files(q_cons_vf, q_prim_vf, t_step)
 
-<<<<<<< HEAD
-        type(scalar_field), &
-            dimension(sys_size), &
-            intent(in) :: q_cons_vf
-
-        type(scalar_field), &
-            dimension(sys_size), &
-            intent(inOUT) :: q_prim_vf
-
-=======
         type(scalar_field), dimension(sys_size), intent(in) :: q_cons_vf
         type(scalar_field), dimension(sys_size), intent(inout) :: q_prim_vf
->>>>>>> e4f04b7b
         integer, intent(in) :: t_step
 
 #ifdef MFC_MPI
