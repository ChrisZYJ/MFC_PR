!>
!! @file m_qbmm.f90
!! @brief Contains module m_qbmm

#:include 'case.fpp'
#:include 'macros.fpp'

!> @brief This module is used to compute moment inversion via qbmm
module m_qbmm

    ! Dependencies =============================================================

    use m_derived_types        !< Definitions of the derived types

    use m_global_parameters    !< Definitions of the global parameters

    use m_mpi_proxy            !< Message passing interface (MPI) module proxy

    use m_variables_conversion !< State variables type conversion procedures

    use m_helper

    ! ==========================================================================

    implicit none

    private; public :: s_initialize_qbmm_module, s_mom_inv, s_coeff

    real(kind(0d0)), allocatable, dimension(:, :, :, :, :) :: momrhs

    #:if MFC_CASE_OPTIMIZATION
        integer, parameter :: nterms = ${nterms}$
    #:else
        integer :: nterms
    #:endif

    type(int_bounds_info) :: is1, is2, is3

    integer, allocatable, dimension(:) :: bubrs
    integer, allocatable, dimension(:, :) :: bubmoms

    !$acc declare create(momrhs, nterms, is1, is2, is3)
    !$acc declare create(bubrs, bubmoms)

contains

    subroutine s_initialize_qbmm_module()

        integer :: i1, i2, q, i, j

        #:if not MFC_CASE_OPTIMIZATION

            if (bubble_model == 2) then
                ! Keller-Miksis without viscosity/surface tension
                nterms = 32
            else if (bubble_model == 3) then
                ! Rayleigh-Plesset with viscosity/surface tension
                nterms = 7
            end if

            !$acc update device(nterms)

        #:endif

        @:ALLOCATE(momrhs(3, 0:2, 0:2, nterms, nb))
        momrhs = 0d0

        ! Assigns the required RHS moments for moment transport equations
        ! The rhs%(:,3) is only to be used for R0 quadrature, not for computing X/Y indices
        ! Accounts for different governing equations in polytropic and non-polytropic models
        if (.not. polytropic) then
            do q = 1, nb
                do i1 = 0, 2; do i2 = 0, 2
                        if ((i1 + i2) <= 2) then
                            if (bubble_model == 3) then
                                momrhs(1, i1, i2, 1, q) = -1.d0 + i1
                                momrhs(2, i1, i2, 1, q) = -1.d0 + i2
                                momrhs(3, i1, i2, 1, q) = 0d0

                                momrhs(1, i1, i2, 2, q) = -1.d0 + i1
                                momrhs(2, i1, i2, 2, q) = 1.d0 + i2
                                momrhs(3, i1, i2, 2, q) = 0d0

                                momrhs(1, i1, i2, 3, q) = -1.d0 + i1
                                momrhs(2, i1, i2, 3, q) = -1.d0 + i2
                                momrhs(3, i1, i2, 3, q) = 0d0

                                momrhs(1, i1, i2, 4, q) = -1.d0 + i1
                                momrhs(2, i1, i2, 4, q) = 1.d0 + i2
                                momrhs(3, i1, i2, 4, q) = 0d0

                                if (Re_inv /= dflt_real) then
                                    ! add viscosity
                                    momrhs(1, i1, i2, 5, q) = -2.d0 + i1
                                    momrhs(2, i1, i2, 5, q) = i2
                                    momrhs(3, i1, i2, 5, q) = 0d0
                                end if

                                if (Web /= dflt_real) then
                                    ! add surface tension
                                    momrhs(1, i1, i2, 6, q) = -2.d0 + i1
                                    momrhs(2, i1, i2, 6, q) = -1.d0 + i2
                                    momrhs(3, i1, i2, 6, q) = 0d0
                                end if

                                momrhs(1, i1, i2, 7, q) = -1.d0 + i1
                                momrhs(2, i1, i2, 7, q) = -1.d0 + i2
                                momrhs(3, i1, i2, 7, q) = 0d0

                            else if (bubble_model == 2) then
                                ! KM with approximation of 1/(1-V/C) = 1+V/C
                                momrhs(1, i1, i2, 1, q) = -1d0 + i1
                                momrhs(2, i1, i2, 1, q) = 1d0 + i2
                                momrhs(3, i1, i2, 1, q) = 0d0

                                momrhs(1, i1, i2, 2, q) = -1d0 + i1
                                momrhs(2, i1, i2, 2, q) = 2d0 + i2
                                momrhs(3, i1, i2, 2, q) = 0d0

                                momrhs(1, i1, i2, 3, q) = -1d0 + i1
                                momrhs(2, i1, i2, 3, q) = 3d0 + i2
                                momrhs(3, i1, i2, 3, q) = 0d0

                                momrhs(1, i1, i2, 4, q) = -1d0 + i1
                                momrhs(2, i1, i2, 4, q) = -1d0 + i2
                                momrhs(3, i1, i2, 4, q) = 0d0

                                momrhs(1, i1, i2, 5, q) = -1d0 + i1
                                momrhs(2, i1, i2, 5, q) = i2
                                momrhs(3, i1, i2, 5, q) = 0d0

                                momrhs(1, i1, i2, 6, q) = -1d0 + i1
                                momrhs(2, i1, i2, 6, q) = 1d0 + i2
                                momrhs(3, i1, i2, 6, q) = 0d0

                                momrhs(1, i1, i2, 7, q) = -1d0 + i1
                                momrhs(2, i1, i2, 7, q) = -1d0 + i2
                                momrhs(3, i1, i2, 7, q) = 0d0

                                momrhs(1, i1, i2, 8, q) = -1d0 + i1
                                momrhs(2, i1, i2, 8, q) = i2
                                momrhs(3, i1, i2, 8, q) = 0d0

                                momrhs(1, i1, i2, 9, q) = -1d0 + i1
                                momrhs(2, i1, i2, 9, q) = 1d0 + i2
                                momrhs(3, i1, i2, 9, q) = 0d0

                                momrhs(1, i1, i2, 10, q) = -1d0 + i1
                                momrhs(2, i1, i2, 10, q) = i2
                                momrhs(3, i1, i2, 10, q) = 0d0

                                momrhs(1, i1, i2, 11, q) = -1d0 + i1
                                momrhs(2, i1, i2, 11, q) = 1d0 + i2
                                momrhs(3, i1, i2, 11, q) = 0d0

                                momrhs(1, i1, i2, 12, q) = -1d0 + i1
                                momrhs(2, i1, i2, 12, q) = 1d0 + i2
                                momrhs(3, i1, i2, 12, q) = 0d0

                                momrhs(1, i1, i2, 13, q) = -1d0 + i1
                                momrhs(2, i1, i2, 13, q) = -1d0 + i2
                                momrhs(3, i1, i2, 13, q) = 0d0

                                momrhs(1, i1, i2, 14, q) = -1d0 + i1
                                momrhs(2, i1, i2, 14, q) = i2
                                momrhs(3, i1, i2, 14, q) = 0d0

                                momrhs(1, i1, i2, 15, q) = -1d0 + i1
                                momrhs(2, i1, i2, 15, q) = 1d0 + i2
                                momrhs(3, i1, i2, 15, q) = 0d0

                                momrhs(1, i1, i2, 16, q) = -2d0 + i1
                                momrhs(2, i1, i2, 16, q) = i2
                                momrhs(3, i1, i2, 16, q) = 0d0

                                momrhs(1, i1, i2, 17, q) = -2d0 + i1
                                momrhs(2, i1, i2, 17, q) = -1d0 + i2
                                momrhs(3, i1, i2, 17, q) = 0d0

                                momrhs(1, i1, i2, 18, q) = -2d0 + i1
                                momrhs(2, i1, i2, 18, q) = 1d0 + i2
                                momrhs(3, i1, i2, 18, q) = 0d0

                                momrhs(1, i1, i2, 19, q) = -2d0 + i1
                                momrhs(2, i1, i2, 19, q) = 2d0 + i2
                                momrhs(3, i1, i2, 19, q) = 0d0

                                momrhs(1, i1, i2, 20, q) = -2d0 + i1
                                momrhs(2, i1, i2, 20, q) = -1d0 + i2
                                momrhs(3, i1, i2, 20, q) = 0d0

                                momrhs(1, i1, i2, 21, q) = -2d0 + i1
                                momrhs(2, i1, i2, 21, q) = i2
                                momrhs(3, i1, i2, 21, q) = 0d0

                                momrhs(1, i1, i2, 22, q) = -2d0 + i1
                                momrhs(2, i1, i2, 22, q) = -1d0 + i2
                                momrhs(3, i1, i2, 22, q) = 0d0

                                momrhs(1, i1, i2, 23, q) = -2d0 + i1
                                momrhs(2, i1, i2, 23, q) = i2
                                momrhs(3, i1, i2, 23, q) = 0d0

                                momrhs(1, i1, i2, 24, q) = -3d0 + i1
                                momrhs(2, i1, i2, 24, q) = i2
                                momrhs(3, i1, i2, 24, q) = 0d0

                                momrhs(1, i1, i2, 25, q) = -3d0 + i1
                                momrhs(2, i1, i2, 25, q) = -1d0 + i2
                                momrhs(3, i1, i2, 25, q) = 0d0

                                momrhs(1, i1, i2, 26, q) = -2d0 + i1
                                momrhs(2, i1, i2, 26, q) = i2
                                momrhs(3, i1, i2, 26, q) = 0d0

                                momrhs(1, i1, i2, 27, q) = -1d0 + i1
                                momrhs(2, i1, i2, 27, q) = -1d0 + i2
                                momrhs(3, i1, i2, 27, q) = 0d0

                                momrhs(1, i1, i2, 28, q) = -1d0 + i1
                                momrhs(2, i1, i2, 28, q) = i2
                                momrhs(3, i1, i2, 28, q) = 0d0

                                momrhs(1, i1, i2, 29, q) = -2d0 + i1
                                momrhs(2, i1, i2, 29, q) = i2
                                momrhs(3, i1, i2, 29, q) = 0d0

                                momrhs(1, i1, i2, 30, q) = -1d0 + i1
                                momrhs(2, i1, i2, 30, q) = -1d0 + i2
                                momrhs(3, i1, i2, 30, q) = 0d0

                                momrhs(1, i1, i2, 31, q) = -1d0 + i1
                                momrhs(2, i1, i2, 31, q) = i2
                                momrhs(3, i1, i2, 31, q) = 0d0

                                momrhs(1, i1, i2, 32, q) = -2d0 + i1
                                momrhs(2, i1, i2, 32, q) = i2
                                momrhs(3, i1, i2, 32, q) = 0d0
                            end if
                        end if
                    end do; end do
            end do

        else
            do q = 1, nb
                do i1 = 0, 2; do i2 = 0, 2
                        if ((i1 + i2) <= 2) then
                            if (bubble_model == 3) then
                                momrhs(1, i1, i2, 1, q) = -1.d0 + i1
                                momrhs(2, i1, i2, 1, q) = -1.d0 + i2
                                momrhs(3, i1, i2, 1, q) = 0d0

                                momrhs(1, i1, i2, 2, q) = -1.d0 + i1
                                momrhs(2, i1, i2, 2, q) = 1.d0 + i2
                                momrhs(3, i1, i2, 2, q) = 0d0

                                momrhs(1, i1, i2, 3, q) = -1.d0 + i1 - 3.d0*gam
                                momrhs(2, i1, i2, 3, q) = -1.d0 + i2
                                momrhs(3, i1, i2, 3, q) = 3.d0*gam

                                momrhs(1, i1, i2, 4, q) = -1.d0 + i1
                                momrhs(2, i1, i2, 4, q) = 1.d0 + i2
                                momrhs(3, i1, i2, 4, q) = 0d0

                                if (Re_inv /= dflt_real) then
                                    ! add viscosity
                                    momrhs(1, i1, i2, 5, q) = -2.d0 + i1
                                    momrhs(2, i1, i2, 5, q) = i2
                                    momrhs(3, i1, i2, 5, q) = 0d0
                                end if

                                if (Web /= dflt_real) then
                                    ! add surface tension
                                    momrhs(1, i1, i2, 6, q) = -2.d0 + i1
                                    momrhs(2, i1, i2, 6, q) = -1.d0 + i2
                                    momrhs(3, i1, i2, 6, q) = 0d0
                                end if

                                momrhs(1, i1, i2, 7, q) = -1.d0 + i1
                                momrhs(2, i1, i2, 7, q) = -1.d0 + i2
                                momrhs(3, i1, i2, 7, q) = 0d0

                            else if (bubble_model == 2) then
                                ! KM with approximation of 1/(1-V/C) = 1+V/C
                                momrhs(1, i1, i2, 1, q) = -1d0 + i1
                                momrhs(2, i1, i2, 1, q) = 1d0 + i2
                                momrhs(3, i1, i2, 1, q) = 0d0

                                momrhs(1, i1, i2, 2, q) = -1d0 + i1
                                momrhs(2, i1, i2, 2, q) = 2d0 + i2
                                momrhs(3, i1, i2, 2, q) = 0d0

                                momrhs(1, i1, i2, 3, q) = -1d0 + i1
                                momrhs(2, i1, i2, 3, q) = 3d0 + i2
                                momrhs(3, i1, i2, 3, q) = 0d0

                                momrhs(1, i1, i2, 4, q) = -1d0 + i1
                                momrhs(2, i1, i2, 4, q) = -1d0 + i2
                                momrhs(3, i1, i2, 4, q) = 0d0

                                momrhs(1, i1, i2, 5, q) = -1d0 + i1
                                momrhs(2, i1, i2, 5, q) = i2
                                momrhs(3, i1, i2, 5, q) = 0d0

                                momrhs(1, i1, i2, 6, q) = -1d0 + i1
                                momrhs(2, i1, i2, 6, q) = 1d0 + i2
                                momrhs(3, i1, i2, 6, q) = 0d0

                                momrhs(1, i1, i2, 7, q) = -1d0 + i1 - 3d0*gam
                                momrhs(2, i1, i2, 7, q) = -1d0 + i2
                                momrhs(3, i1, i2, 7, q) = 3d0*gam

                                momrhs(1, i1, i2, 8, q) = -1d0 + i1 - 3d0*gam
                                momrhs(2, i1, i2, 8, q) = i2
                                momrhs(3, i1, i2, 8, q) = 3d0*gam

                                momrhs(1, i1, i2, 9, q) = -1d0 + i1 - 3d0*gam
                                momrhs(2, i1, i2, 9, q) = 1d0 + i2
                                momrhs(3, i1, i2, 9, q) = 3d0*gam

                                momrhs(1, i1, i2, 10, q) = -1d0 + i1 - 3d0*gam
                                momrhs(2, i1, i2, 10, q) = i2
                                momrhs(3, i1, i2, 10, q) = 3d0*gam

                                momrhs(1, i1, i2, 11, q) = -1d0 + i1 - 3d0*gam
                                momrhs(2, i1, i2, 11, q) = 1d0 + i2
                                momrhs(3, i1, i2, 11, q) = 3d0*gam

                                momrhs(1, i1, i2, 12, q) = -1d0 + i1
                                momrhs(2, i1, i2, 12, q) = 1d0 + i2
                                momrhs(3, i1, i2, 12, q) = 0d0

                                momrhs(1, i1, i2, 13, q) = -1d0 + i1
                                momrhs(2, i1, i2, 13, q) = -1d0 + i2
                                momrhs(3, i1, i2, 13, q) = 0d0

                                momrhs(1, i1, i2, 14, q) = -1d0 + i1
                                momrhs(2, i1, i2, 14, q) = i2
                                momrhs(3, i1, i2, 14, q) = 0d0

                                momrhs(1, i1, i2, 15, q) = -1d0 + i1
                                momrhs(2, i1, i2, 15, q) = 1d0 + i2
                                momrhs(3, i1, i2, 15, q) = 0d0

                                momrhs(1, i1, i2, 16, q) = -2d0 + i1
                                momrhs(2, i1, i2, 16, q) = i2
                                momrhs(3, i1, i2, 16, q) = 0d0

                                momrhs(1, i1, i2, 17, q) = -2d0 + i1
                                momrhs(2, i1, i2, 17, q) = -1d0 + i2
                                momrhs(3, i1, i2, 17, q) = 0d0

                                momrhs(1, i1, i2, 18, q) = -2d0 + i1
                                momrhs(2, i1, i2, 18, q) = 1d0 + i2
                                momrhs(3, i1, i2, 18, q) = 0d0

                                momrhs(1, i1, i2, 19, q) = -2d0 + i1
                                momrhs(2, i1, i2, 19, q) = 2d0 + i2
                                momrhs(3, i1, i2, 19, q) = 0d0

                                momrhs(1, i1, i2, 20, q) = -2d0 + i1
                                momrhs(2, i1, i2, 20, q) = -1d0 + i2
                                momrhs(3, i1, i2, 20, q) = 0d0

                                momrhs(1, i1, i2, 21, q) = -2d0 + i1
                                momrhs(2, i1, i2, 21, q) = i2
                                momrhs(3, i1, i2, 21, q) = 0d0

                                momrhs(1, i1, i2, 22, q) = -2d0 + i1 - 3d0*gam
                                momrhs(2, i1, i2, 22, q) = -1d0 + i2
                                momrhs(3, i1, i2, 22, q) = 3d0*gam

                                momrhs(1, i1, i2, 23, q) = -2d0 + i1 - 3d0*gam
                                momrhs(2, i1, i2, 23, q) = i2
                                momrhs(3, i1, i2, 23, q) = 3d0*gam

                                momrhs(1, i1, i2, 24, q) = -3d0 + i1
                                momrhs(2, i1, i2, 24, q) = i2
                                momrhs(3, i1, i2, 24, q) = 0d0

                                momrhs(1, i1, i2, 25, q) = -3d0 + i1
                                momrhs(2, i1, i2, 25, q) = -1d0 + i2
                                momrhs(3, i1, i2, 25, q) = 0d0

                                momrhs(1, i1, i2, 26, q) = -2d0 + i1 - 3d0*gam
                                momrhs(2, i1, i2, 26, q) = i2
                                momrhs(3, i1, i2, 26, q) = 3d0*gam

                            end if
                        end if
                    end do; end do
            end do
        end if

        !$acc update device(momrhs)

        @:ALLOCATE(bubrs(1:nb))
        @:ALLOCATE(bubmoms(1:nb, 1:nmom))

        do i = 1, nb
            bubrs(i) = bub_idx%rs(i)
        end do
        !$acc update device(bubrs)

        do j = 1, nmom
            do i = 1, nb
                bubmoms(i, j) = bub_idx%moms(i, j)
            end do
        end do
        !$acc update device(bubmoms)

    end subroutine s_initialize_qbmm_module

!Coefficient array for non-polytropic model (pb and mv values are accounted in wght_pb and wght_mv)
    subroutine s_coeff_nonpoly(pres, rho, c, coeffs)
        !$acc routine seq
        real(kind(0.d0)), intent(INOUT) :: pres, rho, c
        real(kind(0.d0)), dimension(nterms, 0:2, 0:2), intent(OUT) :: coeffs
        integer :: i1, i2, q

        coeffs = 0d0

        do i2 = 0, 2; do i1 = 0, 2
                if ((i1 + i2) <= 2) then
                    if (bubble_model == 3) then
                        ! RPE
                        coeffs(1, i1, i2) = -1d0*i2*pres/rho
                        coeffs(2, i1, i2) = -3d0*i2/2d0
                        coeffs(3, i1, i2) = i2/rho
                        coeffs(4, i1, i2) = i1
                        if (Re_inv /= dflt_real) coeffs(5, i1, i2) = -4d0*i2*Re_inv/rho
                        if (Web /= dflt_real) coeffs(6, i1, i2) = -2d0*i2/Web/rho
                        coeffs(7, i1, i2) = 0d0
                    else if (bubble_model == 2) then
                        ! KM with approximation of 1/(1-V/C) = 1+V/C
                        coeffs(1, i1, i2) = -3d0*i2/2d0
                        coeffs(2, i1, i2) = -i2/c
                        coeffs(3, i1, i2) = i2/(2d0*c*c)
                        coeffs(4, i1, i2) = -i2*pres/rho
                        coeffs(5, i1, i2) = -2d0*i2*pres/(c*rho)
                        coeffs(6, i1, i2) = -i2*pres/(c*c*rho)
                        coeffs(7, i1, i2) = i2/rho
                        coeffs(8, i1, i2) = 2d0*i2/(c*rho)
                        coeffs(9, i1, i2) = i2/(c*c*rho)
                        coeffs(10, i1, i2) = -3d0*i2*gam/(c*rho)
                        coeffs(11, i1, i2) = -3d0*i2*gam/(c*c*rho)
                        coeffs(12, i1, i2) = i1
                        coeffs(13, i1, i2) = 0d0
                        coeffs(14, i1, i2) = 0d0
                        coeffs(15, i1, i2) = 0d0
                        if (Re_inv /= dflt_real) coeffs(16, i1, i2) = -i2*4d0*Re_inv/rho
                        if (Web /= dflt_real) coeffs(17, i1, i2) = -i2*2d0/Web/rho
                        if (Re_inv /= dflt_real) then
                            coeffs(18, i1, i2) = i2*6d0*Re_inv/(rho*c)
                            coeffs(19, i1, i2) = -i2*2d0*Re_inv/(rho*c*c)
                            coeffs(20, i1, i2) = i2*4d0*pres*Re_inv/(rho*rho*c)
                            coeffs(21, i1, i2) = i2*4d0*pres*Re_inv/(rho*rho*c*c)
                            coeffs(22, i1, i2) = -i2*4d0/(rho*rho*c)
                            coeffs(23, i1, i2) = -i2*4d0/(rho*rho*c*c)
                            coeffs(24, i1, i2) = i2*16d0*Re_inv*Re_inv/(rho*rho*c)
                            if (Web /= dflt_real) then
                                coeffs(25, i1, i2) = i2*8d0*Re_inv/Web/(rho*rho*c)
                            end if
                            coeffs(26, i1, i2) = -12d0*i2*gam*Re_inv/(rho*rho*c*c)
                        end if
                        coeffs(27, i1, i2) = 3d0*i2*gam*R_v*Tw/(c*rho)
                        coeffs(28, i1, i2) = 3d0*i2*gam*R_v*Tw/(c*c*rho)
                        if (Re_inv /= dflt_real) then
                            coeffs(29, i1, i2) = 12d0*i2*gam*R_v*Tw*Re_inv/(rho*rho*c*c)
                        end if
                        coeffs(30, i1, i2) = 3d0*i2*gam/(c*rho)
                        coeffs(31, i1, i2) = 3d0*i2*gam/(c*c*rho)
                        if (Re_inv /= dflt_real) then
                            coeffs(32, i1, i2) = 12d0*i2*gam*Re_inv/(rho*rho*c*c)
                        end if
                    end if
                end if
            end do; end do

    end subroutine s_coeff_nonpoly

!Coefficient array for polytropic model (pb for each R0 bin accounted for in wght_pb)
    subroutine s_coeff(pres, rho, c, coeffs)
        !$acc routine seq
        real(kind(0.d0)), intent(INOUT) :: pres, rho, c
        real(kind(0.d0)), dimension(nterms, 0:2, 0:2), intent(OUT) :: coeffs
        integer :: i1, i2, q

        coeffs = 0d0

        do i2 = 0, 2; do i1 = 0, 2
                if ((i1 + i2) <= 2) then
                    if (bubble_model == 3) then
                        ! RPE
                        coeffs(1, i1, i2) = -1d0*i2*pres/rho
                        coeffs(2, i1, i2) = -3d0*i2/2d0
                        coeffs(3, i1, i2) = i2/rho
                        coeffs(4, i1, i2) = i1
                        if (Re_inv /= dflt_real) coeffs(5, i1, i2) = -4d0*i2*Re_inv/rho
                        if (Web /= dflt_real) coeffs(6, i1, i2) = -2d0*i2/Web/rho
                        coeffs(7, i1, i2) = i2*pv/rho
                    else if (bubble_model == 2) then
                        ! KM with approximation of 1/(1-V/C) = 1+V/C
                        coeffs(1, i1, i2) = -3d0*i2/2d0
                        coeffs(2, i1, i2) = -i2/c
                        coeffs(3, i1, i2) = i2/(2d0*c*c)
                        coeffs(4, i1, i2) = -i2*pres/rho
                        coeffs(5, i1, i2) = -2d0*i2*pres/(c*rho)
                        coeffs(6, i1, i2) = -i2*pres/(c*c*rho)
                        coeffs(7, i1, i2) = i2/rho
                        coeffs(8, i1, i2) = 2d0*i2/(c*rho)
                        coeffs(9, i1, i2) = i2/(c*c*rho)
                        coeffs(10, i1, i2) = -3d0*i2*gam/(c*rho)
                        coeffs(11, i1, i2) = -3d0*i2*gam/(c*c*rho)
                        coeffs(12, i1, i2) = i1
                        coeffs(13, i1, i2) = i2*(pv)/rho
                        coeffs(14, i1, i2) = 2d0*i2*(pv)/(c*rho)
                        coeffs(15, i1, i2) = i2*(pv)/(c*c*rho)
                        if (Re_inv /= dflt_real) coeffs(16, i1, i2) = -i2*4d0*Re_inv/rho
                        if (Web /= dflt_real) coeffs(17, i1, i2) = -i2*2d0/Web/rho
                        if (Re_inv /= dflt_real) then
                            coeffs(18, i1, i2) = i2*6d0*Re_inv/(rho*c)
                            coeffs(19, i1, i2) = -i2*2d0*Re_inv/(rho*c*c)
                            coeffs(20, i1, i2) = i2*4d0*pres*Re_inv/(rho*rho*c)
                            coeffs(21, i1, i2) = i2*4d0*pres*Re_inv/(rho*rho*c*c)
                            coeffs(22, i1, i2) = -i2*4d0/(rho*rho*c)
                            coeffs(23, i1, i2) = -i2*4d0/(rho*rho*c*c)
                            coeffs(24, i1, i2) = i2*16d0*Re_inv*Re_inv/(rho*rho*c)
                            if (Web /= dflt_real) then
                                coeffs(25, i1, i2) = i2*8d0*Re_inv/Web/(rho*rho*c)
                            end if
                            coeffs(26, i1, i2) = -12d0*i2*gam*Re_inv/(rho*rho*c*c)
                        end if
                    end if
                end if
            end do; end do

    end subroutine s_coeff

    subroutine s_mom_inv(q_cons_vf, q_prim_vf, momsp, moms3d, pb, rhs_pb, mv, rhs_mv, ix, iy, iz, nbub_sc)

        type(scalar_field), dimension(:), intent(INOUT) :: q_prim_vf, q_cons_vf
        type(scalar_field), dimension(:), intent(INOUT) :: momsp
        type(scalar_field), dimension(0:, 0:, :), intent(INOUT) :: moms3d
        real(kind(0d0)), dimension(startx:, starty:, startz:, 1:, 1:), intent(INOUT) :: pb, mv
        real(kind(0d0)), dimension(startx:, starty:, startz:, 1:, 1:), intent(INOUT) :: rhs_pb, rhs_mv
        real(kind(0d0)), dimension(startx:, starty:, startz:) :: nbub_sc
        type(int_bounds_info), intent(IN) :: ix, iy, iz

        real(kind(0d0)), dimension(nmom) :: moms, msum
        real(kind(0d0)), dimension(nnode, nb) :: wght, abscX, abscY, wght_pb, wght_mv, wght_ht, ht
        real(kind(0d0)), dimension(nterms, 0:2, 0:2) :: mom3d_terms, coeff
        real(kind(0d0)) :: pres, rho, nbub, c, alf, R3, momsum, drdt, drdt2, chi_vw, x_vw, rho_mw, k_mw, T_bar, grad_T
        real(kind(0d0)) :: start, finish
        real(kind(0d0)) :: n_tait, B_tait

        integer :: j, k, l, q, r, s !< Loop variables
        integer :: id1, id2, id3
        integer :: i1, i2

        !$acc parallel loop collapse(3) gang vector default(present) private(moms, msum, wght, abscX, abscY, wght_pb, wght_mv, wght_ht, coeff, ht, r, q, n_tait, B_tait, pres, rho, nbub, c, alf, R3, momsum, drdt, drdt2, chi_vw, x_vw, rho_mw, k_mw, T_bar, grad_T)
        do id3 = iz%beg, iz%end
            do id2 = iy%beg, iy%end
                do id1 = ix%beg, ix%end

                    alf = q_prim_vf(alf_idx)%sf(id1, id2, id3)
                    pres = q_prim_vf(E_idx)%sf(id1, id2, id3)
                    rho = q_prim_vf(contxb)%sf(id1, id2, id3)
                    if (bubble_model == 2) then
                        n_tait = gammas(1)
                        n_tait = 1.d0/n_tait + 1.d0 !make this the usual little 'gamma'
                        B_tait = pi_infs(1)*(n_tait - 1)/n_tait
                        c = n_tait*(pres + B_tait)*(1d0 - alf)/(rho)

                        if (c > 0.d0) then
                            c = DSQRT(c)
                        else
                            c = sgm_eps
                        end if
                    end if

                    if (polytropic) then
                        call s_coeff(pres, rho, c, coeff)
                    else
                        call s_coeff_nonpoly(pres, rho, c, coeff)
                    end if

                    ! SHB: Manually adjusted pressure here for no-coupling case
                    ! pres = 1d0/0.3d0
                    if (alf > small_alf) then

                        nbub = q_cons_vf(bubxb)%sf(id1, id2, id3)

                        !$acc loop seq
                        do q = 1, nb
                            !Initialize moment set for each R0 bin
                            !$acc loop seq
                            do r = 2, nmom
                                moms(r) = q_prim_vf(bubmoms(q, r))%sf(id1, id2, id3)
                            end do

                            moms(1) = 1d0

                            call s_chyqmom(moms, wght(:, q), abscX(:, q), abscY(:, q))

                            if (polytropic) then
                                !Account for bubble pressure pb0 at each R0 bin
                                !$acc loop seq
                                do j = 1, nnode
                                    wght_pb(j, q) = wght(j, q)*(pb0(q) - pv)
                                end do
                            else
                                !Account for bubble pressure, mass transfer rate and heat transfer rate in wght_pb, wght_mv and wght_ht using Preston model
                                !$acc loop seq
                                do j = 1, nnode
                                    chi_vw = 1.d0/(1.d0 + R_v/R_n*(pb(id1, id2, id3, j, q)/pv - 1.d0))
                                    x_vw = M_n*chi_vw/(M_v + (M_n - M_v)*chi_vw)
                                    k_mw = x_vw*k_v(q)/(x_vw + (1.d0 - x_vw)*phi_vn) &
                                           + (1.d0 - x_vw)*k_n(q)/(x_vw*phi_nv + 1.d0 - x_vw)
                                    rho_mw = pv/(chi_vw*R_v*Tw)
                                    rhs_mv(id1, id2, id3, j, q) = -Re_trans_c(q)*((mv(id1, id2, id3, j, q)/(mv(id1, id2, id3, j, q) + mass_n0(q))) - chi_vw)
                                    rhs_mv(id1, id2, id3, j, q) = rho_mw*rhs_mv(id1, id2, id3, j, q)/Pe_c/(1.d0 - chi_vw)/abscX(j, q)

                                    T_bar = Tw*(pb(id1, id2, id3, j, q)/pb0(q))*(abscX(j, q)/R0(q))**3 &
                                            *(mass_n0(q) + mass_v0(q))/(mass_n0(q) + mv(id1, id2, id3, j, q))
                                    grad_T = -Re_trans_T(q)*(T_bar - Tw)
                                    ht(j, q) = pb0(q)*k_mw*grad_T/Pe_T(q)/abscX(j, q)

                                    wght_pb(j, q) = wght(j, q)*(pb(id1, id2, id3, j, q))
                                    wght_mv(j, q) = wght(j, q)*(rhs_mv(id1, id2, id3, j, q))
                                    wght_ht(j, q) = wght(j, q)*ht(j, q)
                                end do
                            end if

                            !Compute change in moments due to bubble dynamics
                            r = 1
                            !$acc loop seq
                            do i2 = 0, 2
                                !$acc loop seq
                                do i1 = 0, 2
                                    if ((i1 + i2) <= 2) then
                                        momsum = 0d0
                                        !$acc loop seq
                                        do j = 1, nterms
                                            ! Account for term with pb in Rayleigh Plesset equation
                                            if (bubble_model == 3 .and. j == 3) then
                                                momsum = momsum + coeff(j, i1, i2)*(R0(q)**momrhs(3, i1, i2, j, q)) &
                                                         *f_quad2D(abscX(:, q), abscY(:, q), wght_pb(:, q), momrhs(:, i1, i2, j, q))
                                                ! Account for terms with pb in Keller-Miksis equation
                                            else if (bubble_model == 2 .and. ((j >= 7 .and. j <= 9) .or. (j >= 22 .and. j <= 23) .or. (j >= 10 .and. j <= 11) .or. (j == 26))) then
                                                momsum = momsum + coeff(j, i1, i2)*(R0(q)**momrhs(3, i1, i2, j, q)) &
                                                         *f_quad2D(abscX(:, q), abscY(:, q), wght_pb(:, q), momrhs(:, i1, i2, j, q))
                                                ! Account for terms with mass transfer rate in Keller-Miksis equation
                                            else if (bubble_model == 2 .and. (j >= 27 .and. j <= 29) .and. (.not. polytropic)) then
                                                momsum = momsum + coeff(j, i1, i2)*(R0(q)**momrhs(3, i1, i2, j, q)) &
                                                         *f_quad2D(abscX(:, q), abscY(:, q), wght_mv(:, q), momrhs(:, i1, i2, j, q))
                                                ! Account for terms with heat transfer rate in Keller-Miksis equation
                                            else if (bubble_model == 2 .and. (j >= 30 .and. j <= 32) .and. (.not. polytropic)) then
                                                momsum = momsum + coeff(j, i1, i2)*(R0(q)**momrhs(3, i1, i2, j, q)) &
                                                         *f_quad2D(abscX(:, q), abscY(:, q), wght_ht(:, q), momrhs(:, i1, i2, j, q))
                                            else
                                                momsum = momsum + coeff(j, i1, i2)*(R0(q)**momrhs(3, i1, i2, j, q)) &
                                                         *f_quad2D(abscX(:, q), abscY(:, q), wght(:, q), momrhs(:, i1, i2, j, q))
                                            end if

                                        end do

                                        moms3d(i1, i2, q)%sf(id1, id2, id3) = nbub*momsum
                                        msum(r) = momsum
                                        r = r + 1

                                    end if
                                end do
                            end do

                            ! Compute change in pb and mv for non-polytroic model
                            if (.not. polytropic) then
                                !$acc loop seq
                                do j = 1, nnode
                                    ! Compute Rdot (drdt) at quadrature node in the ODE for pb (note this is not the same as bubble variable Rdot)
                                    drdt = msum(2)
<<<<<<< HEAD
                                    if(moms(4) - moms(2)**2d0 > 0d0) then
                                        if(j == 1 .or. j == 2) then
                                            drdt2 = -(1d0 / (2d0 *DSQRT(moms(4) - moms(2)**2d0)))
                                        else
                                            drdt2 = (1d0 / (2d0 *DSQRT(moms(4) - moms(2)**2d0)))
                                        end if
                                    else
                                        !Edge case where variance < 0
                                        if(j == 1 .or. j == 2) then
                                            drdt2 = -(1d0 / (2d0 *DSQRT(verysmall))) 
                                        else
                                            drdt2 = (1d0 / (2d0 *DSQRT(verysmall))) 
=======
                                    if (moms(4) - moms(2)**2d0 > 0d0) then
                                        if (j == 1 .or. j == 2) then
                                            drdt2 = -1d0/(2d0*dsqrt(moms(4) - moms(2)**2d0))
                                        else
                                            drdt2 = 1d0/(2d0*dsqrt(moms(4) - moms(2)**2d0))
                                        end if
                                    else
                                        ! Edge case where variance < 0
                                        if (j == 1 .or. j == 2) then
                                            drdt2 = -1d0/(2d0*dsqrt(verysmall))
                                        else
                                            drdt2 = 1d0/(2d0*dsqrt(verysmall))
>>>>>>> 695a3050
                                        end if
                                    end if

                                    drdt2 = drdt2*(msum(3) - 2d0*moms(2)*msum(2))
                                    drdt = drdt + drdt2

                                    rhs_pb(id1, id2, id3, j, q) = (-3d0*gam*drdt/abscX(j, q))*(pb(id1, id2, id3, j, q))
                                    rhs_pb(id1, id2, id3, j, q) = rhs_pb(id1, id2, id3, j, q) + (3d0*gam/abscX(j, q))*rhs_mv(id1, id2, id3, j, q)*R_v*Tw
                                    rhs_pb(id1, id2, id3, j, q) = rhs_pb(id1, id2, id3, j, q) + (3d0*gam/abscX(j, q))*ht(j, q)
                                    rhs_mv(id1, id2, id3, j, q) = rhs_mv(id1, id2, id3, j, q)*(4d0*pi*abscX(j, q)**2d0)
                                end do

                            end if
                        end do

                        ! Compute special high-order moments
                        momsp(1)%sf(id1, id2, id3) = f_quad(abscX, abscY, wght, 3d0, 0d0, 0d0)
                        momsp(2)%sf(id1, id2, id3) = 4.d0*pi*nbub*f_quad(abscX, abscY, wght, 2d0, 1d0, 0d0)
                        momsp(3)%sf(id1, id2, id3) = f_quad(abscX, abscY, wght, 3d0, 2d0, 0d0)
                        if (abs(gam - 1.d0) <= 1.d-4) then
                            ! Gam \approx 1, don't risk imaginary quadrature
                            momsp(4)%sf(id1, id2, id3) = 1.d0
                        else
                            !Special moment with bubble pressure pb
                            if (polytropic) then
                                momsp(4)%sf(id1, id2, id3) = f_quad(abscX, abscY, wght_pb, 3d0*(1d0 - gam), 0d0, 3d0*gam) + pv*f_quad(abscX, abscY, wght, 3d0, 0d0, 0d0) &
                                                             - 4d0*Re_inv*f_quad(abscX, abscY, wght, 2d0, 1d0, 0d0) - (2d0/Web)*f_quad(abscX, abscY, wght, 2d0, 0d0, 0d0)
                            else
                                momsp(4)%sf(id1, id2, id3) = f_quad(abscX, abscY, wght_pb, 3d0, 0d0, 0d0) &
                                                             - 4d0*Re_inv*f_quad(abscX, abscY, wght, 2d0, 1d0, 0d0) - (2d0/Web)*f_quad(abscX, abscY, wght, 2d0, 0d0, 0d0)
                            end if
                        end if

                    else
                        !$acc loop seq
                        do q = 1, nb
                            !$acc loop seq
                            do i1 = 0, 2
                                !$acc loop seq
                                do i2 = 0, 2
                                    moms3d(i1, i2, q)%sf(id1, id2, id3) = 0d0
                                end do
                            end do
                        end do

                        momsp(1)%sf(id1, id2, id3) = 0d0
                        momsp(2)%sf(id1, id2, id3) = 0d0
                        momsp(3)%sf(id1, id2, id3) = 0d0
                        momsp(4)%sf(id1, id2, id3) = 0d0

                    end if

                end do
            end do
        end do

    end subroutine s_mom_inv

    subroutine s_chyqmom(momin, wght, abscX, abscY)
        !$acc routine seq
        real(kind(0d0)), dimension(nnode), intent(INOUT) :: wght, abscX, abscY
        real(kind(0d0)), dimension(nmom), intent(IN) :: momin

        real(kind(0d0)), dimension(0:2, 0:2) :: moms
        real(kind(0d0)), dimension(3) :: M1, M3
        real(kind(0d0)), dimension(2) :: myrho, myrho3, up, up3, Vf
        real(kind(0d0)) :: bu, bv, d20, d11, d02, c20, c11, c02
        real(kind(0d0)) :: mu2avg, mu2, vp21, vp22, rho21, rho22

        moms(0, 0) = momin(1)
        moms(1, 0) = momin(2)
        moms(0, 1) = momin(3)
        moms(2, 0) = momin(4)
        moms(1, 1) = momin(5)
        moms(0, 2) = momin(6)

        bu = moms(1, 0)/moms(0, 0)
        bv = moms(0, 1)/moms(0, 0)
        d20 = moms(2, 0)/moms(0, 0)
        d11 = moms(1, 1)/moms(0, 0)
        d02 = moms(0, 2)/moms(0, 0)

        c20 = d20 - bu**2d0; 
        c11 = d11 - bu*bv; 
        c02 = d02 - bv**2d0; 
        M1 = (/1d0, 0d0, c20/)
        call s_hyqmom(myrho, up, M1)
        Vf = c11*up/c20

        mu2avg = c02 - sum(myrho(:)*(Vf(:)**2d0))

        mu2avg = maxval((/mu2avg, 0d0/))
        mu2 = mu2avg
        M3 = (/1d0, 0d0, mu2/)
        call s_hyqmom(myrho3, up3, M3)

        vp21 = up3(1)
        vp22 = up3(2)
        rho21 = myrho3(1)
        rho22 = myrho3(2)

        wght(1) = myrho(1)*rho21
        wght(2) = myrho(1)*rho22
        wght(3) = myrho(2)*rho21
        wght(4) = myrho(2)*rho22
        wght = moms(0, 0)*wght

        abscX(1) = up(1)
        abscX(2) = up(1)
        abscX(3) = up(2)
        abscX(4) = up(2)
        abscX = bu + abscX

        abscY(1) = Vf(1) + vp21
        abscY(2) = Vf(1) + vp22
        abscY(3) = Vf(2) + vp21
        abscY(4) = Vf(2) + vp22
        abscY = bv + abscY

    end subroutine s_chyqmom

    subroutine s_hyqmom(frho, fup, fmom)
        !$acc routine seq
        real(kind(0d0)), dimension(2), intent(INOUT) :: frho, fup
        real(kind(0d0)), dimension(3), intent(IN) :: fmom
        real(kind(0d0)) :: bu, d2, c2

        bu = fmom(2)/fmom(1)
        d2 = fmom(3)/fmom(1)
        c2 = d2 - bu**2d0
        frho(1) = fmom(1)/2d0; 
        frho(2) = fmom(1)/2d0; 
        c2 = maxval((/c2, verysmall/))
        fup(1) = bu - DSQRT(c2)
        fup(2) = bu + DSQRT(c2)

    end subroutine s_hyqmom

    function f_quad(abscX, abscY, wght_in, q, r, s)
        !$acc routine seq
        real(kind(0.d0)), dimension(nnode, nb), intent(IN) :: abscX, abscY, wght_in
        real(kind(0.d0)), intent(IN) :: q, r, s
        real(kind(0.d0)) :: f_quad_RV, f_quad
        integer :: i

        f_quad = 0d0
        do i = 1, nb
            f_quad_RV = sum(wght_in(:, i)*(abscX(:, i)**q)*(abscY(:, i)**r))
            f_quad = f_quad + weight(i)*(R0(i)**s)*f_quad_RV
        end do

    end function f_quad

    function f_quad2D(abscX, abscY, wght_in, pow)
        !$acc routine seq
        real(kind(0.d0)), dimension(nnode), intent(IN) :: abscX, abscY, wght_in
        real(kind(0.d0)), dimension(3), intent(IN) :: pow
        real(kind(0.d0)) :: f_quad2D

        f_quad2D = sum(wght_in(:)*(abscX(:)**pow(1))*(abscY(:)**pow(2)))
    end function f_quad2D

end module m_qbmm<|MERGE_RESOLUTION|>--- conflicted
+++ resolved
@@ -679,20 +679,6 @@
                                 do j = 1, nnode
                                     ! Compute Rdot (drdt) at quadrature node in the ODE for pb (note this is not the same as bubble variable Rdot)
                                     drdt = msum(2)
-<<<<<<< HEAD
-                                    if(moms(4) - moms(2)**2d0 > 0d0) then
-                                        if(j == 1 .or. j == 2) then
-                                            drdt2 = -(1d0 / (2d0 *DSQRT(moms(4) - moms(2)**2d0)))
-                                        else
-                                            drdt2 = (1d0 / (2d0 *DSQRT(moms(4) - moms(2)**2d0)))
-                                        end if
-                                    else
-                                        !Edge case where variance < 0
-                                        if(j == 1 .or. j == 2) then
-                                            drdt2 = -(1d0 / (2d0 *DSQRT(verysmall))) 
-                                        else
-                                            drdt2 = (1d0 / (2d0 *DSQRT(verysmall))) 
-=======
                                     if (moms(4) - moms(2)**2d0 > 0d0) then
                                         if (j == 1 .or. j == 2) then
                                             drdt2 = -1d0/(2d0*dsqrt(moms(4) - moms(2)**2d0))
@@ -705,7 +691,6 @@
                                             drdt2 = -1d0/(2d0*dsqrt(verysmall))
                                         else
                                             drdt2 = 1d0/(2d0*dsqrt(verysmall))
->>>>>>> 695a3050
                                         end if
                                     end if
 
