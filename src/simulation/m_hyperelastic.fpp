--- conflicted
+++ resolved
@@ -54,13 +54,9 @@
             end do
         end do
         !$acc end parallel loop
-<<<<<<< HEAD
-        if (proc_rank == 0) print *, 'J is ::', jacobian, 'this is sigma ::', sigma
-=======
 
         !if (proc_rank == 0) print *, 'J is ::', jacobian, 'this is sigma ::', sigma
 
->>>>>>> 685aa072
     end subroutine s_calculate_cauchy_from_btensor
 
     function f_trace(symtensor)
