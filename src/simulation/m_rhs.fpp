!>
!! @file m_rhs.f90
!! @brief Contains module m_rhs

#:include 'macros.fpp'

!> @brief The module contains the subroutines used to calculate the right-
!!              hand-side (RHS) in the quasi-conservative, shock- and interface-
!!              capturing finite-volume framework for the multicomponent Navier-
!!              Stokes equations supplemented by appropriate advection equations
!!              used to capture the material interfaces. The system of equations
!!              is closed by the stiffened gas equation of state, as well as any
!!              required mixture relationships. Capillarity effects are included
!!              and are modeled by the means of a volume force acting across the
!!              diffuse material interface region. The implementation details of
!!              surface tension may be found in Perigaud and Saurel (2005). Note
!!              that both viscous and surface tension effects are only available
!!              in the volume fraction model.
module m_rhs

    ! Dependencies =============================================================
    use m_derived_types        !< Definitions of the derived types

    use m_global_parameters    !< Definitions of the global parameters

    use m_mpi_proxy            !< Message passing interface (MPI) module proxy

    use m_variables_conversion !< State variables type conversion procedures

    use m_weno                 !< Weighted and essentially non-oscillatory (WENO)
                               !! schemes for spatial reconstruction of variables
    use m_riemann_solvers      !< Exact and approximate Riemann problem solvers

    use m_cbc                  !< Characteristic boundary conditions (CBC)

    use m_bubbles              !< Bubble dynamic routines

    use m_qbmm                 !< Moment inversion

    use m_hypoelastic

    use m_hyperelastic

    use m_monopole

    use m_viscous

    use m_ibm

    use m_nvtx

    use m_boundary_conditions

    use m_helper

    use m_surface_tension

    use m_body_forces
    ! ==========================================================================

    implicit none

    private; public :: s_initialize_rhs_module, &
 s_compute_rhs, &
 s_pressure_relaxation_procedure, &
 s_finalize_rhs_module

    !! This variable contains the WENO-reconstructed values of the cell-average
    !! conservative variables, which are located in q_cons_vf, at cell-interior
    !! Gaussian quadrature points (QP).
    type(vector_field) :: q_cons_qp !<
    !$acc declare create(q_cons_qp)

    !! The primitive variables at cell-interior Gaussian quadrature points. These
    !! are calculated from the conservative variables and gradient magnitude (GM)
    !! of the volume fractions, q_cons_qp and gm_alpha_qp, respectively.
    type(vector_field) :: q_prim_qp !<
    !$acc declare create(q_prim_qp)

    !! The btensor at the cell-interior Gaussian quadrature points. 
    !! These tensor is needed to be calculated once and make the code DRY.
    type(vector_field) :: q_btensor !<
    !$acc declare create(q_btensor)

    !> @name The first-order spatial derivatives of the primitive variables at cell-
    !! interior Gaussian quadrature points. These are WENO-reconstructed from
    !! their respective cell-average values, obtained through the application
    !! of the divergence theorem on the integral-average cell-boundary values
    !! of the primitive variables, located in qK_prim_n, where K = L or R.
    !> @{
#ifdef CRAY_ACC_WAR
    @:CRAY_DECLARE_GLOBAL(type(vector_field), dimension(:), dq_prim_dx_qp, dq_prim_dy_qp, dq_prim_dz_qp)
    !$acc declare link(dq_prim_dx_qp, dq_prim_dy_qp, dq_prim_dz_qp)
#else
    type(vector_field), allocatable, dimension(:) :: dq_prim_dx_qp, dq_prim_dy_qp, dq_prim_dz_qp
    !$acc declare create(dq_prim_dx_qp, dq_prim_dy_qp, dq_prim_dz_qp)
#endif

    !> @name The left and right WENO-reconstructed cell-boundary values of the cell-
    !! average first-order spatial derivatives of the primitive variables. The
    !! cell-average of the first-order spatial derivatives may be found in the
    !! variables dq_prim_ds_qp, where s = x, y or z.
    !> @{
#ifdef CRAY_ACC_WAR
    @:CRAY_DECLARE_GLOBAL(type(vector_field), dimension(:), dqL_prim_dx_n, dqL_prim_dy_n, dqL_prim_dz_n)
    @:CRAY_DECLARE_GLOBAL(type(vector_field), dimension(:), dqR_prim_dx_n, dqR_prim_dy_n, dqR_prim_dz_n)
    !$acc declare link(dqL_prim_dx_n, dqL_prim_dy_n, dqL_prim_dz_n)
    !$acc declare link(dqR_prim_dx_n, dqR_prim_dy_n, dqR_prim_dz_n)
#else
    type(vector_field), allocatable, dimension(:) :: dqL_prim_dx_n, dqL_prim_dy_n, dqL_prim_dz_n
    type(vector_field), allocatable, dimension(:) :: dqR_prim_dx_n, dqR_prim_dy_n, dqR_prim_dz_n
    !$acc declare create(dqL_prim_dx_n, dqL_prim_dy_n, dqL_prim_dz_n)
    !$acc declare create(dqR_prim_dx_n, dqR_prim_dy_n, dqR_prim_dz_n)
#endif
    !> @}

#ifdef CRAY_ACC_WAR
    @:CRAY_DECLARE_GLOBAL(type(scalar_field), dimension(:), tau_Re_vf)
    !$acc declare link(tau_Re_vf)
#else
    type(scalar_field), allocatable, dimension(:) :: tau_Re_vf
    !$acc declare create(tau_Re_vf)
#endif

    type(vector_field) :: gm_alpha_qp  !<
    !! The gradient magnitude of the volume fractions at cell-interior Gaussian
    !! quadrature points. gm_alpha_qp is calculated from individual first-order
    !! spatial derivatives located in dq_prim_ds_qp.

    !$acc declare create(gm_alpha_qp)

    !> @name The left and right WENO-reconstructed cell-boundary values of the cell-
    !! average gradient magnitude of volume fractions, located in gm_alpha_qp.
    !> @{
#ifdef CRAY_ACC_WAR
    @:CRAY_DECLARE_GLOBAL(type(vector_field), dimension(:), gm_alphaL_n)
    @:CRAY_DECLARE_GLOBAL(type(vector_field), dimension(:), gm_alphaR_n)
    !$acc declare link(gm_alphaL_n, gm_alphaR_n)
#else
    type(vector_field), allocatable, dimension(:) :: gm_alphaL_n
    type(vector_field), allocatable, dimension(:) :: gm_alphaR_n
    !$acc declare create(gm_alphaL_n, gm_alphaR_n)
#endif
    !> @}

    !> @name The cell-boundary values of the fluxes (src - source, gsrc - geometrical
    !! source). These are computed by applying the chosen Riemann problem solver
    !! .on the left and right cell-boundary values of the primitive variables
    !> @{
#ifdef CRAY_ACC_WAR
    @:CRAY_DECLARE_GLOBAL(type(vector_field), dimension(:), flux_n)
    @:CRAY_DECLARE_GLOBAL(type(vector_field), dimension(:), flux_src_n)
    @:CRAY_DECLARE_GLOBAL(type(vector_field), dimension(:), flux_gsrc_n)
    !$acc declare link(flux_n, flux_src_n, flux_gsrc_n)
#else
    type(vector_field), allocatable, dimension(:) :: flux_n
    type(vector_field), allocatable, dimension(:) :: flux_src_n
    type(vector_field), allocatable, dimension(:) :: flux_gsrc_n
    !$acc declare create(flux_n, flux_src_n, flux_gsrc_n)
#endif
    !> @}

#ifdef CRAY_ACC_WAR
    @:CRAY_DECLARE_GLOBAL(type(vector_field), dimension(:), qL_prim, qR_prim)
    !$acc declare link(qL_prim, qR_prim)
#else
    type(vector_field), allocatable, dimension(:) :: qL_prim, qR_prim
    !$acc declare create(qL_prim, qR_prim)
#endif

    type(int_bounds_info) :: iv !< Vector field indical bounds
    !$acc declare create(iv)

    !> @name Indical bounds in the x-, y- and z-directions
    !> @{
    type(int_bounds_info) :: ix, iy, iz
    !$acc declare create(ix, iy, iz)

    type(int_bounds_info) :: is1, is2, is3
    !$acc declare create(is1, is2, is3)

    type(int_bounds_info) :: ixt, iyt, izt
    !$acc declare create(ixt, iyt, izt)

    !> @name Saved fluxes for testing
    !> @{
    type(scalar_field) :: alf_sum
    !> @}
!$acc declare create(alf_sum)

#ifdef CRAY_ACC_WAR

    @:CRAY_DECLARE_GLOBAL(real(kind(0d0)), dimension(:, :, :), blkmod1, blkmod2, alpha1, alpha2, Kterm)
    @:CRAY_DECLARE_GLOBAL(real(kind(0d0)), dimension(:, :, :, :), qL_rsx_vf, qL_rsy_vf, qL_rsz_vf, qR_rsx_vf, qR_rsy_vf, qR_rsz_vf)
    @:CRAY_DECLARE_GLOBAL(real(kind(0d0)), dimension(:, :, :, :), dqL_rsx_vf, dqL_rsy_vf, dqL_rsz_vf, dqR_rsx_vf, dqR_rsy_vf, dqR_rsz_vf)
    !$acc declare link(blkmod1, blkmod2, alpha1, alpha2, Kterm)
    !$acc declare link(qL_rsx_vf, qL_rsy_vf, qL_rsz_vf, qR_rsx_vf, qR_rsy_vf, qR_rsz_vf)
    !$acc declare link(dqL_rsx_vf, dqL_rsy_vf, dqL_rsz_vf, dqR_rsx_vf, dqR_rsy_vf, dqR_rsz_vf)

#else
    real(kind(0d0)), allocatable, dimension(:, :, :) :: blkmod1, blkmod2, alpha1, alpha2, Kterm
    real(kind(0d0)), allocatable, dimension(:, :, :, :) :: qL_rsx_vf, qL_rsy_vf, qL_rsz_vf, qR_rsx_vf, qR_rsy_vf, qR_rsz_vf
    real(kind(0d0)), allocatable, dimension(:, :, :, :) :: dqL_rsx_vf, dqL_rsy_vf, dqL_rsz_vf, dqR_rsx_vf, dqR_rsy_vf, dqR_rsz_vf
    !$acc declare create(blkmod1, blkmod2, alpha1, alpha2, Kterm)
    !$acc declare create(qL_rsx_vf, qL_rsy_vf, qL_rsz_vf, qR_rsx_vf, qR_rsy_vf, qR_rsz_vf)
    !$acc declare create(dqL_rsx_vf, dqL_rsy_vf, dqL_rsz_vf, dqR_rsx_vf, dqR_rsy_vf, dqR_rsz_vf)
#endif

#ifdef CRAY_ACC_WAR
    @:CRAY_DECLARE_GLOBAL(real(kind(0d0)), dimension(:), gamma_min, pres_inf)
    !$acc declare link(gamma_min, pres_inf)
#else
    real(kind(0d0)), allocatable, dimension(:) :: gamma_min, pres_inf
    !$acc declare create(gamma_min, pres_inf)
#endif

#ifdef CRAY_ACC_WAR
    @:CRAY_DECLARE_GLOBAL(real(kind(0d0)), dimension(:, :), Res)
    !$acc declare link(Res)
#else
    real(kind(0d0)), allocatable, dimension(:, :) :: Res
    !$acc declare create(Res)
#endif

#ifdef CRAY_ACC_WAR
    @:CRAY_DECLARE_GLOBAL(real(kind(0d0)), dimension(:, :, :), nbub)
    !$acc declare link(nbub)
#else
    real(kind(0d0)), allocatable, dimension(:, :, :) :: nbub !< Bubble number density
    !$acc declare create(nbub)
#endif

contains

    !> The computation of parameters, the allocation of memory,
        !!      the association of pointers and/or the execution of any
        !!      other procedures that are necessary to setup the module.
    subroutine s_initialize_rhs_module

        integer :: i, j, k, l, id !< Generic loop iterators

        ! Configuring Coordinate Direction Indexes =========================
        ix%beg = -buff_size; iy%beg = 0; iz%beg = 0

        if (n > 0) iy%beg = -buff_size; if (p > 0) iz%beg = -buff_size

        ix%end = m - ix%beg; iy%end = n - iy%beg; iz%end = p - iz%beg
        ! ==================================================================

        !$acc enter data copyin(ix, iy, iz)
        !$acc update device(ix, iy, iz)

        ixt = ix; iyt = iy; izt = iz

        @:ALLOCATE(q_cons_qp%vf(1:sys_size))
        @:ALLOCATE(q_prim_qp%vf(1:sys_size))
        @:ALLOCATE(q_btensor%vf(1:b_size))

        do l = 1, sys_size
            @:ALLOCATE(q_cons_qp%vf(l)%sf(ix%beg:ix%end, iy%beg:iy%end, iz%beg:iz%end))
        end do

        do l = mom_idx%beg, E_idx
            @:ALLOCATE(q_prim_qp%vf(l)%sf(ix%beg:ix%end, iy%beg:iy%end, iz%beg:iz%end))
        end do

        if (sigma /= dflt_real) then
            ! This assumes that the color function advection equation is
            ! the last equation. If this changes then this logic will
            ! need updated
            do l = adv_idx%end + 1, sys_size - 1
                @:ALLOCATE(q_prim_qp%vf(l)%sf(ix%beg:ix%end, iy%beg:iy%end, iz%beg:iz%end))
            end do
        else
            do l = adv_idx%end + 1, sys_size
                @:ALLOCATE(q_prim_qp%vf(l)%sf(ix%beg:ix%end, iy%beg:iy%end, iz%beg:iz%end))
            end do

        end if

        do l = 1, b_size
            @:ALLOCATE(q_btensor%vf(l)%sf(ix%beg:ix%end, iy%beg:iy%end, iz%beg:iz%end))
        end do

        @:ACC_SETUP_VFs(q_cons_qp, q_prim_qp, q_btensor)

        do l = 1, cont_idx%end
            q_prim_qp%vf(l)%sf => q_cons_qp%vf(l)%sf
            !$acc enter data copyin(q_prim_qp%vf(l)%sf)
            !$acc enter data attach(q_prim_qp%vf(l)%sf)
        end do

        do l = adv_idx%beg, adv_idx%end
            q_prim_qp%vf(l)%sf => q_cons_qp%vf(l)%sf
            !$acc enter data copyin(q_prim_qp%vf(l)%sf)
            !$acc enter data attach(q_prim_qp%vf(l)%sf)
        end do

        if (sigma /= dflt_real) then
            q_prim_qp%vf(c_idx)%sf => &
                q_cons_qp%vf(c_idx)%sf
            !$acc enter data copyin(q_prim_qp%vf(c_idx)%sf)
            !$acc enter data attach(q_prim_qp%vf(c_idx)%sf)
        end if

        if (any(Re_size > 0)) then
            @:ALLOCATE_GLOBAL(tau_Re_vf(1:sys_size))
            do i = 1, num_dims
                @:ALLOCATE(tau_Re_vf(cont_idx%end + i)%sf(ix%beg:ix%end, &
                                                    &  iy%beg:iy%end, &
                                                    &  iz%beg:iz%end))
                @:ACC_SETUP_SFs(tau_Re_vf(cont_idx%end + i))
            end do
            @:ALLOCATE(tau_Re_vf(E_idx)%sf(ix%beg:ix%end, &
                                        & iy%beg:iy%end, &
                                        & iz%beg:iz%end))
            @:ACC_SETUP_SFs(tau_Re_vf(E_idx))
        end if

        ! ==================================================================

        if (qbmm) then
            @:ALLOCATE_GLOBAL(mom_sp(1:nmomsp), mom_3d(0:2, 0:2, nb))

            do i = 0, 2
                do j = 0, 2
                    do k = 1, nb
                        @:ALLOCATE(mom_3d(i, j, k)%sf( &
                                      & ix%beg:ix%end, &
                                      & iy%beg:iy%end, &
                                      & iz%beg:iz%end))
                        @:ACC_SETUP_SFs(mom_3d(i, j, k))
                    end do
                end do
            end do

            do i = 1, nmomsp
                @:ALLOCATE(mom_sp(i)%sf( &
                        & ix%beg:ix%end, &
                        & iy%beg:iy%end, &
                        & iz%beg:iz%end))
                @:ACC_SETUP_SFs(mom_sp(i))
            end do
        end if

        ! Allocation/Association of qK_cons_n and qK_prim_n ==========
        @:ALLOCATE_GLOBAL(qL_prim(1:num_dims))
        @:ALLOCATE_GLOBAL(qR_prim(1:num_dims))

        do i = 1, num_dims
            @:ALLOCATE(qL_prim(i)%vf(1:sys_size))
            @:ALLOCATE(qR_prim(i)%vf(1:sys_size))
            do l = mom_idx%beg, mom_idx%end
                @:ALLOCATE(qL_prim(i)%vf(l)%sf(ix%beg:ix%end, iy%beg:iy%end, iz%beg:iz%end))
                @:ALLOCATE(qR_prim(i)%vf(l)%sf(ix%beg:ix%end, iy%beg:iy%end, iz%beg:iz%end))
            end do
            @:ACC_SETUP_VFs(qL_prim(i), qR_prim(i))
        end do

        if (mpp_lim .and. bubbles) then
            @:ALLOCATE(alf_sum%sf(ix%beg:ix%end, iy%beg:iy%end, iz%beg:iz%end))
        end if
        ! END: Allocation/Association of qK_cons_n and qK_prim_n ======

        @:ALLOCATE_GLOBAL(qL_rsx_vf(ix%beg:ix%end, &
            iy%beg:iy%end, iz%beg:iz%end, 1:sys_size))
        @:ALLOCATE_GLOBAL(qR_rsx_vf(ix%beg:ix%end, &
            iy%beg:iy%end, iz%beg:iz%end, 1:sys_size))

        if (n > 0) then

            @:ALLOCATE_GLOBAL(qL_rsy_vf(iy%beg:iy%end, &
                ix%beg:ix%end, iz%beg:iz%end, 1:sys_size))
            @:ALLOCATE_GLOBAL(qR_rsy_vf(iy%beg:iy%end, &
                ix%beg:ix%end, iz%beg:iz%end, 1:sys_size))
        else
            @:ALLOCATE_GLOBAL(qL_rsy_vf(ix%beg:ix%end, &
                iy%beg:iy%end, iz%beg:iz%end, 1:sys_size))
            @:ALLOCATE_GLOBAL(qR_rsy_vf(ix%beg:ix%end, &
                iy%beg:iy%end, iz%beg:iz%end, 1:sys_size))
        end if

        if (p > 0) then
            @:ALLOCATE_GLOBAL(qL_rsz_vf(iz%beg:iz%end, &
                iy%beg:iy%end, ix%beg:ix%end, 1:sys_size))
            @:ALLOCATE_GLOBAL(qR_rsz_vf(iz%beg:iz%end, &
                iy%beg:iy%end, ix%beg:ix%end, 1:sys_size))
        else
            @:ALLOCATE_GLOBAL(qL_rsz_vf(ix%beg:ix%end, &
                iy%beg:iy%end, iz%beg:iz%end, 1:sys_size))
            @:ALLOCATE_GLOBAL(qR_rsz_vf(ix%beg:ix%end, &
                iy%beg:iy%end, iz%beg:iz%end, 1:sys_size))

        end if

        ! Allocation of dq_prim_ds_qp ======================================

        @:ALLOCATE_GLOBAL(dq_prim_dx_qp(1:1))
        @:ALLOCATE_GLOBAL(dq_prim_dy_qp(1:1))
        @:ALLOCATE_GLOBAL(dq_prim_dz_qp(1:1))

        if (any(Re_size > 0)) then
            @:ALLOCATE(dq_prim_dx_qp(1)%vf(1:sys_size))
            @:ALLOCATE(dq_prim_dy_qp(1)%vf(1:sys_size))
            @:ALLOCATE(dq_prim_dz_qp(1)%vf(1:sys_size))
            if (any(Re_size > 0)) then

                do l = mom_idx%beg, mom_idx%end
                    @:ALLOCATE(dq_prim_dx_qp(1)%vf(l)%sf( &
                              & ix%beg:ix%end, &
                              & iy%beg:iy%end, &
                              & iz%beg:iz%end))
                end do

                @:ACC_SETUP_VFs(dq_prim_dx_qp(1))

                if (n > 0) then

                    do l = mom_idx%beg, mom_idx%end
                        @:ALLOCATE(dq_prim_dy_qp(1)%vf(l)%sf( &
                                 & ix%beg:ix%end, &
                                 & iy%beg:iy%end, &
                                 & iz%beg:iz%end))
                    end do

                    @:ACC_SETUP_VFs(dq_prim_dy_qp(1))

                    if (p > 0) then

                        do l = mom_idx%beg, mom_idx%end
                            @:ALLOCATE(dq_prim_dz_qp(1)%vf(l)%sf( &
                                     & ix%beg:ix%end, &
                                     & iy%beg:iy%end, &
                                     & iz%beg:iz%end))
                        end do
                        @:ACC_SETUP_VFs(dq_prim_dz_qp(1))
                    end if

                end if

            end if

        else
            @:ALLOCATE(dq_prim_dx_qp(1)%vf(1:sys_size))
            @:ALLOCATE(dq_prim_dy_qp(1)%vf(1:sys_size))
            @:ALLOCATE(dq_prim_dz_qp(1)%vf(1:sys_size))

            do l = momxb, momxe
                @:ALLOCATE(dq_prim_dx_qp(1)%vf(l)%sf(0, 0, 0))
                @:ACC_SETUP_VFs(dq_prim_dx_qp(1))
                if (n > 0) then
                    @:ALLOCATE(dq_prim_dy_qp(1)%vf(l)%sf(0, 0, 0))
                    @:ACC_SETUP_VFs(dq_prim_dy_qp(1))
                    if (p > 0) then
                        @:ALLOCATE(dq_prim_dz_qp(1)%vf(l)%sf(0, 0, 0))
                        @:ACC_SETUP_VFs(dq_prim_dz_qp(1))
                    end if
                end if
            end do
        end if
        ! END: Allocation of dq_prim_ds_qp =================================

        ! Allocation/Association of dqK_prim_ds_n =======================
        @:ALLOCATE_GLOBAL(dqL_prim_dx_n(1:num_dims))
        @:ALLOCATE_GLOBAL(dqL_prim_dy_n(1:num_dims))
        @:ALLOCATE_GLOBAL(dqL_prim_dz_n(1:num_dims))
        @:ALLOCATE_GLOBAL(dqR_prim_dx_n(1:num_dims))
        @:ALLOCATE_GLOBAL(dqR_prim_dy_n(1:num_dims))
        @:ALLOCATE_GLOBAL(dqR_prim_dz_n(1:num_dims))

        if (any(Re_size > 0)) then
            do i = 1, num_dims
                @:ALLOCATE(dqL_prim_dx_n(i)%vf(1:sys_size))
                @:ALLOCATE(dqL_prim_dy_n(i)%vf(1:sys_size))
                @:ALLOCATE(dqL_prim_dz_n(i)%vf(1:sys_size))
                @:ALLOCATE(dqR_prim_dx_n(i)%vf(1:sys_size))
                @:ALLOCATE(dqR_prim_dy_n(i)%vf(1:sys_size))
                @:ALLOCATE(dqR_prim_dz_n(i)%vf(1:sys_size))

                if (any(Re_size > 0)) then

                    do l = mom_idx%beg, mom_idx%end
                        @:ALLOCATE(dqL_prim_dx_n(i)%vf(l)%sf( &
                                 & ix%beg:ix%end, &
                                 & iy%beg:iy%end, &
                                 & iz%beg:iz%end))
                        @:ALLOCATE(dqR_prim_dx_n(i)%vf(l)%sf( &
                                 & ix%beg:ix%end, &
                                 & iy%beg:iy%end, &
                                 & iz%beg:iz%end))
                    end do

                    if (n > 0) then
                        do l = mom_idx%beg, mom_idx%end
                            @:ALLOCATE(dqL_prim_dy_n(i)%vf(l)%sf( &
                                     & ix%beg:ix%end, &
                                     & iy%beg:iy%end, &
                                     & iz%beg:iz%end))
                            @:ALLOCATE(dqR_prim_dy_n(i)%vf(l)%sf( &
                                     & ix%beg:ix%end, &
                                     & iy%beg:iy%end, &
                                     & iz%beg:iz%end))
                        end do
                    end if

                    if (p > 0) then
                        do l = mom_idx%beg, mom_idx%end
                            @:ALLOCATE(dqL_prim_dz_n(i)%vf(l)%sf( &
                                     & ix%beg:ix%end, &
                                     & iy%beg:iy%end, &
                                     & iz%beg:iz%end))
                            @:ALLOCATE(dqR_prim_dz_n(i)%vf(l)%sf( &
                                     & ix%beg:ix%end, &
                                     & iy%beg:iy%end, &
                                     & iz%beg:iz%end))
                        end do
                    end if

                end if

                @:ACC_SETUP_VFs(dqL_prim_dx_n(i), dqL_prim_dy_n(i), dqL_prim_dz_n(i))
                @:ACC_SETUP_VFs(dqR_prim_dx_n(i), dqR_prim_dy_n(i), dqR_prim_dz_n(i))
            end do
        end if
        ! END: Allocation/Association of d K_prim_ds_n ==================

        if (any(Re_size > 0)) then
            if (weno_Re_flux) then
                @:ALLOCATE_GLOBAL(dqL_rsx_vf(ix%beg:ix%end, &
                    iy%beg:iy%end, iz%beg:iz%end, mom_idx%beg:mom_idx%end))
                @:ALLOCATE_GLOBAL(dqR_rsx_vf(ix%beg:ix%end, &
                    iy%beg:iy%end, iz%beg:iz%end, mom_idx%beg:mom_idx%end))

                if (n > 0) then

                    @:ALLOCATE_GLOBAL(dqL_rsy_vf(iy%beg:iy%end, &
                        ix%beg:ix%end, iz%beg:iz%end, mom_idx%beg:mom_idx%end))
                    @:ALLOCATE_GLOBAL(dqR_rsy_vf(iy%beg:iy%end, &
                        ix%beg:ix%end, iz%beg:iz%end, mom_idx%beg:mom_idx%end))
                else
                    @:ALLOCATE_GLOBAL(dqL_rsy_vf(ix%beg:ix%end, &
                        iy%beg:iy%end, iz%beg:iz%end, mom_idx%beg:mom_idx%end))
                    @:ALLOCATE_GLOBAL(dqR_rsy_vf(ix%beg:ix%end, &
                        iy%beg:iy%end, iz%beg:iz%end, mom_idx%beg:mom_idx%end))

                end if

                if (p > 0) then
                    @:ALLOCATE_GLOBAL(dqL_rsz_vf(iz%beg:iz%end, &
                        iy%beg:iy%end, ix%beg:ix%end, mom_idx%beg:mom_idx%end))
                    @:ALLOCATE_GLOBAL(dqR_rsz_vf(iz%beg:iz%end, &
                        iy%beg:iy%end, ix%beg:ix%end, mom_idx%beg:mom_idx%end))
                else
                    @:ALLOCATE_GLOBAL(dqL_rsz_vf(ix%beg:ix%end, &
                        iy%beg:iy%end, iz%beg:iz%end, mom_idx%beg:mom_idx%end))
                    @:ALLOCATE_GLOBAL(dqR_rsz_vf(ix%beg:ix%end, &
                        iy%beg:iy%end, iz%beg:iz%end, mom_idx%beg:mom_idx%end))

                end if
            end if
        end if

        ! ==================================================================

        ! Allocation of gm_alphaK_n =====================================
        @:ALLOCATE_GLOBAL(gm_alphaL_n(1:num_dims))
        @:ALLOCATE_GLOBAL(gm_alphaR_n(1:num_dims))
        ! ==================================================================

        ! Allocation/Association of flux_n, flux_src_n, and flux_gsrc_n ===
        @:ALLOCATE_GLOBAL(flux_n(1:num_dims))
        @:ALLOCATE_GLOBAL(flux_src_n(1:num_dims))
        @:ALLOCATE_GLOBAL(flux_gsrc_n(1:num_dims))

        do i = 1, num_dims

            @:ALLOCATE(flux_n(i)%vf(1:sys_size))
            @:ALLOCATE(flux_src_n(i)%vf(1:sys_size))
            @:ALLOCATE(flux_gsrc_n(i)%vf(1:sys_size))

            if (i == 1) then
                do l = 1, sys_size
                    @:ALLOCATE(flux_n(i)%vf(l)%sf( &
                             & ix%beg:ix%end, &
                             & iy%beg:iy%end, &
                             & iz%beg:iz%end))
                    @:ALLOCATE(flux_gsrc_n(i)%vf(l)%sf( &
                            & ix%beg:ix%end, &
                            & iy%beg:iy%end, &
                            & iz%beg:iz%end))
                end do

                if (any(Re_size > 0) .or. (sigma /= dflt_real)) then
                    do l = mom_idx%beg, E_idx
                        @:ALLOCATE(flux_src_n(i)%vf(l)%sf( &
                                 & ix%beg:ix%end, &
                                 & iy%beg:iy%end, &
                                 & iz%beg:iz%end))
                    end do
                end if

                @:ALLOCATE(flux_src_n(i)%vf(adv_idx%beg)%sf( &
                         & ix%beg:ix%end, &
                         & iy%beg:iy%end, &
                         & iz%beg:iz%end))

                if (riemann_solver == 1) then
                    do l = adv_idx%beg + 1, adv_idx%end
                        @:ALLOCATE(flux_src_n(i)%vf(l)%sf( &
                                 & ix%beg:ix%end, &
                                 & iy%beg:iy%end, &
                                 & iz%beg:iz%end))
                    end do
                end if
            else
                do l = 1, sys_size
                    @:ALLOCATE(flux_gsrc_n(i)%vf(l)%sf( &
                        ix%beg:ix%end, &
                        iy%beg:iy%end, &
                        iz%beg:iz%end))
                end do
            end if

            @:ACC_SETUP_VFs(flux_n(i), flux_src_n(i), flux_gsrc_n(i))

            if (i == 1) then
                if (riemann_solver /= 1) then
                    do l = adv_idx%beg + 1, adv_idx%end
                        flux_src_n(i)%vf(l)%sf => flux_src_n(i)%vf(adv_idx%beg)%sf
                        !$acc enter data attach(flux_src_n(i)%vf(l)%sf)
                    end do
                end if
            else
                do l = 1, sys_size
                    flux_n(i)%vf(l)%sf => flux_n(1)%vf(l)%sf
                    flux_src_n(i)%vf(l)%sf => flux_src_n(1)%vf(l)%sf
                    !$acc enter data attach(flux_n(i)%vf(l)%sf,flux_src_n(i)%vf(l)%sf)
                end do
            end if
        end do

        ! END: Allocation/Association of flux_n, flux_src_n, and flux_gsrc_n ===

        if (alt_soundspeed) then
            @:ALLOCATE_GLOBAL(blkmod1(0:m, 0:n, 0:p), blkmod2(0:m, 0:n, 0:p), alpha1(0:m, 0:n, 0:p), alpha2(0:m, 0:n, 0:p), Kterm(0:m, 0:n, 0:p))
        end if

        @:ALLOCATE_GLOBAL(gamma_min(1:num_fluids), pres_inf(1:num_fluids))

        do i = 1, num_fluids
            gamma_min(i) = 1d0/fluid_pp(i)%gamma + 1d0
            pres_inf(i) = fluid_pp(i)%pi_inf/(1d0 + fluid_pp(i)%gamma)
        end do
        !$acc update device(gamma_min, pres_inf)

        if (any(Re_size > 0)) then
            @:ALLOCATE_GLOBAL(Res(1:2, 1:maxval(Re_size)))
        end if

        if (any(Re_size > 0)) then
            do i = 1, 2
                do j = 1, Re_size(i)
                    Res(i, j) = fluid_pp(Re_idx(i, j))%Re(i)
                end do
            end do
            !$acc update device(Res, Re_idx, Re_size)
        end if

        ! Associating procedural pointer to the subroutine that will be
        ! utilized to calculate the solution of a given Riemann problem
        if (riemann_solver == 1) then
            s_riemann_solver => s_hll_riemann_solver
        elseif (riemann_solver == 2) then
            s_riemann_solver => s_hllc_riemann_solver
        end if

        ! Associating the procedural pointer to the appropriate subroutine
        ! that will be utilized in the conversion to the mixture variables
        if (model_eqns == 1) then        ! Gamma/pi_inf model
            s_convert_to_mixture_variables => &
                s_convert_mixture_to_mixture_variables
        else if (bubbles) then          ! Volume fraction for bubbles
            s_convert_to_mixture_variables => &
                s_convert_species_to_mixture_variables_bubbles
        else                            ! Volume fraction model
            s_convert_to_mixture_variables => &
                s_convert_species_to_mixture_variables
        end if

        !$acc parallel loop collapse(4) gang vector default(present)
        do id = 1, num_dims
            do i = 1, sys_size
                do l = startz, p - startz
                    do k = starty, n - starty
                        do j = startx, m - startx
                            flux_gsrc_n(id)%vf(i)%sf(j, k, l) = 0d0
                        end do
                    end do
                end do
            end do
        end do

        if (bubbles) then
            @:ALLOCATE_GLOBAL(nbub(0:m, 0:n, 0:p))
        end if

    end subroutine s_initialize_rhs_module

    subroutine s_compute_rhs(q_cons_vf, q_prim_vf, rhs_vf, pb, rhs_pb, mv, rhs_mv, t_step, time_avg)

        type(scalar_field), dimension(sys_size), intent(inout) :: q_cons_vf
        type(scalar_field), dimension(sys_size), intent(inout) :: q_prim_vf
        type(scalar_field), dimension(sys_size), intent(inout) :: rhs_vf
        real(kind(0d0)), dimension(startx:, starty:, startz:, 1:, 1:), intent(inout) :: pb, rhs_pb
        real(kind(0d0)), dimension(startx:, starty:, startz:, 1:, 1:), intent(inout) :: mv, rhs_mv
        integer, intent(in) :: t_step
        real(kind(0d0)), intent(inout) :: time_avg

        real(kind(0d0)) :: t_start, t_finish
        real(kind(0d0)) :: gp_sum

        real(kind(0d0)) :: top, bottom  !< Numerator and denominator when evaluating flux limiter function
        real(kind(0d0)), dimension(num_fluids) :: myalpha_rho, myalpha

        real(kind(0d0)) :: tmp1, tmp2, tmp3, tmp4, &
                           c_gas, c_liquid, &
                           Cpbw, Cpinf, Cpinf_dot, &
                           myH, myHdot, rddot, alf_gas

        real(kind(0d0)) :: n_tait, B_tait, angle, angle_z

        real(kind(0d0)), dimension(nb) :: Rtmp, Vtmp
        real(kind(0d0)) :: myR, myV, alf, myP, myRho, R2Vav
        real(kind(0d0)), dimension(0:m, 0:n, 0:p) :: nbub
        integer :: ndirs

        real(kind(0d0)) :: mytime, sound
        real(kind(0d0)) :: start, finish
        real(kind(0d0)) :: s2, const_sos, s1

        integer :: i, j, k, l, q, ii, id !< Generic loop iterators
        integer :: term_index

        ! Configuring Coordinate Direction Indexes =========================
        ix%beg = -buff_size; iy%beg = 0; iz%beg = 0

        if (n > 0) iy%beg = -buff_size; if (p > 0) iz%beg = -buff_size

        ix%end = m - ix%beg; iy%end = n - iy%beg; iz%end = p - iz%beg
        ! ==================================================================

        !$acc update device(ix, iy, iz)
        call cpu_time(t_start)
        ! Association/Population of Working Variables ======================
        !$acc parallel loop collapse(4) gang vector default(present)
        do i = 1, sys_size
            do l = iz%beg, iz%end
                do k = iy%beg, iy%end
                    do j = ix%beg, ix%end
                        q_cons_qp%vf(i)%sf(j, k, l) = q_cons_vf(i)%sf(j, k, l)
                    end do
                end do
            end do
        end do

        ! ==================================================================

        ! Converting Conservative to Primitive Variables ==================

        if (mpp_lim .and. bubbles) then
            !$acc parallel loop collapse(3) gang vector default(present)
            do l = iz%beg, iz%end
                do k = iy%beg, iy%end
                    do j = ix%beg, ix%end
                        alf_sum%sf(j, k, l) = 0d0
                        !$acc loop seq
                        do i = advxb, advxe - 1
                            alf_sum%sf(j, k, l) = alf_sum%sf(j, k, l) + q_cons_qp%vf(i)%sf(j, k, l)
                        end do
                        !$acc loop seq
                        do i = advxb, advxe - 1
                            q_cons_qp%vf(i)%sf(j, k, l) = q_cons_qp%vf(i)%sf(j, k, l)*(1.d0 - q_cons_qp%vf(alf_idx)%sf(j, k, l)) &
                                                          /alf_sum%sf(j, k, l)
                        end do
                    end do
                end do
            end do
        end if
        print *, "I got here A"
        call nvtxStartRange("RHS-CONVERT")
        call s_convert_conservative_to_primitive_variables( &
            q_cons_qp%vf, &
            q_prim_qp%vf, &
            gm_alpha_qp%vf, &
            ix, iy, iz, &
            q_btensor%vf)
        call nvtxEndRange
        print *, "I got here B"

        call nvtxStartRange("RHS-UPDATE CAUCHY TENSOR")
          if ( hyperelasticity ) then
             call s_calculate_cauchy_from_btensor(q_btensor%vf,q_prim_qp%vf, ix, iy, iz)
          end if
        call nvtxEndRange

        call nvtxStartRange("RHS-MPI")
        call s_populate_primitive_variables_buffers(q_prim_qp%vf, pb, mv)
        call nvtxEndRange
        print *, "I got here c"

        if (t_step == t_step_stop) return
        ! ==================================================================

        if (qbmm) call s_mom_inv(q_cons_qp%vf, q_prim_qp%vf, mom_sp, mom_3d, pb, rhs_pb, mv, rhs_mv, ix, iy, iz, nbub)

        call nvtxStartRange("Viscous")
        if (any(Re_size > 0)) call s_get_viscous(qL_rsx_vf, qL_rsy_vf, qL_rsz_vf, &
                                                 dqL_prim_dx_n, dqL_prim_dy_n, dqL_prim_dz_n, &
                                                 qL_prim, &
                                                 qR_rsx_vf, qR_rsy_vf, qR_rsz_vf, &
                                                 dqR_prim_dx_n, dqR_prim_dy_n, dqR_prim_dz_n, &
                                                 qR_prim, &
                                                 q_prim_qp, &
                                                 dq_prim_dx_qp, dq_prim_dy_qp, dq_prim_dz_qp, &
                                                 ix, iy, iz)
        call nvtxEndRange()

        call nvtxStartRange("Surface_Tension")
        if (sigma /= dflt_real) call s_get_capilary(q_prim_qp%vf)
        call nvtxEndRange

        ! Dimensional Splitting Loop =======================================

        do id = 1, num_dims

            ! Configuring Coordinate Direction Indexes ======================
            ix%beg = -buff_size; iy%beg = 0; iz%beg = 0

            if (n > 0) iy%beg = -buff_size; if (p > 0) iz%beg = -buff_size

            ix%end = m - ix%beg; iy%end = n - iy%beg; iz%end = p - iz%beg
            ! ===============================================================
            ! Reconstructing Primitive/Conservative Variables ===============

            call nvtxStartRange("RHS-WENO")

            if (sigma == dflt_real) then
                ! Reconstruct densitiess
                iv%beg = 1; iv%end = sys_size
                call s_reconstruct_cell_boundary_values( &
                    q_prim_qp%vf(1:sys_size), &
                    qL_rsx_vf, qL_rsy_vf, qL_rsz_vf, &
                    qR_rsx_vf, qR_rsy_vf, qR_rsz_vf, &
                    id)
                call nvtxEndRange
            else

                iv%beg = 1; iv%end = E_idx - 1
                call s_reconstruct_cell_boundary_values( &
                    q_prim_qp%vf(iv%beg:iv%end), &
                    qL_rsx_vf, qL_rsy_vf, qL_rsz_vf, &
                    qR_rsx_vf, qR_rsy_vf, qR_rsz_vf, &
                    id)
                call nvtxEndRange

                iv%beg = E_idx; iv%end = E_idx
                call s_reconstruct_cell_boundary_values_first_order( &
                    q_prim_qp%vf(E_idx), &
                    qL_rsx_vf, qL_rsy_vf, qL_rsz_vf, &
                    qR_rsx_vf, qR_rsy_vf, qR_rsz_vf, &
                    id)
                call nvtxEndRange

                iv%beg = E_idx + 1; iv%end = sys_size
                call s_reconstruct_cell_boundary_values( &
                    q_prim_qp%vf(iv%beg:iv%end), &
                    qL_rsx_vf, qL_rsy_vf, qL_rsz_vf, &
                    qR_rsx_vf, qR_rsy_vf, qR_rsz_vf, &
                    id)
                call nvtxEndRange

            end if

            ! Reconstruct viscous derivatives for viscosity
            if (weno_Re_flux) then
                iv%beg = momxb; iv%end = momxe
                call s_reconstruct_cell_boundary_values_visc_deriv( &
                    dq_prim_dx_qp(1)%vf(iv%beg:iv%end), &
                    dqL_rsx_vf, dqL_rsy_vf, dqL_rsz_vf, &
                    dqR_rsx_vf, dqR_rsy_vf, dqR_rsz_vf, &
                    id, dqL_prim_dx_n(id)%vf(iv%beg:iv%end), dqR_prim_dx_n(id)%vf(iv%beg:iv%end), &
                    ix, iy, iz)
                if (n > 0) then
                    call s_reconstruct_cell_boundary_values_visc_deriv( &
                        dq_prim_dy_qp(1)%vf(iv%beg:iv%end), &
                        dqL_rsx_vf, dqL_rsy_vf, dqL_rsz_vf, &
                        dqR_rsx_vf, dqR_rsy_vf, dqR_rsz_vf, &
                        id, dqL_prim_dy_n(id)%vf(iv%beg:iv%end), dqR_prim_dy_n(id)%vf(iv%beg:iv%end), &
                        ix, iy, iz)
                    if (p > 0) then
                        call s_reconstruct_cell_boundary_values_visc_deriv( &
                            dq_prim_dz_qp(1)%vf(iv%beg:iv%end), &
                            dqL_rsx_vf, dqL_rsy_vf, dqL_rsz_vf, &
                            dqR_rsx_vf, dqR_rsy_vf, dqR_rsz_vf, &
                            id, dqL_prim_dz_n(id)%vf(iv%beg:iv%end), dqR_prim_dz_n(id)%vf(iv%beg:iv%end), &
                            ix, iy, iz)
                    end if
                end if
            end if

            call nvtxEndRange

            ! Configuring Coordinate Direction Indexes ======================
            if (id == 1) then
                ix%beg = -1; iy%beg = 0; iz%beg = 0
            elseif (id == 2) then
                ix%beg = 0; iy%beg = -1; iz%beg = 0
            else
                ix%beg = 0; iy%beg = 0; iz%beg = -1
            end if
            ix%end = m; iy%end = n; iz%end = p
            ! ===============================================================
        print *, "I got here d"

            ! Computing Riemann Solver Flux and Source Flux =================
            call nvtxStartRange("RHS_riemann_solver")
            call s_riemann_solver(qR_rsx_vf, qR_rsy_vf, qR_rsz_vf, &
                                  dqR_prim_dx_n(id)%vf, &
                                  dqR_prim_dy_n(id)%vf, &
                                  dqR_prim_dz_n(id)%vf, &
                                  qR_prim(id)%vf, &
                                  qL_rsx_vf, qL_rsy_vf, qL_rsz_vf, &
                                  dqL_prim_dx_n(id)%vf, &
                                  dqL_prim_dy_n(id)%vf, &
                                  dqL_prim_dz_n(id)%vf, &
                                  qL_prim(id)%vf, &
                                  q_prim_qp%vf, &
                                  flux_n(id)%vf, &
                                  flux_src_n(id)%vf, &
                                  flux_gsrc_n(id)%vf, &
                                  id, ix, iy, iz)
            call nvtxEndRange
        print *, "I got here e"

<<<<<<< HEAD
            ! ===============================================================

=======
>>>>>>> master
            ! Additional physics and source terms ==============================

            ! RHS addition for advection source
            call nvtxStartRange("RHS_advection_source")
            call s_compute_advection_source_term(id, &
                                                 rhs_vf, &
                                                 q_cons_qp, &
                                                 q_prim_qp, &
                                                 flux_src_n(id))
            call nvtxEndRange()

            ! RHS additions for hypoelasticity
            call nvtxStartRange("RHS_Hypoelasticity")
            if (hypoelasticity) call s_compute_hypoelastic_rhs(id, &
                                                               q_prim_qp%vf, &
                                                               rhs_vf)
            call nvtxEndRange

            ! RHS additions for viscosity
            call nvtxStartRange("RHS_add_phys")
            if (any(Re_size > 0d0) .or. (sigma /= dflt_real)) then
                call s_compute_additional_physics_rhs(id, &
                                                      q_prim_qp%vf, &
                                                      rhs_vf, &
                                                      flux_src_n(id)%vf, &
                                                      dq_prim_dx_qp(1)%vf, &
                                                      dq_prim_dy_qp(1)%vf, &
                                                      dq_prim_dz_qp(1)%vf, &
                                                      ixt, iyt, izt)
            end if
            call nvtxEndRange

            ! RHS additions for sub-grid bubbles
            call nvtxStartRange("RHS_bubbles")
            if (bubbles) call s_compute_bubbles_rhs(id, &
                                                    q_prim_qp%vf)
            call nvtxEndRange

            ! RHS additions for qbmm bubbles
            call nvtxStartRange("RHS_qbmm")
            if (qbmm) call s_compute_qbmm_rhs(id, &
                                              q_cons_qp%vf, &
                                              q_prim_qp%vf, &
                                              rhs_vf, &
                                              flux_n(id)%vf, &
                                              pb, &
                                              rhs_pb, &
                                              mv, &
                                              rhs_mv)
            call nvtxEndRange
            ! END: Additional physics and source terms =========================

        end do
        ! END: Dimensional Splitting Loop =================================

        if (ib) then
            !$acc parallel loop collapse(3) gang vector default(present)
            do l = 0, p
                do k = 0, n
                    do j = 0, m
                        if (ib_markers%sf(j, k, l) /= 0) then
                            do i = 1, sys_size
                                rhs_vf(i)%sf(j, k, l) = 0d0
                            end do
                        end if
                    end do
                end do
            end do
        end if

        ! Additional Physics and Source Temrs ==================================
        ! Additions for monopole
        call nvtxStartRange("RHS_monopole")
        if (monopole) call s_monopole_calculations(q_cons_qp%vf(1:sys_size), &
                                                   q_prim_qp%vf(1:sys_size), &
                                                   t_step, &
                                                   num_dims, &
                                                   rhs_vf)
        call nvtxEndRange

        ! Add bubles source term
        call nvtxStartRange("RHS_bubbles")
        if (bubbles .and. (.not. adap_dt) .and. (.not. qbmm)) call s_compute_bubble_source( &
            q_cons_qp%vf(1:sys_size), &
            q_prim_qp%vf(1:sys_size), &
            t_step, &
            rhs_vf)
        call nvtxEndRange
        ! END: Additional pphysics and source terms ============================

        if (run_time_info .or. probe_wrt .or. ib) then

            ix%beg = -buff_size; iy%beg = 0; iz%beg = 0
            if (n > 0) iy%beg = -buff_size; 
            if (p > 0) iz%beg = -buff_size; 
            ix%end = m - ix%beg; iy%end = n - iy%beg; iz%end = p - iz%beg
            !$acc update device(ix, iy, iz)

            !$acc parallel loop collapse(4) gang vector default(present)
            do i = 1, sys_size
                do l = iz%beg, iz%end
                    do k = iy%beg, iy%end
                        do j = ix%beg, ix%end
                            q_prim_vf(i)%sf(j, k, l) = q_prim_qp%vf(i)%sf(j, k, l)
                        end do
                    end do
                end do
            end do
        end if
        call cpu_time(t_finish)
        if (t_step >= 4) then
            time_avg = (abs(t_finish - t_start)/((ix%end - ix%beg)*(iy%end - iy%beg)*(iz%end - iz%beg)) + (t_step - 4)*time_avg)/(t_step - 3)
        else
            time_avg = 0d0
        end if
        ! ==================================================================

    end subroutine s_compute_rhs

    subroutine s_compute_advection_source_term(idir, rhs_vf, q_cons_vf, q_prim_vf, flux_src_n_vf)

        integer, intent(in) :: idir
        type(scalar_field), dimension(sys_size), intent(inout) :: rhs_vf
        type(vector_field), intent(inout) :: q_cons_vf
        type(vector_field), intent(inout) :: q_prim_vf
        type(vector_field), intent(inout) :: flux_src_n_vf

        integer :: i, j, k, l, q

        if (alt_soundspeed) then
            !$acc parallel loop collapse(3) gang vector default(present)
            do l = 0, p
                do k = 0, n
                    do j = 0, m
                        blkmod1(j, k, l) = ((gammas(1) + 1d0)*q_prim_vf%vf(E_idx)%sf(j, k, l) + &
                                            pi_infs(1))/gammas(1)
                        blkmod2(j, k, l) = ((gammas(2) + 1d0)*q_prim_vf%vf(E_idx)%sf(j, k, l) + &
                                            pi_infs(2))/gammas(2)
                        alpha1(j, k, l) = q_cons_vf%vf(advxb)%sf(j, k, l)

                        if (bubbles) then
                            alpha2(j, k, l) = q_cons_vf%vf(alf_idx - 1)%sf(j, k, l)
                        else
                            alpha2(j, k, l) = q_cons_vf%vf(advxe)%sf(j, k, l)
                        end if

                        Kterm(j, k, l) = alpha1(j, k, l)*alpha2(j, k, l)*(blkmod2(j, k, l) - blkmod1(j, k, l))/ &
                                         (alpha1(j, k, l)*blkmod2(j, k, l) + alpha2(j, k, l)*blkmod1(j, k, l))
                    end do
                end do
            end do
        end if

        if (idir == 1) then

            if (bc_x%beg <= -5 .and. bc_x%beg >= -13) then
                call s_cbc(q_prim_vf%vf, flux_n(idir)%vf, &
                           flux_src_n(idir)%vf, idir, -1, ix, iy, iz)
            end if

            if (bc_x%end <= -5 .and. bc_x%end >= -13) then
                call s_cbc(q_prim_vf%vf, flux_n(idir)%vf, &
                           flux_src_n(idir)%vf, idir, 1, ix, iy, iz)
            end if

            !$acc parallel loop collapse(4) gang vector default(present)
            do j = 1, sys_size
                do q = 0, p
                    do l = 0, n
                        do k = 0, m
                            rhs_vf(j)%sf(k, l, q) = 1d0/dx(k)* &
                                                    (flux_n(1)%vf(j)%sf(k - 1, l, q) &
                                                     - flux_n(1)%vf(j)%sf(k, l, q))
                        end do
                    end do
                end do
            end do

            if (model_eqns == 3) then
                !$acc parallel loop collapse(4) gang vector default(present)
                do l = 0, p
                    do k = 0, n
                        do j = 0, m
                            do i = 1, num_fluids
                                rhs_vf(i + intxb - 1)%sf(j, k, l) = &
                                    rhs_vf(i + intxb - 1)%sf(j, k, l) - 1d0/dx(j)* &
                                    q_cons_vf%vf(i + advxb - 1)%sf(j, k, l)* &
                                    q_prim_vf%vf(E_idx)%sf(j, k, l)* &
                                    (flux_src_n(1)%vf(advxb)%sf(j, k, l) - &
                                     flux_src_n(1)%vf(advxb)%sf(j - 1, k, l))
                            end do
                        end do
                    end do
                end do
            end if

            if (riemann_solver == 1) then
                !$acc parallel loop collapse(4) gang vector default(present)
                do j = advxb, advxe
                    do q = 0, p
                        do l = 0, n
                            do k = 0, m
                                rhs_vf(j)%sf(k, l, q) = &
                                    rhs_vf(j)%sf(k, l, q) + 1d0/dx(k)* &
                                    q_prim_vf%vf(contxe + idir)%sf(k, l, q)* &
                                    (flux_src_n(1)%vf(j)%sf(k - 1, l, q) &
                                     - flux_src_n(1)%vf(j)%sf(k, l, q))
                            end do
                        end do
                    end do
                end do
            else
                if (alt_soundspeed) then
                    do j = advxb, advxe
                        if ((j == advxe) .and. (bubbles .neqv. .true.)) then
                            !$acc parallel loop collapse(3) gang vector default(present)
                            do q = 0, p
                                do l = 0, n
                                    do k = 0, m
                                        rhs_vf(j)%sf(k, l, q) = &
                                            rhs_vf(j)%sf(k, l, q) + 1d0/dx(k)* &
                                            (q_cons_vf%vf(j)%sf(k, l, q) - Kterm(k, l, q))* &
                                            (flux_src_n(1)%vf(j)%sf(k, l, q) &
                                             - flux_src_n(1)%vf(j)%sf(k - 1, l, q))
                                    end do
                                end do
                            end do
                        else if ((j == advxb) .and. (bubbles .neqv. .true.)) then
                            !$acc parallel loop collapse(3) gang vector default(present)
                            do q = 0, p
                                do l = 0, n
                                    do k = 0, m
                                        rhs_vf(j)%sf(k, l, q) = &
                                            rhs_vf(j)%sf(k, l, q) + 1d0/dx(k)* &
                                            (q_cons_vf%vf(j)%sf(k, l, q) + Kterm(k, l, q))* &
                                            (flux_src_n(1)%vf(j)%sf(k, l, q) &
                                             - flux_src_n(1)%vf(j)%sf(k - 1, l, q))
                                    end do
                                end do
                            end do
                        end if
                    end do
                else
                    !$acc parallel loop collapse(4) gang vector default(present)
                    do j = advxb, advxe
                        do q = 0, p
                            do l = 0, n
                                do k = 0, m
                                    rhs_vf(j)%sf(k, l, q) = &
                                        rhs_vf(j)%sf(k, l, q) + 1d0/dx(k)* &
                                        q_cons_vf%vf(j)%sf(k, l, q)* &
                                        (flux_src_n(1)%vf(j)%sf(k, l, q) &
                                         - flux_src_n(1)%vf(j)%sf(k - 1, l, q))
                                end do
                            end do
                        end do
                    end do
                end if
            end if

        elseif (idir == 2) then
            ! RHS Contribution in y-direction ===============================
            ! Applying the Riemann fluxes

            if (bc_y%beg <= -5 .and. bc_y%beg >= -13) then
                call s_cbc(q_prim_vf%vf, flux_n(idir)%vf, &
                           flux_src_n(idir)%vf, idir, -1, ix, iy, iz)
            end if

            if (bc_y%end <= -5 .and. bc_y%end >= -13) then
                call s_cbc(q_prim_vf%vf, flux_n(idir)%vf, &
                           flux_src_n(idir)%vf, idir, 1, ix, iy, iz)
            end if

            !$acc parallel loop collapse(4) gang vector default(present)
            do j = 1, sys_size
                do l = 0, p
                    do k = 0, n
                        do q = 0, m
                            rhs_vf(j)%sf(q, k, l) = &
                                rhs_vf(j)%sf(q, k, l) + 1d0/dy(k)* &
                                (flux_n(2)%vf(j)%sf(q, k - 1, l) &
                                 - flux_n(2)%vf(j)%sf(q, k, l))
                        end do
                    end do
                end do
            end do

            if (model_eqns == 3) then
                !$acc parallel loop collapse(4) gang vector default(present)
                do l = 0, p
                    do k = 0, n
                        do j = 0, m
                            do i = 1, num_fluids
                                rhs_vf(i + intxb - 1)%sf(j, k, l) = &
                                    rhs_vf(i + intxb - 1)%sf(j, k, l) - 1d0/dy(k)* &
                                    q_cons_vf%vf(i + advxb - 1)%sf(j, k, l)* &
                                    q_prim_vf%vf(E_idx)%sf(j, k, l)* &
                                    (flux_src_n(2)%vf(advxb)%sf(j, k, l) - &
                                     flux_src_n(2)%vf(advxb)%sf(j, k - 1, l))
                            end do
                        end do
                    end do
                end do

                if (cyl_coord) then
                    !$acc parallel loop collapse(4) gang vector default(present)
                    do l = 0, p
                        do k = 0, n
                            do j = 0, m
                                do i = 1, num_fluids
                                    rhs_vf(i + intxb - 1)%sf(j, k, l) = &
                                        rhs_vf(i + intxb - 1)%sf(j, k, l) - 5d-1/y_cc(k)* &
                                        q_cons_vf%vf(i + advxb - 1)%sf(j, k, l)* &
                                        q_prim_vf%vf(E_idx)%sf(j, k, l)* &
                                        (flux_src_n(2)%vf(advxb)%sf(j, k, l) + &
                                         flux_src_n(2)%vf(advxb)%sf(j, k - 1, l))
                                end do
                            end do
                        end do
                    end do
                end if
            end if

            if (cyl_coord) then
                !$acc parallel loop collapse(4) gang vector default(present)
                do j = 1, sys_size
                    do l = 0, p
                        do k = 0, n
                            do q = 0, m
                                rhs_vf(j)%sf(q, k, l) = &
                                    rhs_vf(j)%sf(q, k, l) - 5d-1/y_cc(k)* &
                                    (flux_gsrc_n(2)%vf(j)%sf(q, k - 1, l) &
                                     + flux_gsrc_n(2)%vf(j)%sf(q, k, l))
                            end do
                        end do
                    end do
                end do
            end if

            if (riemann_solver == 1) then
                !$acc parallel loop collapse(4) gang vector default(present)
                do j = advxb, advxe
                    do l = 0, p
                        do k = 0, n
                            do q = 0, m
                                rhs_vf(j)%sf(q, k, l) = &
                                    rhs_vf(j)%sf(q, k, l) + 1d0/dy(k)* &
                                    q_prim_vf%vf(contxe + idir)%sf(q, k, l)* &
                                    (flux_src_n(2)%vf(j)%sf(q, k - 1, l) &
                                     - flux_src_n(2)%vf(j)%sf(q, k, l))
                            end do
                        end do
                    end do
                end do
            else

                if (alt_soundspeed) then
                    do j = advxb, advxe
                        if ((j == advxe) .and. (bubbles .neqv. .true.)) then
                            !$acc parallel loop collapse(3) gang vector default(present)
                            do l = 0, p
                                do k = 0, n
                                    do q = 0, m
                                        rhs_vf(j)%sf(q, k, l) = &
                                            rhs_vf(j)%sf(q, k, l) + 1d0/dy(k)* &
                                            (q_cons_vf%vf(j)%sf(q, k, l) - Kterm(q, k, l))* &
                                            (flux_src_n(2)%vf(j)%sf(q, k, l) &
                                             - flux_src_n(2)%vf(j)%sf(q, k - 1, l))
                                    end do
                                end do
                            end do
                            if (cyl_coord) then
                                !$acc parallel loop collapse(3) gang vector default(present)
                                do l = 0, p
                                    do k = 0, n
                                        do q = 0, m
                                            rhs_vf(j)%sf(q, k, l) = &
                                                rhs_vf(j)%sf(q, k, l) - &
                                                (Kterm(q, k, l)/2d0/y_cc(k))* &
                                                (flux_src_n(2)%vf(j)%sf(q, k, l) &
                                                 + flux_src_n(2)%vf(j)%sf(q, k - 1, l))
                                        end do
                                    end do
                                end do
                            end if
                        else if ((j == advxb) .and. (bubbles .neqv. .true.)) then
                            !$acc parallel loop collapse(3) gang vector default(present)
                            do l = 0, p
                                do k = 0, n
                                    do q = 0, m
                                        rhs_vf(j)%sf(q, k, l) = &
                                            rhs_vf(j)%sf(q, k, l) + 1d0/dy(k)* &
                                            (q_cons_vf%vf(j)%sf(q, k, l) + Kterm(q, k, l))* &
                                            (flux_src_n(2)%vf(j)%sf(q, k, l) &
                                             - flux_src_n(2)%vf(j)%sf(q, k - 1, l))
                                    end do
                                end do
                            end do
                            if (cyl_coord) then
                                !$acc parallel loop collapse(3) gang vector default(present)
                                do l = 0, p
                                    do k = 0, n
                                        do q = 0, m
                                            rhs_vf(j)%sf(q, k, l) = &
                                                rhs_vf(j)%sf(q, k, l) + &
                                                (Kterm(q, k, l)/2d0/y_cc(k))* &
                                                (flux_src_n(2)%vf(j)%sf(q, k, l) &
                                                 + flux_src_n(2)%vf(j)%sf(q, k - 1, l))
                                        end do
                                    end do
                                end do
                            end if
                        end if
                    end do
                else
                    !$acc parallel loop collapse(4) gang vector default(present)
                    do j = advxb, advxe
                        do l = 0, p
                            do k = 0, n
                                do q = 0, m
                                    rhs_vf(j)%sf(q, k, l) = &
                                        rhs_vf(j)%sf(q, k, l) + 1d0/dy(k)* &
                                        q_cons_vf%vf(j)%sf(q, k, l)* &
                                        (flux_src_n(2)%vf(j)%sf(q, k, l) &
                                         - flux_src_n(2)%vf(j)%sf(q, k - 1, l))
                                end do
                            end do
                        end do
                    end do
                end if
            end if

        elseif (idir == 3) then
            ! RHS Contribution in z-direction ===============================

            ! Applying the Riemann fluxes

            if (bc_z%beg <= -5 .and. bc_z%beg >= -13) then
                call s_cbc(q_prim_vf%vf, flux_n(idir)%vf, &
                           flux_src_n(idir)%vf, idir, -1, ix, iy, iz)
            end if

            if (bc_z%end <= -5 .and. bc_z%end >= -13) then
                call s_cbc(q_prim_vf%vf, flux_n(idir)%vf, &
                           flux_src_n(idir)%vf, idir, 1, ix, iy, iz)
            end if

            if (grid_geometry == 3) then ! Cylindrical Coordinates
                !$acc parallel loop collapse(4) gang vector default(present)
                do j = 1, sys_size
                    do k = 0, p
                        do q = 0, n
                            do l = 0, m
                                rhs_vf(j)%sf(l, q, k) = &
                                    rhs_vf(j)%sf(l, q, k) + 1d0/dz(k)/y_cc(q)* &
                                    q_prim_vf%vf(contxe + idir)%sf(l, q, k)* &
                                    (flux_n(3)%vf(j)%sf(l, q, k - 1) &
                                     - flux_n(3)%vf(j)%sf(l, q, k))
                            end do
                        end do
                    end do
                end do

                !$acc parallel loop collapse(4) gang vector default(present)
                do j = 1, sys_size
                    do k = 0, p
                        do q = 0, n
                            do l = 0, m
                                rhs_vf(j)%sf(l, q, k) = &
                                    rhs_vf(j)%sf(l, q, k) - 5d-1/y_cc(q)* &
                                    (flux_gsrc_n(3)%vf(j)%sf(l, q, k - 1) &
                                     - flux_gsrc_n(3)%vf(j)%sf(l, q, k))
                            end do
                        end do
                    end do
                end do

            else ! Cartesian Coordinates
                !$acc parallel loop collapse(4) gang vector default(present)
                do j = 1, sys_size
                    do k = 0, p
                        do q = 0, n
                            do l = 0, m
                                rhs_vf(j)%sf(l, q, k) = &
                                    rhs_vf(j)%sf(l, q, k) + 1d0/dz(k)* &
                                    (flux_n(3)%vf(j)%sf(l, q, k - 1) &
                                     - flux_n(3)%vf(j)%sf(l, q, k))
                            end do
                        end do
                    end do
                end do
            end if

            if (model_eqns == 3) then
                !$acc parallel loop collapse(4) gang vector default(present)
                do l = 0, p
                    do k = 0, n
                        do j = 0, m
                            do i = 1, num_fluids
                                rhs_vf(i + intxb - 1)%sf(j, k, l) = &
                                    rhs_vf(i + intxb - 1)%sf(j, k, l) - 1d0/dz(l)* &
                                    q_cons_vf%vf(i + advxb - 1)%sf(j, k, l)* &
                                    q_prim_vf%vf(E_idx)%sf(j, k, l)* &
                                    (flux_src_n(3)%vf(advxb)%sf(j, k, l) - &
                                     flux_src_n(3)%vf(advxb)%sf(j, k, l - 1))
                            end do
                        end do
                    end do
                end do
            end if

            if (grid_geometry == 3) then
                if (riemann_solver == 1) then
                    !$acc parallel loop collapse(4) gang vector default(present)
                    do j = advxb, advxe
                        do l = 0, p
                            do k = 0, n
                                do q = 0, m
                                    rhs_vf(j)%sf(q, k, l) = &
                                        rhs_vf(j)%sf(q, k, l) + 1d0/dy(k)* &
                                        q_prim_vf%vf(contxe + idir)%sf(q, k, l)* &
                                        (flux_src_n(2)%vf(j)%sf(q, k - 1, l) &
                                         - flux_src_n(2)%vf(j)%sf(q, k, l))
                                end do
                            end do
                        end do
                    end do
                else

                    if (alt_soundspeed) then
                        do j = advxb, advxe
                            if ((j == advxe) .and. (bubbles .neqv. .true.)) then
                                !$acc parallel loop collapse(3) gang vector default(present)
                                do l = 0, p
                                    do k = 0, n
                                        do q = 0, m
                                            rhs_vf(j)%sf(q, k, l) = &
                                                rhs_vf(j)%sf(q, k, l) + 1d0/dy(k)* &
                                                (q_cons_vf%vf(j)%sf(q, k, l) - Kterm(q, k, l))* &
                                                (flux_src_n(2)%vf(j)%sf(q, k, l) &
                                                 - flux_src_n(2)%vf(j)%sf(q, k - 1, l))
                                        end do
                                    end do
                                end do
                                if (cyl_coord) then
                                    !$acc parallel loop collapse(3) gang vector default(present)
                                    do l = 0, p
                                        do k = 0, n
                                            do q = 0, m
                                                rhs_vf(j)%sf(q, k, l) = &
                                                    rhs_vf(j)%sf(q, k, l) - &
                                                    (Kterm(q, k, l)/2d0/y_cc(k))* &
                                                    (flux_src_n(2)%vf(j)%sf(q, k, l) &
                                                     + flux_src_n(2)%vf(j)%sf(q, k - 1, l))
                                            end do
                                        end do
                                    end do
                                end if
                            else if ((j == advxb) .and. (bubbles .neqv. .true.)) then
                                !$acc parallel loop collapse(3) gang vector default(present)
                                do l = 0, p
                                    do k = 0, n
                                        do q = 0, m
                                            rhs_vf(j)%sf(q, k, l) = &
                                                rhs_vf(j)%sf(q, k, l) + 1d0/dy(k)* &
                                                (q_cons_vf%vf(j)%sf(q, k, l) + Kterm(q, k, l))* &
                                                (flux_src_n(2)%vf(j)%sf(q, k, l) &
                                                 - flux_src_n(2)%vf(j)%sf(q, k - 1, l))
                                        end do
                                    end do
                                end do
                                if (cyl_coord) then
                                    !$acc parallel loop collapse(3) gang vector default(present)
                                    do l = 0, p
                                        do k = 0, n
                                            do q = 0, m
                                                rhs_vf(j)%sf(q, k, l) = &
                                                    rhs_vf(j)%sf(q, k, l) + &
                                                    (Kterm(q, k, l)/2d0/y_cc(k))* &
                                                    (flux_src_n(2)%vf(j)%sf(q, k, l) &
                                                     + flux_src_n(2)%vf(j)%sf(q, k - 1, l))
                                            end do
                                        end do
                                    end do
                                end if
                            end if
                        end do
                    else
                        !$acc parallel loop collapse(4) gang vector default(present)
                        do j = advxb, advxe
                            do l = 0, p
                                do k = 0, n
                                    do q = 0, m
                                        rhs_vf(j)%sf(q, k, l) = &
                                            rhs_vf(j)%sf(q, k, l) + 1d0/dy(k)* &
                                            q_cons_vf%vf(j)%sf(q, k, l)* &
                                            (flux_src_n(2)%vf(j)%sf(q, k, l) &
                                             - flux_src_n(2)%vf(j)%sf(q, k - 1, l))
                                    end do
                                end do
                            end do
                        end do
                    end if
                end if
            else
                if (riemann_solver == 1) then
                    !$acc parallel loop collapse(4) gang vector default(present)
                    do j = advxb, advxe
                        do k = 0, p
                            do q = 0, n
                                do l = 0, m
                                    rhs_vf(j)%sf(l, q, k) = &
                                        rhs_vf(j)%sf(l, q, k) + 1d0/dz(k)* &
                                        q_prim_vf%vf(contxe + idir)%sf(l, q, k)* &
                                        (flux_src_n(3)%vf(j)%sf(l, q, k - 1) &
                                         - flux_src_n(3)%vf(j)%sf(l, q, k))
                                end do
                            end do
                        end do
                    end do
                else
                    if (alt_soundspeed) then
                        do j = advxb, advxe
                            if ((j == advxe) .and. (bubbles .neqv. .true.)) then
                                !$acc parallel loop collapse(3) gang vector default(present)
                                do k = 0, p
                                    do q = 0, n
                                        do l = 0, m
                                            rhs_vf(j)%sf(l, q, k) = &
                                                rhs_vf(j)%sf(l, q, k) + 1d0/dz(k)* &
                                                (q_cons_vf%vf(j)%sf(l, q, k) - Kterm(l, q, k))* &
                                                (flux_src_n(3)%vf(j)%sf(l, q, k) &
                                                 - flux_src_n(3)%vf(j)%sf(l, q, k - 1))
                                        end do
                                    end do
                                end do
                            else if ((j == advxb) .and. (bubbles .neqv. .true.)) then
                                !$acc parallel loop collapse(3) gang vector default(present)
                                do k = 0, p
                                    do q = 0, n
                                        do l = 0, m
                                            rhs_vf(j)%sf(l, q, k) = &
                                                rhs_vf(j)%sf(l, q, k) + 1d0/dz(k)* &
                                                (q_cons_vf%vf(j)%sf(l, q, k) + Kterm(l, q, k))* &
                                                (flux_src_n(3)%vf(j)%sf(l, q, k) &
                                                 - flux_src_n(3)%vf(j)%sf(l, q, k - 1))
                                        end do
                                    end do
                                end do
                            end if
                        end do
                    else
                        !$acc parallel loop collapse(4) gang vector default(present)
                        do j = advxb, advxe
                            do k = 0, p
                                do q = 0, n
                                    do l = 0, m
                                        rhs_vf(j)%sf(l, q, k) = &
                                            rhs_vf(j)%sf(l, q, k) + 1d0/dz(k)* &
                                            q_cons_vf%vf(j)%sf(l, q, k)* &
                                            (flux_src_n(3)%vf(j)%sf(l, q, k) &
                                             - flux_src_n(3)%vf(j)%sf(l, q, k - 1))
                                    end do
                                end do
                            end do
                        end do
                    end if
                end if
            end if
        end if ! id loop

    end subroutine s_compute_advection_source_term

    subroutine s_compute_additional_physics_rhs(idir, q_prim_vf, rhs_vf, flux_src_n, &
                                                dq_prim_dx_vf, dq_prim_dy_vf, dq_prim_dz_vf, ixt, iyt, izt)

        integer, intent(in) :: idir
        type(scalar_field), dimension(sys_size), intent(in) :: q_prim_vf
        type(scalar_field), dimension(sys_size), intent(inout) :: rhs_vf
        type(scalar_field), dimension(sys_size), intent(in) :: flux_src_n
        type(scalar_field), dimension(sys_size), intent(in) :: dq_prim_dx_vf, dq_prim_dy_vf, dq_prim_dz_vf
        type(int_bounds_info), intent(in) :: ixt, iyt, izt

        integer :: i, j, k, l, q

        if (idir == 1) then ! x-direction

            if (sigma /= dflt_real) then
                !$acc parallel loop collapse(3) gang vector default(present)
                do l = 0, p
                    do k = 0, n
                        do j = 0, m
                            rhs_vf(c_idx)%sf(j, k, l) = &
                                rhs_vf(c_idx)%sf(j, k, l) + 1d0/dx(j)* &
                                q_prim_vf(c_idx)%sf(j, k, l)* &
                                (flux_src_n(advxb)%sf(j, k, l) - &
                                 flux_src_n(advxb)%sf(j - 1, k, l))
                        end do
                    end do
                end do
            end if

            !$acc parallel loop collapse(3) gang vector default(present)
            do l = 0, p
                do k = 0, n
                    do j = 0, m
                        !$acc loop seq
                        do i = momxb, E_idx
                            rhs_vf(i)%sf(j, k, l) = &
                                rhs_vf(i)%sf(j, k, l) + 1d0/dx(j)* &
                                (flux_src_n(i)%sf(j - 1, k, l) &
                                 - flux_src_n(i)%sf(j, k, l))
                        end do
                    end do
                end do
            end do

        elseif (idir == 2) then ! y-direction

            if (sigma /= dflt_real) then
                !$acc parallel loop collapse(3) gang vector default(present)
                do l = 0, p
                    do k = 0, n
                        do j = 0, m
                            rhs_vf(c_idx)%sf(j, k, l) = &
                                rhs_vf(c_idx)%sf(j, k, l) + 1d0/dy(k)* &
                                q_prim_vf(c_idx)%sf(j, k, l)* &
                                (flux_src_n(advxb)%sf(j, k, l) - &
                                 flux_src_n(advxb)%sf(j, k - 1, l))
                        end do
                    end do
                end do
            end if

            if (cyl_coord .and. ((bc_y%beg == -2) .or. (bc_y%beg == -14))) then
                if (any(Re_size > 0)) then
                    if (p > 0) then
                        call s_compute_viscous_stress_tensor(q_prim_vf, &
                                                             dq_prim_dx_vf(mom_idx%beg:mom_idx%end), &
                                                             dq_prim_dy_vf(mom_idx%beg:mom_idx%end), &
                                                             dq_prim_dz_vf(mom_idx%beg:mom_idx%end), &
                                                             tau_Re_vf, &
                                                             ixt, iyt, izt)
                    else
                        call s_compute_viscous_stress_tensor(q_prim_vf, &
                                                             dq_prim_dx_vf(mom_idx%beg:mom_idx%end), &
                                                             dq_prim_dy_vf(mom_idx%beg:mom_idx%end), &
                                                             dq_prim_dy_vf(mom_idx%beg:mom_idx%end), &
                                                             tau_Re_vf, &
                                                             ixt, iyt, izt)
                    end if

                    !$acc parallel loop collapse(2) gang vector default(present)
                    do l = 0, p
                        do j = 0, m
                            !$acc loop seq
                            do i = momxb, E_idx
                                rhs_vf(i)%sf(j, 0, l) = &
                                    rhs_vf(i)%sf(j, 0, l) + 1d0/(y_cc(1) - y_cc(-1))* &
                                    (tau_Re_vf(i)%sf(j, -1, l) &
                                     - tau_Re_vf(i)%sf(j, 1, l))
                            end do
                        end do
                    end do

                end if

                !$acc parallel loop collapse(3) gang vector default(present)
                do l = 0, p
                    do k = 1, n
                        do j = 0, m
                            !$acc loop seq
                            do i = momxb, E_idx
                                rhs_vf(i)%sf(j, k, l) = &
                                    rhs_vf(i)%sf(j, k, l) + 1d0/dy(k)* &
                                    (flux_src_n(i)%sf(j, k - 1, l) &
                                     - flux_src_n(i)%sf(j, k, l))
                            end do
                        end do
                    end do
                end do

            else
                !$acc parallel loop collapse(3) gang vector default(present)
                do l = 0, p
                    do k = 0, n
                        do j = 0, m
                            !$acc loop seq
                            do i = momxb, E_idx
                                rhs_vf(i)%sf(j, k, l) = &
                                    rhs_vf(i)%sf(j, k, l) + 1d0/dy(k)* &
                                    (flux_src_n(i)%sf(j, k - 1, l) &
                                     - flux_src_n(i)%sf(j, k, l))
                            end do
                        end do
                    end do
                end do
            end if

            ! Applying the geometrical viscous Riemann source fluxes calculated as average
            ! of values at cell boundaries
            if (cyl_coord) then
                if ((bc_y%beg == -2) .or. (bc_y%beg == -14)) then

                    !$acc parallel loop collapse(3) gang vector default(present)
                    do l = 0, p
                        do k = 1, n
                            do j = 0, m
                                !$acc loop seq
                                do i = momxb, E_idx
                                    rhs_vf(i)%sf(j, k, l) = &
                                        rhs_vf(i)%sf(j, k, l) - 5d-1/y_cc(k)* &
                                        (flux_src_n(i)%sf(j, k - 1, l) &
                                         + flux_src_n(i)%sf(j, k, l))
                                end do
                            end do
                        end do
                    end do

                    if (any(Re_size > 0)) then
                        !$acc parallel loop collapse(2) gang vector default(present)
                        do l = 0, p
                            do j = 0, m
                                !$acc loop seq
                                do i = momxb, E_idx
                                    rhs_vf(i)%sf(j, 0, l) = &
                                        rhs_vf(i)%sf(j, 0, l) - 1d0/y_cc(0)* &
                                        tau_Re_vf(i)%sf(j, 0, l)
                                end do
                            end do
                        end do
                    end if
                else

                    !$acc parallel loop collapse(3) gang vector default(present)
                    do l = 0, p
                        do k = 0, n
                            do j = 0, m
                                !$acc loop seq
                                do i = momxb, E_idx
                                    rhs_vf(i)%sf(j, k, l) = &
                                        rhs_vf(i)%sf(j, k, l) - 5d-1/y_cc(k)* &
                                        (flux_src_n(i)%sf(j, k - 1, l) &
                                         + flux_src_n(i)%sf(j, k, l))
                                end do
                            end do
                        end do
                    end do

                end if
            end if

        elseif (idir == 3) then ! z-direction

            if (sigma /= dflt_real) then
                !$acc parallel loop collapse(3) gang vector default(present)
                do l = 0, p
                    do k = 0, n
                        do j = 0, m
                            rhs_vf(c_idx)%sf(j, k, l) = &
                                rhs_vf(c_idx)%sf(j, k, l) + 1d0/dz(l)* &
                                q_prim_vf(c_idx)%sf(j, k, l)* &
                                (flux_src_n(advxb)%sf(j, k, l) - &
                                 flux_src_n(advxb)%sf(j, k, l - 1))
                        end do
                    end do
                end do
            end if

            !$acc parallel loop collapse(3) gang vector default(present)
            do l = 0, p
                do k = 0, n
                    do j = 0, m
                        !$acc loop seq
                        do i = momxb, E_idx
                            rhs_vf(i)%sf(j, k, l) = &
                                rhs_vf(i)%sf(j, k, l) + 1d0/dz(l)* &
                                (flux_src_n(i)%sf(j, k, l - 1) &
                                 - flux_src_n(i)%sf(j, k, l))
                        end do
                    end do
                end do
            end do

            if (grid_geometry == 3) then
                !$acc parallel loop collapse(3) gang vector default(present)
                do l = 0, p
                    do k = 0, n
                        do j = 0, m
                            rhs_vf(momxb + 1)%sf(j, k, l) = &
                                rhs_vf(momxb + 1)%sf(j, k, l) + 5d-1* &
                                (flux_src_n(momxe)%sf(j, k, l - 1) &
                                 + flux_src_n(momxe)%sf(j, k, l))

                            rhs_vf(momxe)%sf(j, k, l) = &
                                rhs_vf(momxe)%sf(j, k, l) - 5d-1* &
                                (flux_src_n(momxb + 1)%sf(j, k, l - 1) &
                                 + flux_src_n(momxb + 1)%sf(j, k, l))
                        end do
                    end do
                end do
            end if
        end if

    end subroutine s_compute_additional_physics_rhs

    !>  The purpose of this procedure is to infinitely relax
        !!      the pressures from the internal-energy equations to a
        !!      unique pressure, from which the corresponding volume
        !!      fraction of each phase are recomputed. For conservation
        !!      purpose, this pressure is finally corrected using the
        !!      mixture-total-energy equation.
        !!  @param q_cons_vf Cell-average conservative variables
    subroutine s_pressure_relaxation_procedure(q_cons_vf)

        type(scalar_field), dimension(sys_size), intent(inout) :: q_cons_vf

        !> @name Relaxed pressure, initial partial pressures, function f(p) and its partial
            !! derivative df(p), isentropic partial density, sum of volume fractions,
            !! mixture density, dynamic pressure, surface energy, specific heat ratio
            !! function, liquid stiffness function (two variations of the last two
            !! ones), shear and volume Reynolds numbers and the Weber numbers
        !> @{
        real(kind(0d0)) :: pres_relax
        real(kind(0d0)), dimension(num_fluids) :: pres_K_init
        real(kind(0d0)) :: f_pres
        real(kind(0d0)) :: df_pres
        real(kind(0d0)), dimension(num_fluids) :: rho_K_s
        real(kind(0d0)), dimension(num_fluids) :: alpha_rho
        real(kind(0d0)), dimension(num_fluids) :: alpha
        real(kind(0d0)) :: sum_alpha
        real(kind(0d0)) :: rho
        real(kind(0d0)) :: dyn_pres
        real(kind(0d0)) :: gamma
        real(kind(0d0)) :: pi_inf
        real(kind(0d0)), dimension(2) :: Re

        integer :: i, j, k, l, q, iter !< Generic loop iterators
        integer :: relax !< Relaxation procedure determination variable

        !$acc parallel loop collapse(3) gang vector private(pres_K_init, rho_K_s, alpha_rho, alpha, Re, pres_relax)
        do l = 0, p
            do k = 0, n
                do j = 0, m

                    ! Numerical correction of the volume fractions
                    if (mpp_lim) then
                        sum_alpha = 0d0

                        !$acc loop seq
                        do i = 1, num_fluids
                            if ((q_cons_vf(i + contxb - 1)%sf(j, k, l) < 0d0) .or. &
                                (q_cons_vf(i + advxb - 1)%sf(j, k, l) < 0d0)) then
                                q_cons_vf(i + contxb - 1)%sf(j, k, l) = 0d0
                                q_cons_vf(i + advxb - 1)%sf(j, k, l) = 0d0
                                q_cons_vf(i + intxb - 1)%sf(j, k, l) = 0d0
                            end if

                            if (q_cons_vf(i + advxb - 1)%sf(j, k, l) > 1d0) &
                                q_cons_vf(i + advxb - 1)%sf(j, k, l) = 1d0
                            sum_alpha = sum_alpha + q_cons_vf(i + advxb - 1)%sf(j, k, l)
                        end do

                        !$acc loop seq
                        do i = 1, num_fluids
                            q_cons_vf(i + advxb - 1)%sf(j, k, l) = q_cons_vf(i + advxb - 1)%sf(j, k, l)/sum_alpha
                        end do
                    end if

                    ! Pressures relaxation procedure ===================================

                    ! Is the pressure relaxation procedure necessary?
                    relax = 1

                    !$acc loop seq
                    do i = 1, num_fluids
                        if (q_cons_vf(i + advxb - 1)%sf(j, k, l) > (1d0 - sgm_eps)) relax = 0
                    end do

                    if (relax == 1) then
                        ! Initial state
                        pres_relax = 0d0

                        !$acc loop seq
                        do i = 1, num_fluids
                            if (q_cons_vf(i + advxb - 1)%sf(j, k, l) > sgm_eps) then
                                pres_K_init(i) = &
                                    (q_cons_vf(i + intxb - 1)%sf(j, k, l)/ &
                                     q_cons_vf(i + advxb - 1)%sf(j, k, l) &
                                     - pi_infs(i))/gammas(i)

                                if (pres_K_init(i) <= -(1d0 - 1d-8)*pres_inf(i) + 1d-8) &
                                    pres_K_init(i) = -(1d0 - 1d-8)*pres_inf(i) + 1d-8
                            else
                                pres_K_init(i) = 0d0
                            end if
                            pres_relax = pres_relax + q_cons_vf(i + advxb - 1)%sf(j, k, l)*pres_K_init(i)
                        end do

                        ! Iterative process for relaxed pressure determination
                        f_pres = 1d-9
                        df_pres = 1d9

                        !$acc loop seq
                        do i = 1, num_fluids
                            rho_K_s(i) = 0d0
                        end do

                        !$acc loop seq
                        do iter = 0, 49

                            if (DABS(f_pres) > 1d-10) then
                                pres_relax = pres_relax - f_pres/df_pres

                                ! Physical pressure
                                do i = 1, num_fluids
                                    if (pres_relax <= -(1d0 - 1d-8)*pres_inf(i) + 1d-8) &
                                        pres_relax = -(1d0 - 1d-8)*pres_inf(i) + 1d0
                                end do

                                ! Newton-Raphson method
                                f_pres = -1d0
                                df_pres = 0d0

                                !$acc loop seq
                                do i = 1, num_fluids
                                    if (q_cons_vf(i + advxb - 1)%sf(j, k, l) > sgm_eps) then
                                        rho_K_s(i) = q_cons_vf(i + contxb - 1)%sf(j, k, l)/ &
                                                     max(q_cons_vf(i + advxb - 1)%sf(j, k, l), sgm_eps) &
                                                     *((pres_relax + pres_inf(i))/(pres_K_init(i) + &
                                                                                   pres_inf(i)))**(1d0/gamma_min(i))

                                        f_pres = f_pres + q_cons_vf(i + contxb - 1)%sf(j, k, l) &
                                                 /rho_K_s(i)

                                        df_pres = df_pres - q_cons_vf(i + contxb - 1)%sf(j, k, l) &
                                                  /(gamma_min(i)*rho_K_s(i)*(pres_relax + pres_inf(i)))
                                    end if
                                end do
                            end if

                        end do

                        ! Cell update of the volume fraction
                        !$acc loop seq
                        do i = 1, num_fluids
                            if (q_cons_vf(i + advxb - 1)%sf(j, k, l) > sgm_eps) &
                                q_cons_vf(i + advxb - 1)%sf(j, k, l) = q_cons_vf(i + contxb - 1)%sf(j, k, l) &
                                                                       /rho_K_s(i)
                        end do
                    end if

                    ! ==================================================================

                    ! Mixture-total-energy correction ==================================

                    ! The mixture-total-energy correction of the mixture pressure P is not necessary here
                    ! because the primitive variables are directly recovered later on by the conservative
                    ! variables (see s_convert_conservative_to_primitive_variables called in s_compute_rhs).
                    ! However, the internal-energy equations should be reset with the corresponding mixture
                    ! pressure from the correction. This step is carried out below.

                    !$acc loop seq
                    do i = 1, num_fluids
                        alpha_rho(i) = q_cons_vf(i)%sf(j, k, l)
                        alpha(i) = q_cons_vf(E_idx + i)%sf(j, k, l)
                    end do

                    if (bubbles) then
                        rho = 0d0
                        gamma = 0d0
                        pi_inf = 0d0

                        if (mpp_lim .and. (model_eqns == 2) .and. (num_fluids > 2)) then
                            !$acc loop seq
                            do i = 1, num_fluids
                                rho = rho + alpha_rho(i)
                                gamma = gamma + alpha(i)*gammas(i)
                                pi_inf = pi_inf + alpha(i)*pi_infs(i)
                            end do
                        else if ((model_eqns == 2) .and. (num_fluids > 2)) then
                            !$acc loop seq
                            do i = 1, num_fluids - 1
                                rho = rho + alpha_rho(i)
                                gamma = gamma + alpha(i)*gammas(i)
                                pi_inf = pi_inf + alpha(i)*pi_infs(i)
                            end do
                        else
                            rho = alpha_rho(1)
                            gamma = gammas(1)
                            pi_inf = pi_infs(1)
                        end if
                    else
                        rho = 0d0
                        gamma = 0d0
                        pi_inf = 0d0

                        sum_alpha = 0d0

                        if (mpp_lim) then
                            !$acc loop seq
                            do i = 1, num_fluids
                                alpha_rho(i) = max(0d0, alpha_rho(i))
                                alpha(i) = min(max(0d0, alpha(i)), 1d0)
                                sum_alpha = sum_alpha + alpha(i)
                            end do

                            alpha = alpha/max(sum_alpha, sgm_eps)

                        end if

                        !$acc loop seq
                        do i = 1, num_fluids
                            rho = rho + alpha_rho(i)
                            gamma = gamma + alpha(i)*gammas(i)
                            pi_inf = pi_inf + alpha(i)*pi_infs(i)
                        end do

                        if (any(Re_size > 0)) then
                            !$acc loop seq
                            do i = 1, 2
                                Re(i) = dflt_real

                                if (Re_size(i) > 0) Re(i) = 0d0
                                !$acc loop seq
                                do q = 1, Re_size(i)
                                    Re(i) = alpha(Re_idx(i, q))/Res(i, q) &
                                            + Re(i)
                                end do

                                Re(i) = 1d0/max(Re(i), sgm_eps)

                            end do
                        end if
                    end if

                    dyn_pres = 0d0

                    !$acc loop seq
                    do i = momxb, momxe
                        dyn_pres = dyn_pres + 5d-1*q_cons_vf(i)%sf(j, k, l)* &
                                   q_cons_vf(i)%sf(j, k, l)/max(rho, sgm_eps)
                    end do

                    pres_relax = (q_cons_vf(E_idx)%sf(j, k, l) - dyn_pres - pi_inf)/gamma

                    !$acc loop seq
                    do i = 1, num_fluids
                        q_cons_vf(i + intxb - 1)%sf(j, k, l) = &
                            q_cons_vf(i + advxb - 1)%sf(j, k, l)* &
                            (gammas(i)*pres_relax + pi_infs(i))
                    end do
                    ! ==================================================================
                end do
            end do
        end do

    end subroutine s_pressure_relaxation_procedure

    !>  The purpose of this subroutine is to WENO-reconstruct the
        !!      left and the right cell-boundary values, including values
        !!      at the Gaussian quadrature points, from the cell-averaged
        !!      variables.
        !!  @param v_vf Cell-average variables
        !!  @param vL_qp Left WENO-reconstructed, cell-boundary values including
        !!          the values at the quadrature points, of the cell-average variables
        !!  @param vR_qp Right WENO-reconstructed, cell-boundary values including
        !!          the values at the quadrature points, of the cell-average variables
        !!  @param norm_dir Splitting coordinate direction
    subroutine s_reconstruct_cell_boundary_values(v_vf, vL_x, vL_y, vL_z, vR_x, vR_y, vR_z, &
                                                  norm_dir)

        type(scalar_field), dimension(iv%beg:iv%end), intent(in) :: v_vf
        real(kind(0d0)), dimension(startx:, starty:, startz:, 1:), intent(inout) :: vL_x, vL_y, vL_z
        real(kind(0d0)), dimension(startx:, starty:, startz:, 1:), intent(inout) :: vR_x, vR_y, vR_z
        integer, intent(in) :: norm_dir

        integer :: weno_dir !< Coordinate direction of the WENO reconstruction

        integer :: i, j, k, l
        ! Reconstruction in s1-direction ===================================

        if (norm_dir == 1) then
            is1 = ix; is2 = iy; is3 = iz
            weno_dir = 1; is1%beg = is1%beg + weno_polyn
            is1%end = is1%end - weno_polyn

        elseif (norm_dir == 2) then
            is1 = iy; is2 = ix; is3 = iz
            weno_dir = 2; is1%beg = is1%beg + weno_polyn
            is1%end = is1%end - weno_polyn

        else
            is1 = iz; is2 = iy; is3 = ix
            weno_dir = 3; is1%beg = is1%beg + weno_polyn
            is1%end = is1%end - weno_polyn

        end if

        if (n > 0) then
            if (p > 0) then

                call s_weno(v_vf(iv%beg:iv%end), &
                            vL_x(:, :, :, iv%beg:iv%end), vL_y(:, :, :, iv%beg:iv%end), vL_z(:, :, :, iv%beg:iv%end), vR_x(:, :, :, iv%beg:iv%end), vR_y(:, :, :, iv%beg:iv%end), vR_z(:, :, :, iv%beg:iv%end), &
                            norm_dir, weno_dir, &
                            is1, is2, is3)
            else
                call s_weno(v_vf(iv%beg:iv%end), &
                            vL_x(:, :, :, iv%beg:iv%end), vL_y(:, :, :, iv%beg:iv%end), vL_z(:, :, :, :), vR_x(:, :, :, iv%beg:iv%end), vR_y(:, :, :, iv%beg:iv%end), vR_z(:, :, :, :), &
                            norm_dir, weno_dir, &
                            is1, is2, is3)
            end if
        else

            call s_weno(v_vf(iv%beg:iv%end), &
                        vL_x(:, :, :, iv%beg:iv%end), vL_y(:, :, :, :), vL_z(:, :, :, :), vR_x(:, :, :, iv%beg:iv%end), vR_y(:, :, :, :), vR_z(:, :, :, :), &
                        norm_dir, weno_dir, &
                        is1, is2, is3)
        end if

        ! ==================================================================
    end subroutine s_reconstruct_cell_boundary_values

    subroutine s_reconstruct_cell_boundary_values_first_order(v_vf, vL_x, vL_y, vL_z, vR_x, vR_y, vR_z, &
                                                              norm_dir)

        type(scalar_field), dimension(iv%beg:iv%end), intent(in) :: v_vf
        real(kind(0d0)), dimension(startx:, starty:, startz:, 1:), intent(inout) :: vL_x, vL_y, vL_z
        real(kind(0d0)), dimension(startx:, starty:, startz:, 1:), intent(inout) :: vR_x, vR_y, vR_z
        integer, intent(in) :: norm_dir

        integer :: recon_dir !< Coordinate direction of the WENO reconstruction

        integer :: i, j, k, l
        ! Reconstruction in s1-direction ===================================

        if (norm_dir == 1) then
            is1 = ix; is2 = iy; is3 = iz
            recon_dir = 1; is1%beg = is1%beg + weno_polyn
            is1%end = is1%end - weno_polyn

        elseif (norm_dir == 2) then
            is1 = iy; is2 = ix; is3 = iz
            recon_dir = 2; is1%beg = is1%beg + weno_polyn
            is1%end = is1%end - weno_polyn

        else
            is1 = iz; is2 = iy; is3 = ix
            recon_dir = 3; is1%beg = is1%beg + weno_polyn
            is1%end = is1%end - weno_polyn

        end if

#ifndef _CRAYFTN
!$acc update device(is1, is2, is3, iv)
#endif

        if (recon_dir == 1) then
            !$acc parallel loop collapse(4) default(present)
            do i = iv%beg, iv%end
                do l = is3%beg, is3%end
                    do k = is2%beg, is2%end
                        do j = is1%beg, is1%end
                            vL_x(j, k, l, i) = v_vf(i)%sf(j, k, l)
                            vR_x(j, k, l, i) = v_vf(i)%sf(j, k, l)
                        end do
                    end do
                end do
            end do
            !$acc end parallel loop
        else if (recon_dir == 2) then
            !$acc parallel loop collapse(4) default(present)
            do i = iv%beg, iv%end
                do l = is3%beg, is3%end
                    do k = is2%beg, is2%end
                        do j = is1%beg, is1%end
                            vL_y(j, k, l, i) = v_vf(i)%sf(k, j, l)
                            vR_y(j, k, l, i) = v_vf(i)%sf(k, j, l)
                        end do
                    end do
                end do
            end do
            !$acc end parallel loop
        else if (recon_dir == 3) then
            !$acc parallel loop collapse(4) default(present)
            do i = iv%beg, iv%end
                do l = is3%beg, is3%end
                    do k = is2%beg, is2%end
                        do j = is1%beg, is1%end
                            vL_z(j, k, l, i) = v_vf(i)%sf(l, k, j)
                            vR_z(j, k, l, i) = v_vf(i)%sf(l, k, j)
                        end do
                    end do
                end do
            end do
            !$acc end parallel loop
        end if

    end subroutine s_reconstruct_cell_boundary_values_first_order

    !> Module deallocation and/or disassociation procedures
    subroutine s_finalize_rhs_module

        integer :: i, j, k, l !< Generic loop iterators

        do j = cont_idx%beg, cont_idx%end
            !$acc exit data detach(q_prim_qp%vf(j)%sf)
            nullify (q_prim_qp%vf(j)%sf)
        end do

        do j = adv_idx%beg, adv_idx%end
            !$acc exit data detach(q_prim_qp%vf(j)%sf)
            nullify (q_prim_qp%vf(j)%sf)
        end do

        do j = mom_idx%beg, E_idx
            @:DEALLOCATE(q_cons_qp%vf(j)%sf)
            @:DEALLOCATE(q_prim_qp%vf(j)%sf)
        end do

        @:DEALLOCATE(q_cons_qp%vf, q_prim_qp%vf)
        @:DEALLOCATE_GLOBAL(qL_rsx_vf, qR_rsx_vf)

        if (n > 0) then
            @:DEALLOCATE_GLOBAL(qL_rsy_vf, qR_rsy_vf)
        end if

        if (p > 0) then
            @:DEALLOCATE_GLOBAL(qL_rsz_vf, qR_rsz_vf)
        end if

        if (any(Re_size > 0) .and. weno_Re_flux) then
            @:DEALLOCATE_GLOBAL(dqL_rsx_vf, dqR_rsx_vf)

            if (n > 0) then
                @:DEALLOCATE_GLOBAL(dqL_rsy_vf, dqR_rsy_vf)
            end if

            if (p > 0) then
                @:DEALLOCATE_GLOBAL(dqL_rsz_vf, dqR_rsz_vf)
            end if
        end if

        if (mpp_lim .and. bubbles) then
            !deallocate(alf_sum%sf(ix%beg:ix%end, iy%beg:iy%end, iz%beg:iz%end))
            !$acc exit data delete(alf_sum%sf(ix%beg:ix%end, iy%beg:iy%end, iz%beg:iz%end))
        end if

        if (any(Re_size > 0)) then
            do l = mom_idx%beg, mom_idx%end
                @:DEALLOCATE(dq_prim_dx_qp(1)%vf(l)%sf)
            end do

            if (n > 0) then

                do l = mom_idx%beg, mom_idx%end
                    @:DEALLOCATE(dq_prim_dy_qp(1)%vf(l)%sf)
                end do

                if (p > 0) then
                    do l = mom_idx%beg, mom_idx%end
                        @:DEALLOCATE(dq_prim_dz_qp(1)%vf(l)%sf)
                    end do
                end if

            end if

            @:DEALLOCATE(dq_prim_dx_qp(1)%vf)
            @:DEALLOCATE(dq_prim_dy_qp(1)%vf)
            @:DEALLOCATE(dq_prim_dz_qp(1)%vf)
        end if

        if (any(Re_size > 0)) then
            do i = num_dims, 1, -1
                if (any(Re_size > 0)) then

                    do l = mom_idx%beg, mom_idx%end
                        @:DEALLOCATE(dqL_prim_dx_n(i)%vf(l)%sf)
                        @:DEALLOCATE(dqR_prim_dx_n(i)%vf(l)%sf)
                    end do

                    if (n > 0) then
                        do l = mom_idx%beg, mom_idx%end
                            @:DEALLOCATE(dqL_prim_dy_n(i)%vf(l)%sf)
                            @:DEALLOCATE(dqR_prim_dy_n(i)%vf(l)%sf)
                        end do
                    end if

                    if (p > 0) then
                        do l = mom_idx%beg, mom_idx%end
                            @:DEALLOCATE(dqL_prim_dz_n(i)%vf(l)%sf)
                            @:DEALLOCATE(dqR_prim_dz_n(i)%vf(l)%sf)
                        end do
                    end if

                end if

                @:DEALLOCATE(dqL_prim_dx_n(i)%vf)
                @:DEALLOCATE(dqL_prim_dy_n(i)%vf)
                @:DEALLOCATE(dqL_prim_dz_n(i)%vf)
                @:DEALLOCATE(dqR_prim_dx_n(i)%vf)
                @:DEALLOCATE(dqR_prim_dy_n(i)%vf)
                @:DEALLOCATE(dqR_prim_dz_n(i)%vf)
            end do
        end if

        @:DEALLOCATE_GLOBAL(dqL_prim_dx_n, dqL_prim_dy_n, dqL_prim_dz_n)
        @:DEALLOCATE_GLOBAL(dqR_prim_dx_n, dqR_prim_dy_n, dqR_prim_dz_n)

        do i = num_dims, 1, -1
            if (i /= 1) then
                do l = 1, sys_size
                    nullify (flux_n(i)%vf(l)%sf)
                    nullify (flux_src_n(i)%vf(l)%sf)
                    @:DEALLOCATE(flux_gsrc_n(i)%vf(l)%sf)
                end do
            else
                do l = 1, sys_size
                    @:DEALLOCATE(flux_n(i)%vf(l)%sf)
                    @:DEALLOCATE(flux_gsrc_n(i)%vf(l)%sf)
                end do

                if (any(Re_size > 0)) then
                    do l = mom_idx%beg, E_idx
                        @:DEALLOCATE(flux_src_n(i)%vf(l)%sf)
                    end do
                end if

                if (riemann_solver == 1) then
                    do l = adv_idx%beg + 1, adv_idx%end
                        @:DEALLOCATE(flux_src_n(i)%vf(l)%sf)
                    end do
                else
                    do l = adv_idx%beg + 1, adv_idx%end
                        nullify (flux_src_n(i)%vf(l)%sf)
                    end do
                end if

                @:DEALLOCATE(flux_src_n(i)%vf(adv_idx%beg)%sf)
            end if

            @:DEALLOCATE(flux_n(i)%vf, flux_src_n(i)%vf, flux_gsrc_n(i)%vf)
        end do

        @:DEALLOCATE_GLOBAL(flux_n, flux_src_n, flux_gsrc_n)

        if (any(Re_size > 0) .and. cyl_coord) then
            do i = 1, num_dims
                @:DEALLOCATE(tau_re_vf(cont_idx%end + i)%sf)
            end do
            @:DEALLOCATE(tau_re_vf(e_idx)%sf)
            @:DEALLOCATE_GLOBAL(tau_re_vf)
        end if

        s_riemann_solver => null()
        s_convert_to_mixture_variables => null()

    end subroutine s_finalize_rhs_module

end module m_rhs<|MERGE_RESOLUTION|>--- conflicted
+++ resolved
@@ -942,11 +942,6 @@
             call nvtxEndRange
         print *, "I got here e"
 
-<<<<<<< HEAD
-            ! ===============================================================
-
-=======
->>>>>>> master
             ! Additional physics and source terms ==============================
 
             ! RHS addition for advection source
