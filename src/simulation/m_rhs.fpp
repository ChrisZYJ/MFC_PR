--- conflicted
+++ resolved
@@ -777,15 +777,8 @@
             end if
             irx%end = m; iry%end = n; irz%end = p
 
-<<<<<<< HEAD
-            ! Computing Riemann Solver Flux and Source Flux =================
+            ! Computing Riemann Solver Flux and Source Flux 
             call nvtxStartRange("RHS-RIEMANN-SOLVER")
-=======
-            call nvtxStartRange("RHS-RIEMANN-SOLVER")
-
-            ! Computing Riemann Solver Flux and Source Flux
-            call nvtxStartRange("RHS_riemann_solver")
->>>>>>> 97296ad9
             call s_riemann_solver(qR_rsx_vf, qR_rsy_vf, qR_rsz_vf, &
                                   dqR_prim_dx_n(id)%vf, &
                                   dqR_prim_dy_n(id)%vf, &
@@ -925,11 +918,7 @@
         else
             time_avg = 0._wp
         end if
-<<<<<<< HEAD
-        ! ==================================================================
-=======
-
->>>>>>> 97296ad9
+
         call nvtxEndRange
 
     end subroutine s_compute_rhs
