--- conflicted
+++ resolved
@@ -39,13 +39,9 @@
 
     use m_hypoelastic
 
-<<<<<<< HEAD
     use m_hyperelastic
 
-    use m_monopole
-=======
     use m_acoustic_src
->>>>>>> bd1427c6
 
     use m_viscous
 
@@ -907,12 +903,6 @@
             end if
             ix%end = m; iy%end = n; iz%end = p
             ! ===============================================================
-<<<<<<< HEAD
-            !print *, "I got here d"
-=======
-            call nvtxStartRange("RHS_riemann_solver")
->>>>>>> bd1427c6
-
             ! Computing Riemann Solver Flux and Source Flux =================
             call nvtxStartRange("RHS_riemann_solver")
             call s_riemann_solver(qR_rsx_vf, qR_rsy_vf, qR_rsz_vf, &
