!>
!! @file m_rhs.f90
!! @brief Contains module m_rhs

#:include 'case.fpp'
#:include 'macros.fpp'

!> @brief The module contains the subroutines used to calculate the right-
!!              hand-side (RHS) in the quasi-conservative, shock- and interface-
!!              capturing finite-volume framework for the multicomponent Navier-
!!              Stokes equations supplemented by appropriate advection equations
!!              used to capture the material interfaces. The system of equations
!!              is closed by the stiffened gas equation of state, as well as any
!!              required mixture relationships. Capillarity effects are included
!!              and are modeled by the means of a volume force acting across the
!!              diffuse material interface region. The implementation details of
!!              surface tension may be found in Perigaud and Saurel (2005). Note
!!              that both viscous and surface tension effects are only available
!!              in the volume fraction model.
module m_rhs

    ! Dependencies =============================================================
    use m_derived_types        !< Definitions of the derived types

    use m_global_parameters    !< Definitions of the global parameters

    use m_mpi_proxy            !< Message passing interface (MPI) module proxy

    use m_variables_conversion !< State variables type conversion procedures

    use m_weno                 !< Weighted and essentially non-oscillatory (WENO)
                               !! schemes for spatial reconstruction of variables
    use m_riemann_solvers      !< Exact and approximate Riemann problem solvers

    use m_cbc                  !< Characteristic boundary conditions (CBC)

    use m_bubbles              !< Bubble dynamic routines

    use m_qbmm                 !< Moment inversion

    use m_hypoelastic

    use m_hyperelastic

    use m_acoustic_src

    use m_viscous

    use m_ibm

    use m_nvtx

    use m_boundary_conditions

    use m_helper

    use m_surface_tension

    use m_body_forces

    use m_chemistry
    ! ==========================================================================

    implicit none

    private; public :: s_initialize_rhs_module, &
 s_compute_rhs, &
 s_pressure_relaxation_procedure, &
 s_finalize_rhs_module

    !! This variable contains the WENO-reconstructed values of the cell-average
    !! conservative variables, which are located in q_cons_vf, at cell-interior
    !! Gaussian quadrature points (QP).
    type(vector_field) :: q_cons_qp !<
    !$acc declare create(q_cons_qp)

    !! The primitive variables at cell-interior Gaussian quadrature points. These
    !! are calculated from the conservative variables and gradient magnitude (GM)
    !! of the volume fractions, q_cons_qp and gm_alpha_qp, respectively.
    type(vector_field) :: q_prim_qp !<
    !$acc declare create(q_prim_qp)

    !> @name The first-order spatial derivatives of the primitive variables at cell-
    !! interior Gaussian quadrature points. These are WENO-reconstructed from
    !! their respective cell-average values, obtained through the application
    !! of the divergence theorem on the integral-average cell-boundary values
    !! of the primitive variables, located in qK_prim_n, where K = L or R.
    !> @{
    type(vector_field), allocatable, dimension(:) :: dq_prim_dx_qp, dq_prim_dy_qp, dq_prim_dz_qp
    !$acc declare create(dq_prim_dx_qp, dq_prim_dy_qp, dq_prim_dz_qp)
    !> @}

    !> @name The left and right WENO-reconstructed cell-boundary values of the cell-
    !! average first-order spatial derivatives of the primitive variables. The
    !! cell-average of the first-order spatial derivatives may be found in the
    !! variables dq_prim_ds_qp, where s = x, y or z.
    !> @{
    type(vector_field), allocatable, dimension(:) :: dqL_prim_dx_n, dqL_prim_dy_n, dqL_prim_dz_n
    type(vector_field), allocatable, dimension(:) :: dqR_prim_dx_n, dqR_prim_dy_n, dqR_prim_dz_n
    !$acc declare create(dqL_prim_dx_n, dqL_prim_dy_n, dqL_prim_dz_n)
    !$acc declare create(dqR_prim_dx_n, dqR_prim_dy_n, dqR_prim_dz_n)
    !> @}

    type(scalar_field), allocatable, dimension(:) :: tau_Re_vf
    !$acc declare create(tau_Re_vf)

    type(vector_field) :: gm_alpha_qp  !<
    !! The gradient magnitude of the volume fractions at cell-interior Gaussian
    !! quadrature points. gm_alpha_qp is calculated from individual first-order
    !! spatial derivatives located in dq_prim_ds_qp.

    !$acc declare create(gm_alpha_qp)

    !> @name The left and right WENO-reconstructed cell-boundary values of the cell-
    !! average gradient magnitude of volume fractions, located in gm_alpha_qp.
    !> @{
    type(vector_field), allocatable, dimension(:) :: gm_alphaL_n
    type(vector_field), allocatable, dimension(:) :: gm_alphaR_n
    !$acc declare create(gm_alphaL_n, gm_alphaR_n)
    !> @}

    !> @name The cell-boundary values of the fluxes (src - source, gsrc - geometrical
    !! source). These are computed by applying the chosen Riemann problem solver
    !! .on the left and right cell-boundary values of the primitive variables
    !> @{
    type(vector_field), allocatable, dimension(:) :: flux_n
    type(vector_field), allocatable, dimension(:) :: flux_src_n
    type(vector_field), allocatable, dimension(:) :: flux_gsrc_n
    !$acc declare create(flux_n, flux_src_n, flux_gsrc_n)
    !> @}

    type(vector_field), allocatable, dimension(:) :: qL_prim, qR_prim
    !$acc declare create(qL_prim, qR_prim)

    type(int_bounds_info) :: iv !< Vector field indical bounds
    !$acc declare create(iv)

    !> @name Indical bounds in the x-, y- and z-directions
    !> @{
    type(int_bounds_info) :: irx, iry, irz
    !$acc declare create(irx, iry, irz)

    type(int_bounds_info) :: is1, is2, is3
    !$acc declare create(is1, is2, is3)

    !> @name Saved fluxes for testing
    !> @{
    type(scalar_field) :: alf_sum
    !> @}
    !$acc declare create(alf_sum)

    real(kind(0d0)), allocatable, dimension(:, :, :) :: blkmod1, blkmod2, alpha1, alpha2, Kterm
    real(kind(0d0)), allocatable, dimension(:, :, :, :) :: qL_rsx_vf, qL_rsy_vf, qL_rsz_vf, qR_rsx_vf, qR_rsy_vf, qR_rsz_vf
    real(kind(0d0)), allocatable, dimension(:, :, :, :) :: dqL_rsx_vf, dqL_rsy_vf, dqL_rsz_vf, dqR_rsx_vf, dqR_rsy_vf, dqR_rsz_vf
    !$acc declare create(blkmod1, blkmod2, alpha1, alpha2, Kterm)
    !$acc declare create(qL_rsx_vf, qL_rsy_vf, qL_rsz_vf, qR_rsx_vf, qR_rsy_vf, qR_rsz_vf)
    !$acc declare create(dqL_rsx_vf, dqL_rsy_vf, dqL_rsz_vf, dqR_rsx_vf, dqR_rsy_vf, dqR_rsz_vf)

    real(kind(0d0)), allocatable, dimension(:) :: gamma_min, pres_inf
    !$acc declare create(gamma_min, pres_inf)

    real(kind(0d0)), allocatable, dimension(:, :) :: Res
    !$acc declare create(Res)

    real(kind(0d0)), allocatable, dimension(:, :, :) :: nbub !< Bubble number density
    !$acc declare create(nbub)

contains

    !> The computation of parameters, the allocation of memory,
        !!      the association of pointers and/or the execution of any
        !!      other procedures that are necessary to setup the module.
    subroutine s_initialize_rhs_module

        integer :: i, j, k, l, id !< Generic loop iterators

        !$acc enter data copyin(idwbuff, idwbuff)
        !$acc update device(idwbuff, idwbuff)

        @:ALLOCATE(q_cons_qp%vf(1:sys_size))
        @:ALLOCATE(q_prim_qp%vf(1:sys_size))

        do l = 1, sys_size
            @:ALLOCATE(q_cons_qp%vf(l)%sf(idwbuff(1)%beg:idwbuff(1)%end, idwbuff(2)%beg:idwbuff(2)%end, idwbuff(3)%beg:idwbuff(3)%end))
        end do

        do l = mom_idx%beg, E_idx
            @:ALLOCATE(q_prim_qp%vf(l)%sf(idwbuff(1)%beg:idwbuff(1)%end, idwbuff(2)%beg:idwbuff(2)%end, idwbuff(3)%beg:idwbuff(3)%end))
        end do

        if (surface_tension) then
            ! This assumes that the color function advection equation is
            ! the last equation. If this changes then this logic will
            ! need updated
            do l = adv_idx%end + 1, sys_size - 1
                @:ALLOCATE(q_prim_qp%vf(l)%sf(idwbuff(1)%beg:idwbuff(1)%end, idwbuff(2)%beg:idwbuff(2)%end, idwbuff(3)%beg:idwbuff(3)%end))
            end do
        else
            do l = adv_idx%end + 1, sys_size
                @:ALLOCATE(q_prim_qp%vf(l)%sf(idwbuff(1)%beg:idwbuff(1)%end, idwbuff(2)%beg:idwbuff(2)%end, idwbuff(3)%beg:idwbuff(3)%end))
            end do

        end if

        @:ACC_SETUP_VFs(q_cons_qp, q_prim_qp)

        do l = 1, cont_idx%end
            q_prim_qp%vf(l)%sf => q_cons_qp%vf(l)%sf
            !$acc enter data copyin(q_prim_qp%vf(l)%sf)
            !$acc enter data attach(q_prim_qp%vf(l)%sf)
        end do

        do l = adv_idx%beg, adv_idx%end
            q_prim_qp%vf(l)%sf => q_cons_qp%vf(l)%sf
            !$acc enter data copyin(q_prim_qp%vf(l)%sf)
            !$acc enter data attach(q_prim_qp%vf(l)%sf)
        end do

        if (surface_tension) then
            q_prim_qp%vf(c_idx)%sf => &
                q_cons_qp%vf(c_idx)%sf
            !$acc enter data copyin(q_prim_qp%vf(c_idx)%sf)
            !$acc enter data attach(q_prim_qp%vf(c_idx)%sf)
        end if

        if (viscous) then
            @:ALLOCATE_GLOBAL(tau_Re_vf(1:sys_size))
            do i = 1, num_dims
                @:ALLOCATE(tau_Re_vf(cont_idx%end + i)%sf(idwbuff(1)%beg:idwbuff(1)%end, &
                                                    &  idwbuff(2)%beg:idwbuff(2)%end, &
                                                    &  idwbuff(3)%beg:idwbuff(3)%end))
                @:ACC_SETUP_SFs(tau_Re_vf(cont_idx%end + i))
            end do
            @:ALLOCATE(tau_Re_vf(E_idx)%sf(idwbuff(1)%beg:idwbuff(1)%end, &
                                        & idwbuff(2)%beg:idwbuff(2)%end, &
                                        & idwbuff(3)%beg:idwbuff(3)%end))
            @:ACC_SETUP_SFs(tau_Re_vf(E_idx))
        end if

        ! ==================================================================

        if (qbmm) then
            @:ALLOCATE_GLOBAL(mom_sp(1:nmomsp), mom_3d(0:2, 0:2, nb))

            do i = 0, 2
                do j = 0, 2
                    do k = 1, nb
                        @:ALLOCATE(mom_3d(i, j, k)%sf( &
                                      & idwbuff(1)%beg:idwbuff(1)%end, &
                                      & idwbuff(2)%beg:idwbuff(2)%end, &
                                      & idwbuff(3)%beg:idwbuff(3)%end))
                        @:ACC_SETUP_SFs(mom_3d(i, j, k))
                    end do
                end do
            end do

            do i = 1, nmomsp
                @:ALLOCATE(mom_sp(i)%sf( &
                        & idwbuff(1)%beg:idwbuff(1)%end, &
                        & idwbuff(2)%beg:idwbuff(2)%end, &
                        & idwbuff(3)%beg:idwbuff(3)%end))
                @:ACC_SETUP_SFs(mom_sp(i))
            end do
        end if

        ! Allocation/Association of qK_cons_n and qK_prim_n ==========
        @:ALLOCATE_GLOBAL(qL_prim(1:num_dims))
        @:ALLOCATE_GLOBAL(qR_prim(1:num_dims))

        do i = 1, num_dims
            @:ALLOCATE(qL_prim(i)%vf(1:sys_size))
            @:ALLOCATE(qR_prim(i)%vf(1:sys_size))
            do l = mom_idx%beg, mom_idx%end
                @:ALLOCATE(qL_prim(i)%vf(l)%sf(idwbuff(1)%beg:idwbuff(1)%end, idwbuff(2)%beg:idwbuff(2)%end, idwbuff(3)%beg:idwbuff(3)%end))
                @:ALLOCATE(qR_prim(i)%vf(l)%sf(idwbuff(1)%beg:idwbuff(1)%end, idwbuff(2)%beg:idwbuff(2)%end, idwbuff(3)%beg:idwbuff(3)%end))
            end do
            @:ACC_SETUP_VFs(qL_prim(i), qR_prim(i))
        end do

        if (mpp_lim .and. bubbles) then
            @:ALLOCATE(alf_sum%sf(idwbuff(1)%beg:idwbuff(1)%end, idwbuff(2)%beg:idwbuff(2)%end, idwbuff(3)%beg:idwbuff(3)%end))
        end if
        ! END: Allocation/Association of qK_cons_n and qK_prim_n ======

        @:ALLOCATE_GLOBAL(qL_rsx_vf(idwbuff(1)%beg:idwbuff(1)%end, &
            idwbuff(2)%beg:idwbuff(2)%end, idwbuff(3)%beg:idwbuff(3)%end, 1:sys_size))
        @:ALLOCATE_GLOBAL(qR_rsx_vf(idwbuff(1)%beg:idwbuff(1)%end, &
            idwbuff(2)%beg:idwbuff(2)%end, idwbuff(3)%beg:idwbuff(3)%end, 1:sys_size))

        if (n > 0) then

            @:ALLOCATE_GLOBAL(qL_rsy_vf(idwbuff(2)%beg:idwbuff(2)%end, &
                idwbuff(1)%beg:idwbuff(1)%end, idwbuff(3)%beg:idwbuff(3)%end, 1:sys_size))
            @:ALLOCATE_GLOBAL(qR_rsy_vf(idwbuff(2)%beg:idwbuff(2)%end, &
                idwbuff(1)%beg:idwbuff(1)%end, idwbuff(3)%beg:idwbuff(3)%end, 1:sys_size))
        else
            @:ALLOCATE_GLOBAL(qL_rsy_vf(idwbuff(1)%beg:idwbuff(1)%end, &
                idwbuff(2)%beg:idwbuff(2)%end, idwbuff(3)%beg:idwbuff(3)%end, 1:sys_size))
            @:ALLOCATE_GLOBAL(qR_rsy_vf(idwbuff(1)%beg:idwbuff(1)%end, &
                idwbuff(2)%beg:idwbuff(2)%end, idwbuff(3)%beg:idwbuff(3)%end, 1:sys_size))
        end if

        if (p > 0) then
            @:ALLOCATE_GLOBAL(qL_rsz_vf(idwbuff(3)%beg:idwbuff(3)%end, &
                idwbuff(2)%beg:idwbuff(2)%end, idwbuff(1)%beg:idwbuff(1)%end, 1:sys_size))
            @:ALLOCATE_GLOBAL(qR_rsz_vf(idwbuff(3)%beg:idwbuff(3)%end, &
                idwbuff(2)%beg:idwbuff(2)%end, idwbuff(1)%beg:idwbuff(1)%end, 1:sys_size))
        else
            @:ALLOCATE_GLOBAL(qL_rsz_vf(idwbuff(1)%beg:idwbuff(1)%end, &
                idwbuff(2)%beg:idwbuff(2)%end, idwbuff(3)%beg:idwbuff(3)%end, 1:sys_size))
            @:ALLOCATE_GLOBAL(qR_rsz_vf(idwbuff(1)%beg:idwbuff(1)%end, &
                idwbuff(2)%beg:idwbuff(2)%end, idwbuff(3)%beg:idwbuff(3)%end, 1:sys_size))

        end if

        ! Allocation of dq_prim_ds_qp ======================================

        @:ALLOCATE_GLOBAL(dq_prim_dx_qp(1:1))
        @:ALLOCATE_GLOBAL(dq_prim_dy_qp(1:1))
        @:ALLOCATE_GLOBAL(dq_prim_dz_qp(1:1))

        if (viscous) then
            @:ALLOCATE(dq_prim_dx_qp(1)%vf(1:sys_size))
            @:ALLOCATE(dq_prim_dy_qp(1)%vf(1:sys_size))
            @:ALLOCATE(dq_prim_dz_qp(1)%vf(1:sys_size))

            do l = mom_idx%beg, mom_idx%end
                @:ALLOCATE(dq_prim_dx_qp(1)%vf(l)%sf( &
                          & idwbuff(1)%beg:idwbuff(1)%end, &
                          & idwbuff(2)%beg:idwbuff(2)%end, &
                          & idwbuff(3)%beg:idwbuff(3)%end))
            end do

            @:ACC_SETUP_VFs(dq_prim_dx_qp(1))

            if (n > 0) then

                do l = mom_idx%beg, mom_idx%end
                    @:ALLOCATE(dq_prim_dy_qp(1)%vf(l)%sf( &
                             & idwbuff(1)%beg:idwbuff(1)%end, &
                             & idwbuff(2)%beg:idwbuff(2)%end, &
                             & idwbuff(3)%beg:idwbuff(3)%end))
                end do

                @:ACC_SETUP_VFs(dq_prim_dy_qp(1))

                if (p > 0) then

                    do l = mom_idx%beg, mom_idx%end
                        @:ALLOCATE(dq_prim_dz_qp(1)%vf(l)%sf( &
                                 & idwbuff(1)%beg:idwbuff(1)%end, &
                                 & idwbuff(2)%beg:idwbuff(2)%end, &
                                 & idwbuff(3)%beg:idwbuff(3)%end))
                    end do
                    @:ACC_SETUP_VFs(dq_prim_dz_qp(1))
                end if

            end if

        else
            @:ALLOCATE(dq_prim_dx_qp(1)%vf(1:sys_size))
            @:ALLOCATE(dq_prim_dy_qp(1)%vf(1:sys_size))
            @:ALLOCATE(dq_prim_dz_qp(1)%vf(1:sys_size))

            do l = momxb, momxe
                @:ALLOCATE(dq_prim_dx_qp(1)%vf(l)%sf(0, 0, 0))
                @:ACC_SETUP_VFs(dq_prim_dx_qp(1))
                if (n > 0) then
                    @:ALLOCATE(dq_prim_dy_qp(1)%vf(l)%sf(0, 0, 0))
                    @:ACC_SETUP_VFs(dq_prim_dy_qp(1))
                    if (p > 0) then
                        @:ALLOCATE(dq_prim_dz_qp(1)%vf(l)%sf(0, 0, 0))
                        @:ACC_SETUP_VFs(dq_prim_dz_qp(1))
                    end if
                end if
            end do
        end if
        ! END: Allocation of dq_prim_ds_qp =================================

        ! Allocation/Association of dqK_prim_ds_n =======================
        @:ALLOCATE_GLOBAL(dqL_prim_dx_n(1:num_dims))
        @:ALLOCATE_GLOBAL(dqL_prim_dy_n(1:num_dims))
        @:ALLOCATE_GLOBAL(dqL_prim_dz_n(1:num_dims))
        @:ALLOCATE_GLOBAL(dqR_prim_dx_n(1:num_dims))
        @:ALLOCATE_GLOBAL(dqR_prim_dy_n(1:num_dims))
        @:ALLOCATE_GLOBAL(dqR_prim_dz_n(1:num_dims))

        if (viscous) then
            do i = 1, num_dims
                @:ALLOCATE(dqL_prim_dx_n(i)%vf(1:sys_size))
                @:ALLOCATE(dqL_prim_dy_n(i)%vf(1:sys_size))
                @:ALLOCATE(dqL_prim_dz_n(i)%vf(1:sys_size))
                @:ALLOCATE(dqR_prim_dx_n(i)%vf(1:sys_size))
                @:ALLOCATE(dqR_prim_dy_n(i)%vf(1:sys_size))
                @:ALLOCATE(dqR_prim_dz_n(i)%vf(1:sys_size))

                do l = mom_idx%beg, mom_idx%end
                    @:ALLOCATE(dqL_prim_dx_n(i)%vf(l)%sf( &
                             & idwbuff(1)%beg:idwbuff(1)%end, &
                             & idwbuff(2)%beg:idwbuff(2)%end, &
                             & idwbuff(3)%beg:idwbuff(3)%end))
                    @:ALLOCATE(dqR_prim_dx_n(i)%vf(l)%sf( &
                             & idwbuff(1)%beg:idwbuff(1)%end, &
                             & idwbuff(2)%beg:idwbuff(2)%end, &
                             & idwbuff(3)%beg:idwbuff(3)%end))
                end do

                if (n > 0) then
                    do l = mom_idx%beg, mom_idx%end
                        @:ALLOCATE(dqL_prim_dy_n(i)%vf(l)%sf( &
                                 & idwbuff(1)%beg:idwbuff(1)%end, &
                                 & idwbuff(2)%beg:idwbuff(2)%end, &
                                 & idwbuff(3)%beg:idwbuff(3)%end))
                        @:ALLOCATE(dqR_prim_dy_n(i)%vf(l)%sf( &
                                 & idwbuff(1)%beg:idwbuff(1)%end, &
                                 & idwbuff(2)%beg:idwbuff(2)%end, &
                                 & idwbuff(3)%beg:idwbuff(3)%end))
                    end do
                end if

                if (p > 0) then
                    do l = mom_idx%beg, mom_idx%end
                        @:ALLOCATE(dqL_prim_dz_n(i)%vf(l)%sf( &
                                 & idwbuff(1)%beg:idwbuff(1)%end, &
                                 & idwbuff(2)%beg:idwbuff(2)%end, &
                                 & idwbuff(3)%beg:idwbuff(3)%end))
                        @:ALLOCATE(dqR_prim_dz_n(i)%vf(l)%sf( &
                                 & idwbuff(1)%beg:idwbuff(1)%end, &
                                 & idwbuff(2)%beg:idwbuff(2)%end, &
                                 & idwbuff(3)%beg:idwbuff(3)%end))
                    end do
                end if

                @:ACC_SETUP_VFs(dqL_prim_dx_n(i), dqL_prim_dy_n(i), dqL_prim_dz_n(i))
                @:ACC_SETUP_VFs(dqR_prim_dx_n(i), dqR_prim_dy_n(i), dqR_prim_dz_n(i))
            end do
        end if
        ! END: Allocation/Association of d K_prim_ds_n ==================

        if (viscous) then
            if (weno_Re_flux) then
                @:ALLOCATE_GLOBAL(dqL_rsx_vf(idwbuff(1)%beg:idwbuff(1)%end, &
                    idwbuff(2)%beg:idwbuff(2)%end, idwbuff(3)%beg:idwbuff(3)%end, mom_idx%beg:mom_idx%end))
                @:ALLOCATE_GLOBAL(dqR_rsx_vf(idwbuff(1)%beg:idwbuff(1)%end, &
                    idwbuff(2)%beg:idwbuff(2)%end, idwbuff(3)%beg:idwbuff(3)%end, mom_idx%beg:mom_idx%end))

                if (n > 0) then

                    @:ALLOCATE_GLOBAL(dqL_rsy_vf(idwbuff(2)%beg:idwbuff(2)%end, &
                        idwbuff(1)%beg:idwbuff(1)%end, idwbuff(3)%beg:idwbuff(3)%end, mom_idx%beg:mom_idx%end))
                    @:ALLOCATE_GLOBAL(dqR_rsy_vf(idwbuff(2)%beg:idwbuff(2)%end, &
                        idwbuff(1)%beg:idwbuff(1)%end, idwbuff(3)%beg:idwbuff(3)%end, mom_idx%beg:mom_idx%end))
                else
                    @:ALLOCATE_GLOBAL(dqL_rsy_vf(idwbuff(1)%beg:idwbuff(1)%end, &
                        idwbuff(2)%beg:idwbuff(2)%end, idwbuff(3)%beg:idwbuff(3)%end, mom_idx%beg:mom_idx%end))
                    @:ALLOCATE_GLOBAL(dqR_rsy_vf(idwbuff(1)%beg:idwbuff(1)%end, &
                        idwbuff(2)%beg:idwbuff(2)%end, idwbuff(3)%beg:idwbuff(3)%end, mom_idx%beg:mom_idx%end))

                end if

                if (p > 0) then
                    @:ALLOCATE_GLOBAL(dqL_rsz_vf(idwbuff(3)%beg:idwbuff(3)%end, &
                        idwbuff(2)%beg:idwbuff(2)%end, idwbuff(1)%beg:idwbuff(1)%end, mom_idx%beg:mom_idx%end))
                    @:ALLOCATE_GLOBAL(dqR_rsz_vf(idwbuff(3)%beg:idwbuff(3)%end, &
                        idwbuff(2)%beg:idwbuff(2)%end, idwbuff(1)%beg:idwbuff(1)%end, mom_idx%beg:mom_idx%end))
                else
                    @:ALLOCATE_GLOBAL(dqL_rsz_vf(idwbuff(1)%beg:idwbuff(1)%end, &
                        idwbuff(2)%beg:idwbuff(2)%end, idwbuff(3)%beg:idwbuff(3)%end, mom_idx%beg:mom_idx%end))
                    @:ALLOCATE_GLOBAL(dqR_rsz_vf(idwbuff(1)%beg:idwbuff(1)%end, &
                        idwbuff(2)%beg:idwbuff(2)%end, idwbuff(3)%beg:idwbuff(3)%end, mom_idx%beg:mom_idx%end))

                end if
            end if
        end if

        ! ==================================================================

        ! Allocation of gm_alphaK_n =====================================
        @:ALLOCATE_GLOBAL(gm_alphaL_n(1:num_dims))
        @:ALLOCATE_GLOBAL(gm_alphaR_n(1:num_dims))
        ! ==================================================================

        ! Allocation/Association of flux_n, flux_src_n, and flux_gsrc_n ===
        @:ALLOCATE_GLOBAL(flux_n(1:num_dims))
        @:ALLOCATE_GLOBAL(flux_src_n(1:num_dims))
        @:ALLOCATE_GLOBAL(flux_gsrc_n(1:num_dims))

        do i = 1, num_dims

            @:ALLOCATE(flux_n(i)%vf(1:sys_size))
            @:ALLOCATE(flux_src_n(i)%vf(1:sys_size))
            @:ALLOCATE(flux_gsrc_n(i)%vf(1:sys_size))

            if (i == 1) then
                do l = 1, sys_size
                    @:ALLOCATE(flux_n(i)%vf(l)%sf( &
                             & idwbuff(1)%beg:idwbuff(1)%end, &
                             & idwbuff(2)%beg:idwbuff(2)%end, &
                             & idwbuff(3)%beg:idwbuff(3)%end))
                    @:ALLOCATE(flux_gsrc_n(i)%vf(l)%sf( &
                            & idwbuff(1)%beg:idwbuff(1)%end, &
                            & idwbuff(2)%beg:idwbuff(2)%end, &
                            & idwbuff(3)%beg:idwbuff(3)%end))
                end do

                if (viscous .or. surface_tension) then
                    do l = mom_idx%beg, E_idx
                        @:ALLOCATE(flux_src_n(i)%vf(l)%sf( &
                                 & idwbuff(1)%beg:idwbuff(1)%end, &
                                 & idwbuff(2)%beg:idwbuff(2)%end, &
                                 & idwbuff(3)%beg:idwbuff(3)%end))
                    end do
                end if

                @:ALLOCATE(flux_src_n(i)%vf(adv_idx%beg)%sf( &
                         & idwbuff(1)%beg:idwbuff(1)%end, &
                         & idwbuff(2)%beg:idwbuff(2)%end, &
                         & idwbuff(3)%beg:idwbuff(3)%end))

                if (riemann_solver == 1) then
                    do l = adv_idx%beg + 1, adv_idx%end
                        @:ALLOCATE(flux_src_n(i)%vf(l)%sf( &
                                 & idwbuff(1)%beg:idwbuff(1)%end, &
                                 & idwbuff(2)%beg:idwbuff(2)%end, &
                                 & idwbuff(3)%beg:idwbuff(3)%end))
                    end do
                end if

                if (chemistry) then
                    do l = chemxb, chemxe
                        @:ALLOCATE(flux_src_n(i)%vf(l)%sf( &
                                 & idwbuff(1)%beg:idwbuff(1)%end, &
                                 & idwbuff(2)%beg:idwbuff(2)%end, &
                                 & idwbuff(3)%beg:idwbuff(3)%end))
                    end do
                end if

            else
                do l = 1, sys_size
                    @:ALLOCATE(flux_gsrc_n(i)%vf(l)%sf( &
                        idwbuff(1)%beg:idwbuff(1)%end, &
                        idwbuff(2)%beg:idwbuff(2)%end, &
                        idwbuff(3)%beg:idwbuff(3)%end))
                end do
            end if

            @:ACC_SETUP_VFs(flux_n(i), flux_src_n(i), flux_gsrc_n(i))

            if (i == 1) then
                if (riemann_solver /= 1) then
                    do l = adv_idx%beg + 1, adv_idx%end
                        flux_src_n(i)%vf(l)%sf => flux_src_n(i)%vf(adv_idx%beg)%sf
                        !$acc enter data attach(flux_src_n(i)%vf(l)%sf)
                    end do
                end if
            else
                do l = 1, sys_size
                    flux_n(i)%vf(l)%sf => flux_n(1)%vf(l)%sf
                    flux_src_n(i)%vf(l)%sf => flux_src_n(1)%vf(l)%sf
                    !$acc enter data attach(flux_n(i)%vf(l)%sf,flux_src_n(i)%vf(l)%sf)
                end do
            end if
        end do

        ! END: Allocation/Association of flux_n, flux_src_n, and flux_gsrc_n ===

        if (alt_soundspeed) then
            @:ALLOCATE_GLOBAL(blkmod1(0:m, 0:n, 0:p), blkmod2(0:m, 0:n, 0:p), alpha1(0:m, 0:n, 0:p), alpha2(0:m, 0:n, 0:p), Kterm(0:m, 0:n, 0:p))
        end if

        @:ALLOCATE_GLOBAL(gamma_min(1:num_fluids), pres_inf(1:num_fluids))

        do i = 1, num_fluids
            gamma_min(i) = 1d0/fluid_pp(i)%gamma + 1d0
            pres_inf(i) = fluid_pp(i)%pi_inf/(1d0 + fluid_pp(i)%gamma)
        end do
        !$acc update device(gamma_min, pres_inf)

        if (viscous) then
            @:ALLOCATE_GLOBAL(Res(1:2, 1:maxval(Re_size)))
        end if

        if (viscous) then
            do i = 1, 2
                do j = 1, Re_size(i)
                    Res(i, j) = fluid_pp(Re_idx(i, j))%Re(i)
                end do
            end do
            !$acc update device(Res, Re_idx, Re_size)
        end if

        !$acc parallel loop collapse(4) gang vector default(present)
        do id = 1, num_dims
            do i = 1, sys_size
                do l = startz, p - startz
                    do k = starty, n - starty
                        do j = startx, m - startx
                            flux_gsrc_n(id)%vf(i)%sf(j, k, l) = 0d0
                        end do
                    end do
                end do
            end do
        end do

        if (bubbles) then
            @:ALLOCATE_GLOBAL(nbub(0:m, 0:n, 0:p))
        end if

    end subroutine s_initialize_rhs_module

    subroutine s_compute_rhs(q_cons_vf, q_prim_vf, rhs_vf, pb, rhs_pb, mv, rhs_mv, t_step, time_avg)

        type(scalar_field), dimension(sys_size), intent(inout) :: q_cons_vf
        type(scalar_field), dimension(sys_size), intent(inout) :: q_prim_vf
        type(scalar_field), dimension(sys_size), intent(inout) :: rhs_vf
        real(kind(0d0)), dimension(startx:, starty:, startz:, 1:, 1:), intent(inout) :: pb, rhs_pb
        real(kind(0d0)), dimension(startx:, starty:, startz:, 1:, 1:), intent(inout) :: mv, rhs_mv
        integer, intent(in) :: t_step
        real(kind(0d0)), intent(inout) :: time_avg

        real(kind(0d0)), dimension(0:m, 0:n, 0:p) :: nbub
        real(kind(0d0)) :: t_start, t_finish
        integer :: i, j, k, l, id !< Generic loop iterators

        call nvtxStartRange("COMPUTE-RHS")

        call cpu_time(t_start)
        ! Association/Population of Working Variables ======================
        !$acc parallel loop collapse(4) gang vector default(present)
        do i = 1, sys_size
            do l = idwbuff(3)%beg, idwbuff(3)%end
                do k = idwbuff(2)%beg, idwbuff(2)%end
                    do j = idwbuff(1)%beg, idwbuff(1)%end
                        q_cons_qp%vf(i)%sf(j, k, l) = q_cons_vf(i)%sf(j, k, l)
                    end do
                end do
            end do
        end do

        ! ==================================================================

        ! Converting Conservative to Primitive Variables ==================

        if (mpp_lim .and. bubbles) then
            !$acc parallel loop collapse(3) gang vector default(present)
            do l = idwbuff(3)%beg, idwbuff(3)%end
                do k = idwbuff(2)%beg, idwbuff(2)%end
                    do j = idwbuff(1)%beg, idwbuff(1)%end
                        alf_sum%sf(j, k, l) = 0d0
                        !$acc loop seq
                        do i = advxb, advxe - 1
                            alf_sum%sf(j, k, l) = alf_sum%sf(j, k, l) + q_cons_qp%vf(i)%sf(j, k, l)
                        end do
                        !$acc loop seq
                        do i = advxb, advxe - 1
                            q_cons_qp%vf(i)%sf(j, k, l) = q_cons_qp%vf(i)%sf(j, k, l)*(1.d0 - q_cons_qp%vf(alf_idx)%sf(j, k, l)) &
                                                          /alf_sum%sf(j, k, l)
                        end do
                    end do
                end do
            end do
        end if
        call nvtxStartRange("RHS-CONVERT")
        call s_convert_conservative_to_primitive_variables( &
            q_cons_qp%vf, &
            q_prim_qp%vf, &
            idwint, &
            gm_alpha_qp%vf)
        call nvtxEndRange

        call nvtxStartRange("RHS-COMMUNICATION")
        call s_populate_variables_buffers(q_prim_qp%vf, pb, mv)
        call nvtxEndRange

        call nvtxStartRange("RHS-ELASTIC")
        if (hyperelasticity) call s_hyperelastic_rmt_stress_update(q_cons_qp%vf, q_prim_qp%vf)
        call nvtxEndRange

        if (cfl_dt) then
            if (mytime >= t_stop) return
        else
            if (t_step == t_step_stop) return
        end if

        ! ==================================================================

        if (qbmm) call s_mom_inv(q_cons_qp%vf, q_prim_qp%vf, mom_sp, mom_3d, pb, rhs_pb, mv, rhs_mv, idwbuff(1), idwbuff(2), idwbuff(3), nbub)

        if (viscous) then
            call nvtxStartRange("RHS-VISCOUS")
            call s_get_viscous(qL_rsx_vf, qL_rsy_vf, qL_rsz_vf, &
                               dqL_prim_dx_n, dqL_prim_dy_n, dqL_prim_dz_n, &
                               qL_prim, &
                               qR_rsx_vf, qR_rsy_vf, qR_rsz_vf, &
                               dqR_prim_dx_n, dqR_prim_dy_n, dqR_prim_dz_n, &
                               qR_prim, &
                               q_prim_qp, &
                               dq_prim_dx_qp, dq_prim_dy_qp, dq_prim_dz_qp, &
                               idwbuff(1), idwbuff(2), idwbuff(3))
            call nvtxEndRange
        end if

        if (surface_tension) then
            call nvtxStartRange("RHS-SURFACE-TENSION")
            call s_get_capilary(q_prim_qp%vf)
            call nvtxEndRange
        end if
        ! Dimensional Splitting Loop =======================================

        do id = 1, num_dims

            ! Reconstructing Primitive/Conservative Variables ===============

            call nvtxStartRange("RHS-WENO")

            if (.not. surface_tension) then
                ! Reconstruct densitiess
                iv%beg = 1; iv%end = sys_size
                call s_reconstruct_cell_boundary_values( &
                    q_prim_qp%vf(1:sys_size), &
                    qL_rsx_vf, qL_rsy_vf, qL_rsz_vf, &
                    qR_rsx_vf, qR_rsy_vf, qR_rsz_vf, &
                    id)
            else
                iv%beg = 1; iv%end = E_idx - 1
                call s_reconstruct_cell_boundary_values( &
                    q_prim_qp%vf(iv%beg:iv%end), &
                    qL_rsx_vf, qL_rsy_vf, qL_rsz_vf, &
                    qR_rsx_vf, qR_rsy_vf, qR_rsz_vf, &
                    id)

                iv%beg = E_idx; iv%end = E_idx
                call s_reconstruct_cell_boundary_values_first_order( &
                    q_prim_qp%vf(E_idx), &
                    qL_rsx_vf, qL_rsy_vf, qL_rsz_vf, &
                    qR_rsx_vf, qR_rsy_vf, qR_rsz_vf, &
                    id)

                iv%beg = E_idx + 1; iv%end = sys_size
                call s_reconstruct_cell_boundary_values( &
                    q_prim_qp%vf(iv%beg:iv%end), &
                    qL_rsx_vf, qL_rsy_vf, qL_rsz_vf, &
                    qR_rsx_vf, qR_rsy_vf, qR_rsz_vf, &
                    id)
            end if

            ! Reconstruct viscous derivatives for viscosity
            if (weno_Re_flux) then
                iv%beg = momxb; iv%end = momxe
                call s_reconstruct_cell_boundary_values_visc_deriv( &
                    dq_prim_dx_qp(1)%vf(iv%beg:iv%end), &
                    dqL_rsx_vf, dqL_rsy_vf, dqL_rsz_vf, &
                    dqR_rsx_vf, dqR_rsy_vf, dqR_rsz_vf, &
                    id, dqL_prim_dx_n(id)%vf(iv%beg:iv%end), dqR_prim_dx_n(id)%vf(iv%beg:iv%end), &
                    idwbuff(1), idwbuff(2), idwbuff(3))
                if (n > 0) then
                    call s_reconstruct_cell_boundary_values_visc_deriv( &
                        dq_prim_dy_qp(1)%vf(iv%beg:iv%end), &
                        dqL_rsx_vf, dqL_rsy_vf, dqL_rsz_vf, &
                        dqR_rsx_vf, dqR_rsy_vf, dqR_rsz_vf, &
                        id, dqL_prim_dy_n(id)%vf(iv%beg:iv%end), dqR_prim_dy_n(id)%vf(iv%beg:iv%end), &
                        idwbuff(1), idwbuff(2), idwbuff(3))
                    if (p > 0) then
                        call s_reconstruct_cell_boundary_values_visc_deriv( &
                            dq_prim_dz_qp(1)%vf(iv%beg:iv%end), &
                            dqL_rsx_vf, dqL_rsy_vf, dqL_rsz_vf, &
                            dqR_rsx_vf, dqR_rsy_vf, dqR_rsz_vf, &
                            id, dqL_prim_dz_n(id)%vf(iv%beg:iv%end), dqR_prim_dz_n(id)%vf(iv%beg:iv%end), &
                            idwbuff(1), idwbuff(2), idwbuff(3))
                    end if
                end if
            end if

            call nvtxEndRange ! WENO

            ! Configuring Coordinate Direction Indexes ======================
            if (id == 1) then
                irx%beg = -1; iry%beg = 0; irz%beg = 0
            elseif (id == 2) then
                irx%beg = 0; iry%beg = -1; irz%beg = 0
            else
                irx%beg = 0; iry%beg = 0; irz%beg = -1
            end if
            irx%end = m; iry%end = n; irz%end = p
            ! ===============================================================
<<<<<<< HEAD
=======

            call nvtxStartRange("RHS-RIEMANN-SOLVER")

>>>>>>> 6339c433
            ! Computing Riemann Solver Flux and Source Flux =================
            call nvtxStartRange("RHS_riemann_solver")
            call s_riemann_solver(qR_rsx_vf, qR_rsy_vf, qR_rsz_vf, &
                                  dqR_prim_dx_n(id)%vf, &
                                  dqR_prim_dy_n(id)%vf, &
                                  dqR_prim_dz_n(id)%vf, &
                                  qR_prim(id)%vf, &
                                  qL_rsx_vf, qL_rsy_vf, qL_rsz_vf, &
                                  dqL_prim_dx_n(id)%vf, &
                                  dqL_prim_dy_n(id)%vf, &
                                  dqL_prim_dz_n(id)%vf, &
                                  qL_prim(id)%vf, &
                                  q_prim_qp%vf, &
                                  flux_n(id)%vf, &
                                  flux_src_n(id)%vf, &
                                  flux_gsrc_n(id)%vf, &
                                  id, irx, iry, irz)
            call nvtxEndRange

            ! ===============================================================
            ! Additional physics and source terms ===========================
            ! RHS addition for advection source
            call nvtxStartRange("RHS-ADVECTION-SRC")
            call s_compute_advection_source_term(id, &
                                                 rhs_vf, &
                                                 q_cons_qp, &
                                                 q_prim_qp, &
                                                 flux_src_n(id))
            call nvtxEndRange

            ! RHS additions for hypoelasticity
            call nvtxStartRange("RHS-HYPOELASTICITY")
            if (hypoelasticity) call s_compute_hypoelastic_rhs(id, &
                                                               q_prim_qp%vf, &
                                                               rhs_vf)
            call nvtxEndRange

            ! RHS additions for viscosity
            if (viscous .or. surface_tension) then
                call nvtxStartRange("RHS-ADD-PHYSICS")
                call s_compute_additional_physics_rhs(id, &
                                                      q_prim_qp%vf, &
                                                      rhs_vf, &
                                                      flux_src_n(id)%vf, &
                                                      dq_prim_dx_qp(1)%vf, &
                                                      dq_prim_dy_qp(1)%vf, &
                                                      dq_prim_dz_qp(1)%vf)
                call nvtxEndRange
            end if

            ! RHS additions for sub-grid bubbles
            if (bubbles) then
                call nvtxStartRange("RHS-BUBBLES-COMPUTE")
                call s_compute_bubbles_rhs(id, q_prim_qp%vf)
                call nvtxEndRange
            end if

            ! RHS additions for qbmm bubbles

            if (qbmm) then
                call nvtxStartRange("RHS-QBMM")
                call s_compute_qbmm_rhs(id, &
                                        q_cons_qp%vf, &
                                        q_prim_qp%vf, &
                                        rhs_vf, &
                                        flux_n(id)%vf, &
                                        pb, &
                                        rhs_pb, &
                                        mv, &
                                        rhs_mv)
                call nvtxEndRange
            end if
            ! END: Additional physics and source terms =========================

        end do
        ! END: Dimensional Splitting Loop =================================

        if (chemistry) then
            call nvtxStartRange("RHS-CHEM-ADVECTION")
            call s_compute_chemistry_advection_flux(flux_n, rhs_vf)
            call nvtxEndRange
        end if

        if (ib) then
            !$acc parallel loop collapse(3) gang vector default(present)
            do l = 0, p
                do k = 0, n
                    do j = 0, m
                        if (ib_markers%sf(j, k, l) /= 0) then
                            do i = 1, sys_size
                                rhs_vf(i)%sf(j, k, l) = 0d0
                            end do
                        end if
                    end do
                end do
            end do
        end if

        ! Additional Physics and Source Temrs ==================================
        ! Additions for acoustic_source
        if (acoustic_source) then
            call nvtxStartRange("RHS-ACOUSTIC-SRC")
            call s_acoustic_src_calculations(q_cons_qp%vf(1:sys_size), &
                                             q_prim_qp%vf(1:sys_size), &
                                             t_step, &
                                             rhs_vf)
            call nvtxEndRange
        end if

        ! Add bubles source term
        if (bubbles .and. (.not. adap_dt) .and. (.not. qbmm)) then
            call nvtxStartRange("RHS-BUBBLES-SRC")
            call s_compute_bubble_source( &
                q_cons_qp%vf(1:sys_size), &
                q_prim_qp%vf(1:sys_size), &
                t_step, &
                rhs_vf)
            call nvtxEndRange
        end if

        if (chemistry) then
            if (chem_params%reactions) then
                call nvtxStartRange("RHS-CHEM-REACTIONS")
                call s_compute_chemistry_reaction_flux(rhs_vf, q_cons_qp%vf, q_prim_qp%vf)
                call nvtxEndRange
            end if
        end if

        ! END: Additional pphysics and source terms ============================

        if (run_time_info .or. probe_wrt .or. ib) then
            !$acc parallel loop collapse(4) gang vector default(present)
            do i = 1, sys_size
                do l = idwbuff(3)%beg, idwbuff(3)%end
                    do k = idwbuff(2)%beg, idwbuff(2)%end
                        do j = idwbuff(1)%beg, idwbuff(1)%end
                            q_prim_vf(i)%sf(j, k, l) = q_prim_qp%vf(i)%sf(j, k, l)
                        end do
                    end do
                end do
            end do
        end if

        call cpu_time(t_finish)

        if (t_step >= 4) then
            time_avg = (abs(t_finish - t_start) + (t_step - 4)*time_avg)/(t_step - 3)
        else
            time_avg = 0d0
        end if
        ! ==================================================================

        call nvtxEndRange

    end subroutine s_compute_rhs

    subroutine s_compute_advection_source_term(idir, rhs_vf, q_cons_vf, q_prim_vf, flux_src_n_vf)

        integer, intent(in) :: idir
        type(scalar_field), dimension(sys_size), intent(inout) :: rhs_vf
        type(vector_field), intent(inout) :: q_cons_vf
        type(vector_field), intent(inout) :: q_prim_vf
        type(vector_field), intent(inout) :: flux_src_n_vf

        integer :: i, j, k, l, q

        if (alt_soundspeed) then
            !$acc parallel loop collapse(3) gang vector default(present)
            do l = 0, p
                do k = 0, n
                    do j = 0, m
                        blkmod1(j, k, l) = ((gammas(1) + 1d0)*q_prim_vf%vf(E_idx)%sf(j, k, l) + &
                                            pi_infs(1))/gammas(1)
                        blkmod2(j, k, l) = ((gammas(2) + 1d0)*q_prim_vf%vf(E_idx)%sf(j, k, l) + &
                                            pi_infs(2))/gammas(2)
                        alpha1(j, k, l) = q_cons_vf%vf(advxb)%sf(j, k, l)

                        if (bubbles) then
                            alpha2(j, k, l) = q_cons_vf%vf(alf_idx - 1)%sf(j, k, l)
                        else
                            alpha2(j, k, l) = q_cons_vf%vf(advxe)%sf(j, k, l)
                        end if

                        Kterm(j, k, l) = alpha1(j, k, l)*alpha2(j, k, l)*(blkmod2(j, k, l) - blkmod1(j, k, l))/ &
                                         (alpha1(j, k, l)*blkmod2(j, k, l) + alpha2(j, k, l)*blkmod1(j, k, l))
                    end do
                end do
            end do
        end if

        if (idir == 1) then

            if (bc_x%beg <= -5 .and. bc_x%beg >= -13) then
                call s_cbc(q_prim_vf%vf, flux_n(idir)%vf, &
                           flux_src_n(idir)%vf, idir, -1, irx, iry, irz)
            end if

            if (bc_x%end <= -5 .and. bc_x%end >= -13) then
                call s_cbc(q_prim_vf%vf, flux_n(idir)%vf, &
                           flux_src_n(idir)%vf, idir, 1, irx, iry, irz)
            end if

            !$acc parallel loop collapse(4) gang vector default(present)
            do j = 1, sys_size
                do q = 0, p
                    do l = 0, n
                        do k = 0, m
                            rhs_vf(j)%sf(k, l, q) = 1d0/dx(k)* &
                                                    (flux_n(1)%vf(j)%sf(k - 1, l, q) &
                                                     - flux_n(1)%vf(j)%sf(k, l, q))
                        end do
                    end do
                end do
            end do

            if (model_eqns == 3) then
                !$acc parallel loop collapse(4) gang vector default(present)
                do l = 0, p
                    do k = 0, n
                        do j = 0, m
                            do i = 1, num_fluids
                                rhs_vf(i + intxb - 1)%sf(j, k, l) = &
                                    rhs_vf(i + intxb - 1)%sf(j, k, l) - 1d0/dx(j)* &
                                    q_cons_vf%vf(i + advxb - 1)%sf(j, k, l)* &
                                    q_prim_vf%vf(E_idx)%sf(j, k, l)* &
                                    (flux_src_n(1)%vf(advxb)%sf(j, k, l) - &
                                     flux_src_n(1)%vf(advxb)%sf(j - 1, k, l))
                            end do
                        end do
                    end do
                end do
            end if

            if (riemann_solver == 1) then
                !$acc parallel loop collapse(4) gang vector default(present)
                do j = advxb, advxe
                    do q = 0, p
                        do l = 0, n
                            do k = 0, m
                                rhs_vf(j)%sf(k, l, q) = &
                                    rhs_vf(j)%sf(k, l, q) + 1d0/dx(k)* &
                                    q_prim_vf%vf(contxe + idir)%sf(k, l, q)* &
                                    (flux_src_n(1)%vf(j)%sf(k - 1, l, q) &
                                     - flux_src_n(1)%vf(j)%sf(k, l, q))
                            end do
                        end do
                    end do
                end do
            else
                if (alt_soundspeed) then
                    do j = advxb, advxe
                        if ((j == advxe) .and. (bubbles .neqv. .true.)) then
                            !$acc parallel loop collapse(3) gang vector default(present)
                            do q = 0, p
                                do l = 0, n
                                    do k = 0, m
                                        rhs_vf(j)%sf(k, l, q) = &
                                            rhs_vf(j)%sf(k, l, q) + 1d0/dx(k)* &
                                            (q_cons_vf%vf(j)%sf(k, l, q) - Kterm(k, l, q))* &
                                            (flux_src_n(1)%vf(j)%sf(k, l, q) &
                                             - flux_src_n(1)%vf(j)%sf(k - 1, l, q))
                                    end do
                                end do
                            end do
                        else if ((j == advxb) .and. (bubbles .neqv. .true.)) then
                            !$acc parallel loop collapse(3) gang vector default(present)
                            do q = 0, p
                                do l = 0, n
                                    do k = 0, m
                                        rhs_vf(j)%sf(k, l, q) = &
                                            rhs_vf(j)%sf(k, l, q) + 1d0/dx(k)* &
                                            (q_cons_vf%vf(j)%sf(k, l, q) + Kterm(k, l, q))* &
                                            (flux_src_n(1)%vf(j)%sf(k, l, q) &
                                             - flux_src_n(1)%vf(j)%sf(k - 1, l, q))
                                    end do
                                end do
                            end do
                        end if
                    end do
                else
                    !$acc parallel loop collapse(4) gang vector default(present)
                    do j = advxb, advxe
                        do q = 0, p
                            do l = 0, n
                                do k = 0, m
                                    rhs_vf(j)%sf(k, l, q) = &
                                        rhs_vf(j)%sf(k, l, q) + 1d0/dx(k)* &
                                        q_cons_vf%vf(j)%sf(k, l, q)* &
                                        (flux_src_n(1)%vf(j)%sf(k, l, q) &
                                         - flux_src_n(1)%vf(j)%sf(k - 1, l, q))
                                end do
                            end do
                        end do
                    end do
                end if
            end if

        elseif (idir == 2) then
            ! RHS Contribution in y-direction ===============================
            ! Applying the Riemann fluxes

            if (bc_y%beg <= -5 .and. bc_y%beg >= -13) then
                call s_cbc(q_prim_vf%vf, flux_n(idir)%vf, &
                           flux_src_n(idir)%vf, idir, -1, irx, iry, irz)
            end if

            if (bc_y%end <= -5 .and. bc_y%end >= -13) then
                call s_cbc(q_prim_vf%vf, flux_n(idir)%vf, &
                           flux_src_n(idir)%vf, idir, 1, irx, iry, irz)
            end if

            !$acc parallel loop collapse(4) gang vector default(present)
            do j = 1, sys_size
                do l = 0, p
                    do k = 0, n
                        do q = 0, m
                            rhs_vf(j)%sf(q, k, l) = &
                                rhs_vf(j)%sf(q, k, l) + 1d0/dy(k)* &
                                (flux_n(2)%vf(j)%sf(q, k - 1, l) &
                                 - flux_n(2)%vf(j)%sf(q, k, l))
                        end do
                    end do
                end do
            end do

            if (model_eqns == 3) then
                !$acc parallel loop collapse(4) gang vector default(present)
                do l = 0, p
                    do k = 0, n
                        do j = 0, m
                            do i = 1, num_fluids
                                rhs_vf(i + intxb - 1)%sf(j, k, l) = &
                                    rhs_vf(i + intxb - 1)%sf(j, k, l) - 1d0/dy(k)* &
                                    q_cons_vf%vf(i + advxb - 1)%sf(j, k, l)* &
                                    q_prim_vf%vf(E_idx)%sf(j, k, l)* &
                                    (flux_src_n(2)%vf(advxb)%sf(j, k, l) - &
                                     flux_src_n(2)%vf(advxb)%sf(j, k - 1, l))
                            end do
                        end do
                    end do
                end do

                if (cyl_coord) then
                    !$acc parallel loop collapse(4) gang vector default(present)
                    do l = 0, p
                        do k = 0, n
                            do j = 0, m
                                do i = 1, num_fluids
                                    rhs_vf(i + intxb - 1)%sf(j, k, l) = &
                                        rhs_vf(i + intxb - 1)%sf(j, k, l) - 5d-1/y_cc(k)* &
                                        q_cons_vf%vf(i + advxb - 1)%sf(j, k, l)* &
                                        q_prim_vf%vf(E_idx)%sf(j, k, l)* &
                                        (flux_src_n(2)%vf(advxb)%sf(j, k, l) + &
                                         flux_src_n(2)%vf(advxb)%sf(j, k - 1, l))
                                end do
                            end do
                        end do
                    end do
                end if
            end if

            if (cyl_coord) then
                !$acc parallel loop collapse(4) gang vector default(present)
                do j = 1, sys_size
                    do l = 0, p
                        do k = 0, n
                            do q = 0, m
                                rhs_vf(j)%sf(q, k, l) = &
                                    rhs_vf(j)%sf(q, k, l) - 5d-1/y_cc(k)* &
                                    (flux_gsrc_n(2)%vf(j)%sf(q, k - 1, l) &
                                     + flux_gsrc_n(2)%vf(j)%sf(q, k, l))
                            end do
                        end do
                    end do
                end do
            end if

            if (riemann_solver == 1) then
                !$acc parallel loop collapse(4) gang vector default(present)
                do j = advxb, advxe
                    do l = 0, p
                        do k = 0, n
                            do q = 0, m
                                rhs_vf(j)%sf(q, k, l) = &
                                    rhs_vf(j)%sf(q, k, l) + 1d0/dy(k)* &
                                    q_prim_vf%vf(contxe + idir)%sf(q, k, l)* &
                                    (flux_src_n(2)%vf(j)%sf(q, k - 1, l) &
                                     - flux_src_n(2)%vf(j)%sf(q, k, l))
                            end do
                        end do
                    end do
                end do
            else

                if (alt_soundspeed) then
                    do j = advxb, advxe
                        if ((j == advxe) .and. (bubbles .neqv. .true.)) then
                            !$acc parallel loop collapse(3) gang vector default(present)
                            do l = 0, p
                                do k = 0, n
                                    do q = 0, m
                                        rhs_vf(j)%sf(q, k, l) = &
                                            rhs_vf(j)%sf(q, k, l) + 1d0/dy(k)* &
                                            (q_cons_vf%vf(j)%sf(q, k, l) - Kterm(q, k, l))* &
                                            (flux_src_n(2)%vf(j)%sf(q, k, l) &
                                             - flux_src_n(2)%vf(j)%sf(q, k - 1, l))
                                    end do
                                end do
                            end do
                            if (cyl_coord) then
                                !$acc parallel loop collapse(3) gang vector default(present)
                                do l = 0, p
                                    do k = 0, n
                                        do q = 0, m
                                            rhs_vf(j)%sf(q, k, l) = &
                                                rhs_vf(j)%sf(q, k, l) - &
                                                (Kterm(q, k, l)/2d0/y_cc(k))* &
                                                (flux_src_n(2)%vf(j)%sf(q, k, l) &
                                                 + flux_src_n(2)%vf(j)%sf(q, k - 1, l))
                                        end do
                                    end do
                                end do
                            end if
                        else if ((j == advxb) .and. (bubbles .neqv. .true.)) then
                            !$acc parallel loop collapse(3) gang vector default(present)
                            do l = 0, p
                                do k = 0, n
                                    do q = 0, m
                                        rhs_vf(j)%sf(q, k, l) = &
                                            rhs_vf(j)%sf(q, k, l) + 1d0/dy(k)* &
                                            (q_cons_vf%vf(j)%sf(q, k, l) + Kterm(q, k, l))* &
                                            (flux_src_n(2)%vf(j)%sf(q, k, l) &
                                             - flux_src_n(2)%vf(j)%sf(q, k - 1, l))
                                    end do
                                end do
                            end do
                            if (cyl_coord) then
                                !$acc parallel loop collapse(3) gang vector default(present)
                                do l = 0, p
                                    do k = 0, n
                                        do q = 0, m
                                            rhs_vf(j)%sf(q, k, l) = &
                                                rhs_vf(j)%sf(q, k, l) + &
                                                (Kterm(q, k, l)/2d0/y_cc(k))* &
                                                (flux_src_n(2)%vf(j)%sf(q, k, l) &
                                                 + flux_src_n(2)%vf(j)%sf(q, k - 1, l))
                                        end do
                                    end do
                                end do
                            end if
                        end if
                    end do
                else
                    !$acc parallel loop collapse(4) gang vector default(present)
                    do j = advxb, advxe
                        do l = 0, p
                            do k = 0, n
                                do q = 0, m
                                    rhs_vf(j)%sf(q, k, l) = &
                                        rhs_vf(j)%sf(q, k, l) + 1d0/dy(k)* &
                                        q_cons_vf%vf(j)%sf(q, k, l)* &
                                        (flux_src_n(2)%vf(j)%sf(q, k, l) &
                                         - flux_src_n(2)%vf(j)%sf(q, k - 1, l))
                                end do
                            end do
                        end do
                    end do
                end if
            end if

        elseif (idir == 3) then
            ! RHS Contribution in z-direction ===============================

            ! Applying the Riemann fluxes

            if (bc_z%beg <= -5 .and. bc_z%beg >= -13) then
                call s_cbc(q_prim_vf%vf, flux_n(idir)%vf, &
                           flux_src_n(idir)%vf, idir, -1, irx, iry, irz)
            end if

            if (bc_z%end <= -5 .and. bc_z%end >= -13) then
                call s_cbc(q_prim_vf%vf, flux_n(idir)%vf, &
                           flux_src_n(idir)%vf, idir, 1, irx, iry, irz)
            end if

            if (grid_geometry == 3) then ! Cylindrical Coordinates
                !$acc parallel loop collapse(4) gang vector default(present)
                do j = 1, sys_size
                    do k = 0, p
                        do q = 0, n
                            do l = 0, m
                                rhs_vf(j)%sf(l, q, k) = &
                                    rhs_vf(j)%sf(l, q, k) + 1d0/dz(k)/y_cc(q)* &
                                    q_prim_vf%vf(contxe + idir)%sf(l, q, k)* &
                                    (flux_n(3)%vf(j)%sf(l, q, k - 1) &
                                     - flux_n(3)%vf(j)%sf(l, q, k))
                            end do
                        end do
                    end do
                end do

                !$acc parallel loop collapse(4) gang vector default(present)
                do j = 1, sys_size
                    do k = 0, p
                        do q = 0, n
                            do l = 0, m
                                rhs_vf(j)%sf(l, q, k) = &
                                    rhs_vf(j)%sf(l, q, k) - 5d-1/y_cc(q)* &
                                    (flux_gsrc_n(3)%vf(j)%sf(l, q, k - 1) &
                                     - flux_gsrc_n(3)%vf(j)%sf(l, q, k))
                            end do
                        end do
                    end do
                end do

            else ! Cartesian Coordinates
                !$acc parallel loop collapse(4) gang vector default(present)
                do j = 1, sys_size
                    do k = 0, p
                        do q = 0, n
                            do l = 0, m
                                rhs_vf(j)%sf(l, q, k) = &
                                    rhs_vf(j)%sf(l, q, k) + 1d0/dz(k)* &
                                    (flux_n(3)%vf(j)%sf(l, q, k - 1) &
                                     - flux_n(3)%vf(j)%sf(l, q, k))
                            end do
                        end do
                    end do
                end do
            end if

            if (model_eqns == 3) then
                !$acc parallel loop collapse(4) gang vector default(present)
                do l = 0, p
                    do k = 0, n
                        do j = 0, m
                            do i = 1, num_fluids
                                rhs_vf(i + intxb - 1)%sf(j, k, l) = &
                                    rhs_vf(i + intxb - 1)%sf(j, k, l) - 1d0/dz(l)* &
                                    q_cons_vf%vf(i + advxb - 1)%sf(j, k, l)* &
                                    q_prim_vf%vf(E_idx)%sf(j, k, l)* &
                                    (flux_src_n(3)%vf(advxb)%sf(j, k, l) - &
                                     flux_src_n(3)%vf(advxb)%sf(j, k, l - 1))
                            end do
                        end do
                    end do
                end do
            end if

            if (grid_geometry == 3) then
                if (riemann_solver == 1) then
                    !$acc parallel loop collapse(4) gang vector default(present)
                    do j = advxb, advxe
                        do l = 0, p
                            do k = 0, n
                                do q = 0, m
                                    rhs_vf(j)%sf(q, k, l) = &
                                        rhs_vf(j)%sf(q, k, l) + 1d0/dy(k)* &
                                        q_prim_vf%vf(contxe + idir)%sf(q, k, l)* &
                                        (flux_src_n(2)%vf(j)%sf(q, k - 1, l) &
                                         - flux_src_n(2)%vf(j)%sf(q, k, l))
                                end do
                            end do
                        end do
                    end do
                else

                    if (alt_soundspeed) then
                        do j = advxb, advxe
                            if ((j == advxe) .and. (bubbles .neqv. .true.)) then
                                !$acc parallel loop collapse(3) gang vector default(present)
                                do l = 0, p
                                    do k = 0, n
                                        do q = 0, m
                                            rhs_vf(j)%sf(q, k, l) = &
                                                rhs_vf(j)%sf(q, k, l) + 1d0/dy(k)* &
                                                (q_cons_vf%vf(j)%sf(q, k, l) - Kterm(q, k, l))* &
                                                (flux_src_n(2)%vf(j)%sf(q, k, l) &
                                                 - flux_src_n(2)%vf(j)%sf(q, k - 1, l))
                                        end do
                                    end do
                                end do
                                if (cyl_coord) then
                                    !$acc parallel loop collapse(3) gang vector default(present)
                                    do l = 0, p
                                        do k = 0, n
                                            do q = 0, m
                                                rhs_vf(j)%sf(q, k, l) = &
                                                    rhs_vf(j)%sf(q, k, l) - &
                                                    (Kterm(q, k, l)/2d0/y_cc(k))* &
                                                    (flux_src_n(2)%vf(j)%sf(q, k, l) &
                                                     + flux_src_n(2)%vf(j)%sf(q, k - 1, l))
                                            end do
                                        end do
                                    end do
                                end if
                            else if ((j == advxb) .and. (bubbles .neqv. .true.)) then
                                !$acc parallel loop collapse(3) gang vector default(present)
                                do l = 0, p
                                    do k = 0, n
                                        do q = 0, m
                                            rhs_vf(j)%sf(q, k, l) = &
                                                rhs_vf(j)%sf(q, k, l) + 1d0/dy(k)* &
                                                (q_cons_vf%vf(j)%sf(q, k, l) + Kterm(q, k, l))* &
                                                (flux_src_n(2)%vf(j)%sf(q, k, l) &
                                                 - flux_src_n(2)%vf(j)%sf(q, k - 1, l))
                                        end do
                                    end do
                                end do
                                if (cyl_coord) then
                                    !$acc parallel loop collapse(3) gang vector default(present)
                                    do l = 0, p
                                        do k = 0, n
                                            do q = 0, m
                                                rhs_vf(j)%sf(q, k, l) = &
                                                    rhs_vf(j)%sf(q, k, l) + &
                                                    (Kterm(q, k, l)/2d0/y_cc(k))* &
                                                    (flux_src_n(2)%vf(j)%sf(q, k, l) &
                                                     + flux_src_n(2)%vf(j)%sf(q, k - 1, l))
                                            end do
                                        end do
                                    end do
                                end if
                            end if
                        end do
                    else
                        !$acc parallel loop collapse(4) gang vector default(present)
                        do j = advxb, advxe
                            do l = 0, p
                                do k = 0, n
                                    do q = 0, m
                                        rhs_vf(j)%sf(q, k, l) = &
                                            rhs_vf(j)%sf(q, k, l) + 1d0/dy(k)* &
                                            q_cons_vf%vf(j)%sf(q, k, l)* &
                                            (flux_src_n(2)%vf(j)%sf(q, k, l) &
                                             - flux_src_n(2)%vf(j)%sf(q, k - 1, l))
                                    end do
                                end do
                            end do
                        end do
                    end if
                end if
            else
                if (riemann_solver == 1) then
                    !$acc parallel loop collapse(4) gang vector default(present)
                    do j = advxb, advxe
                        do k = 0, p
                            do q = 0, n
                                do l = 0, m
                                    rhs_vf(j)%sf(l, q, k) = &
                                        rhs_vf(j)%sf(l, q, k) + 1d0/dz(k)* &
                                        q_prim_vf%vf(contxe + idir)%sf(l, q, k)* &
                                        (flux_src_n(3)%vf(j)%sf(l, q, k - 1) &
                                         - flux_src_n(3)%vf(j)%sf(l, q, k))
                                end do
                            end do
                        end do
                    end do
                else
                    if (alt_soundspeed) then
                        do j = advxb, advxe
                            if ((j == advxe) .and. (bubbles .neqv. .true.)) then
                                !$acc parallel loop collapse(3) gang vector default(present)
                                do k = 0, p
                                    do q = 0, n
                                        do l = 0, m
                                            rhs_vf(j)%sf(l, q, k) = &
                                                rhs_vf(j)%sf(l, q, k) + 1d0/dz(k)* &
                                                (q_cons_vf%vf(j)%sf(l, q, k) - Kterm(l, q, k))* &
                                                (flux_src_n(3)%vf(j)%sf(l, q, k) &
                                                 - flux_src_n(3)%vf(j)%sf(l, q, k - 1))
                                        end do
                                    end do
                                end do
                            else if ((j == advxb) .and. (bubbles .neqv. .true.)) then
                                !$acc parallel loop collapse(3) gang vector default(present)
                                do k = 0, p
                                    do q = 0, n
                                        do l = 0, m
                                            rhs_vf(j)%sf(l, q, k) = &
                                                rhs_vf(j)%sf(l, q, k) + 1d0/dz(k)* &
                                                (q_cons_vf%vf(j)%sf(l, q, k) + Kterm(l, q, k))* &
                                                (flux_src_n(3)%vf(j)%sf(l, q, k) &
                                                 - flux_src_n(3)%vf(j)%sf(l, q, k - 1))
                                        end do
                                    end do
                                end do
                            end if
                        end do
                    else
                        !$acc parallel loop collapse(4) gang vector default(present)
                        do j = advxb, advxe
                            do k = 0, p
                                do q = 0, n
                                    do l = 0, m
                                        rhs_vf(j)%sf(l, q, k) = &
                                            rhs_vf(j)%sf(l, q, k) + 1d0/dz(k)* &
                                            q_cons_vf%vf(j)%sf(l, q, k)* &
                                            (flux_src_n(3)%vf(j)%sf(l, q, k) &
                                             - flux_src_n(3)%vf(j)%sf(l, q, k - 1))
                                    end do
                                end do
                            end do
                        end do
                    end if
                end if
            end if
        end if ! id loop

    end subroutine s_compute_advection_source_term

    subroutine s_compute_additional_physics_rhs(idir, q_prim_vf, rhs_vf, flux_src_n, &
                                                dq_prim_dx_vf, dq_prim_dy_vf, dq_prim_dz_vf)

        integer, intent(in) :: idir
        type(scalar_field), dimension(sys_size), intent(in) :: q_prim_vf
        type(scalar_field), dimension(sys_size), intent(inout) :: rhs_vf
        type(scalar_field), dimension(sys_size), intent(in) :: flux_src_n
        type(scalar_field), dimension(sys_size), intent(in) :: dq_prim_dx_vf, dq_prim_dy_vf, dq_prim_dz_vf

        integer :: i, j, k, l

        if (idir == 1) then ! x-direction

            if (surface_tension) then
                !$acc parallel loop collapse(3) gang vector default(present)
                do l = 0, p
                    do k = 0, n
                        do j = 0, m
                            rhs_vf(c_idx)%sf(j, k, l) = &
                                rhs_vf(c_idx)%sf(j, k, l) + 1d0/dx(j)* &
                                q_prim_vf(c_idx)%sf(j, k, l)* &
                                (flux_src_n(advxb)%sf(j, k, l) - &
                                 flux_src_n(advxb)%sf(j - 1, k, l))
                        end do
                    end do
                end do
            end if

            !$acc parallel loop collapse(3) gang vector default(present)
            do l = 0, p
                do k = 0, n
                    do j = 0, m
                        !$acc loop seq
                        do i = momxb, E_idx
                            rhs_vf(i)%sf(j, k, l) = &
                                rhs_vf(i)%sf(j, k, l) + 1d0/dx(j)* &
                                (flux_src_n(i)%sf(j - 1, k, l) &
                                 - flux_src_n(i)%sf(j, k, l))
                        end do
                    end do
                end do
            end do

        elseif (idir == 2) then ! y-direction

            if (surface_tension) then
                !$acc parallel loop collapse(3) gang vector default(present)
                do l = 0, p
                    do k = 0, n
                        do j = 0, m
                            rhs_vf(c_idx)%sf(j, k, l) = &
                                rhs_vf(c_idx)%sf(j, k, l) + 1d0/dy(k)* &
                                q_prim_vf(c_idx)%sf(j, k, l)* &
                                (flux_src_n(advxb)%sf(j, k, l) - &
                                 flux_src_n(advxb)%sf(j, k - 1, l))
                        end do
                    end do
                end do
            end if

            if (cyl_coord .and. ((bc_y%beg == -2) .or. (bc_y%beg == -14))) then
                if (viscous) then
                    if (p > 0) then
                        call s_compute_viscous_stress_tensor(q_prim_vf, &
                                                             dq_prim_dx_vf(mom_idx%beg:mom_idx%end), &
                                                             dq_prim_dy_vf(mom_idx%beg:mom_idx%end), &
                                                             dq_prim_dz_vf(mom_idx%beg:mom_idx%end), &
                                                             tau_Re_vf, &
                                                             idwbuff(1), idwbuff(2), idwbuff(3))
                    else
                        call s_compute_viscous_stress_tensor(q_prim_vf, &
                                                             dq_prim_dx_vf(mom_idx%beg:mom_idx%end), &
                                                             dq_prim_dy_vf(mom_idx%beg:mom_idx%end), &
                                                             dq_prim_dy_vf(mom_idx%beg:mom_idx%end), &
                                                             tau_Re_vf, &
                                                             idwbuff(1), idwbuff(2), idwbuff(3))
                    end if

                    !$acc parallel loop collapse(2) gang vector default(present)
                    do l = 0, p
                        do j = 0, m
                            !$acc loop seq
                            do i = momxb, E_idx
                                rhs_vf(i)%sf(j, 0, l) = &
                                    rhs_vf(i)%sf(j, 0, l) + 1d0/(y_cc(1) - y_cc(-1))* &
                                    (tau_Re_vf(i)%sf(j, -1, l) &
                                     - tau_Re_vf(i)%sf(j, 1, l))
                            end do
                        end do
                    end do

                end if

                !$acc parallel loop collapse(3) gang vector default(present)
                do l = 0, p
                    do k = 1, n
                        do j = 0, m
                            !$acc loop seq
                            do i = momxb, E_idx
                                rhs_vf(i)%sf(j, k, l) = &
                                    rhs_vf(i)%sf(j, k, l) + 1d0/dy(k)* &
                                    (flux_src_n(i)%sf(j, k - 1, l) &
                                     - flux_src_n(i)%sf(j, k, l))
                            end do
                        end do
                    end do
                end do

            else
                !$acc parallel loop collapse(3) gang vector default(present)
                do l = 0, p
                    do k = 0, n
                        do j = 0, m
                            !$acc loop seq
                            do i = momxb, E_idx
                                rhs_vf(i)%sf(j, k, l) = &
                                    rhs_vf(i)%sf(j, k, l) + 1d0/dy(k)* &
                                    (flux_src_n(i)%sf(j, k - 1, l) &
                                     - flux_src_n(i)%sf(j, k, l))
                            end do
                        end do
                    end do
                end do
            end if

            ! Applying the geometrical viscous Riemann source fluxes calculated as average
            ! of values at cell boundaries
            if (cyl_coord) then
                if ((bc_y%beg == -2) .or. (bc_y%beg == -14)) then

                    !$acc parallel loop collapse(3) gang vector default(present)
                    do l = 0, p
                        do k = 1, n
                            do j = 0, m
                                !$acc loop seq
                                do i = momxb, E_idx
                                    rhs_vf(i)%sf(j, k, l) = &
                                        rhs_vf(i)%sf(j, k, l) - 5d-1/y_cc(k)* &
                                        (flux_src_n(i)%sf(j, k - 1, l) &
                                         + flux_src_n(i)%sf(j, k, l))
                                end do
                            end do
                        end do
                    end do

                    if (viscous) then
                        !$acc parallel loop collapse(2) gang vector default(present)
                        do l = 0, p
                            do j = 0, m
                                !$acc loop seq
                                do i = momxb, E_idx
                                    rhs_vf(i)%sf(j, 0, l) = &
                                        rhs_vf(i)%sf(j, 0, l) - 1d0/y_cc(0)* &
                                        tau_Re_vf(i)%sf(j, 0, l)
                                end do
                            end do
                        end do
                    end if
                else

                    !$acc parallel loop collapse(3) gang vector default(present)
                    do l = 0, p
                        do k = 0, n
                            do j = 0, m
                                !$acc loop seq
                                do i = momxb, E_idx
                                    rhs_vf(i)%sf(j, k, l) = &
                                        rhs_vf(i)%sf(j, k, l) - 5d-1/y_cc(k)* &
                                        (flux_src_n(i)%sf(j, k - 1, l) &
                                         + flux_src_n(i)%sf(j, k, l))
                                end do
                            end do
                        end do
                    end do

                end if
            end if

        elseif (idir == 3) then ! z-direction

            if (surface_tension) then
                !$acc parallel loop collapse(3) gang vector default(present)
                do l = 0, p
                    do k = 0, n
                        do j = 0, m
                            rhs_vf(c_idx)%sf(j, k, l) = &
                                rhs_vf(c_idx)%sf(j, k, l) + 1d0/dz(l)* &
                                q_prim_vf(c_idx)%sf(j, k, l)* &
                                (flux_src_n(advxb)%sf(j, k, l) - &
                                 flux_src_n(advxb)%sf(j, k, l - 1))
                        end do
                    end do
                end do
            end if

            !$acc parallel loop collapse(3) gang vector default(present)
            do l = 0, p
                do k = 0, n
                    do j = 0, m
                        !$acc loop seq
                        do i = momxb, E_idx
                            rhs_vf(i)%sf(j, k, l) = &
                                rhs_vf(i)%sf(j, k, l) + 1d0/dz(l)* &
                                (flux_src_n(i)%sf(j, k, l - 1) &
                                 - flux_src_n(i)%sf(j, k, l))
                        end do
                    end do
                end do
            end do

            if (grid_geometry == 3) then
                !$acc parallel loop collapse(3) gang vector default(present)
                do l = 0, p
                    do k = 0, n
                        do j = 0, m
                            rhs_vf(momxb + 1)%sf(j, k, l) = &
                                rhs_vf(momxb + 1)%sf(j, k, l) + 5d-1* &
                                (flux_src_n(momxe)%sf(j, k, l - 1) &
                                 + flux_src_n(momxe)%sf(j, k, l))

                            rhs_vf(momxe)%sf(j, k, l) = &
                                rhs_vf(momxe)%sf(j, k, l) - 5d-1* &
                                (flux_src_n(momxb + 1)%sf(j, k, l - 1) &
                                 + flux_src_n(momxb + 1)%sf(j, k, l))
                        end do
                    end do
                end do
            end if
        end if

    end subroutine s_compute_additional_physics_rhs

    !>  The purpose of this procedure is to infinitely relax
        !!      the pressures from the internal-energy equations to a
        !!      unique pressure, from which the corresponding volume
        !!      fraction of each phase are recomputed. For conservation
        !!      purpose, this pressure is finally corrected using the
        !!      mixture-total-energy equation.
        !!  @param q_cons_vf Cell-average conservative variables
    subroutine s_pressure_relaxation_procedure(q_cons_vf)

        type(scalar_field), dimension(sys_size), intent(inout) :: q_cons_vf

        !> @name Relaxed pressure, initial partial pressures, function f(p) and its partial
            !! derivative df(p), isentropic partial density, sum of volume fractions,
            !! mixture density, dynamic pressure, surface energy, specific heat ratio
            !! function, liquid stiffness function (two variations of the last two
            !! ones), shear and volume Reynolds numbers and the Weber numbers
        !> @{
        real(kind(0d0)) :: pres_relax
        real(kind(0d0)), dimension(num_fluids) :: pres_K_init
        real(kind(0d0)) :: f_pres
        real(kind(0d0)) :: df_pres
        real(kind(0d0)), dimension(num_fluids) :: rho_K_s
        real(kind(0d0)), dimension(num_fluids) :: alpha_rho
        real(kind(0d0)), dimension(num_fluids) :: alpha
        real(kind(0d0)) :: sum_alpha
        real(kind(0d0)) :: rho
        real(kind(0d0)) :: dyn_pres
        real(kind(0d0)) :: gamma
        real(kind(0d0)) :: pi_inf
        real(kind(0d0)), dimension(2) :: Re

        integer :: i, j, k, l, q, iter !< Generic loop iterators
        integer :: relax !< Relaxation procedure determination variable

        !$acc parallel loop collapse(3) gang vector private(pres_K_init, rho_K_s, alpha_rho, alpha, Re, pres_relax)
        do l = 0, p
            do k = 0, n
                do j = 0, m

                    ! Numerical correction of the volume fractions
                    if (mpp_lim) then
                        sum_alpha = 0d0

                        !$acc loop seq
                        do i = 1, num_fluids
                            if ((q_cons_vf(i + contxb - 1)%sf(j, k, l) < 0d0) .or. &
                                (q_cons_vf(i + advxb - 1)%sf(j, k, l) < 0d0)) then
                                q_cons_vf(i + contxb - 1)%sf(j, k, l) = 0d0
                                q_cons_vf(i + advxb - 1)%sf(j, k, l) = 0d0
                                q_cons_vf(i + intxb - 1)%sf(j, k, l) = 0d0
                            end if

                            if (q_cons_vf(i + advxb - 1)%sf(j, k, l) > 1d0) &
                                q_cons_vf(i + advxb - 1)%sf(j, k, l) = 1d0
                            sum_alpha = sum_alpha + q_cons_vf(i + advxb - 1)%sf(j, k, l)
                        end do

                        !$acc loop seq
                        do i = 1, num_fluids
                            q_cons_vf(i + advxb - 1)%sf(j, k, l) = q_cons_vf(i + advxb - 1)%sf(j, k, l)/sum_alpha
                        end do
                    end if

                    ! Pressures relaxation procedure ===================================

                    ! Is the pressure relaxation procedure necessary?
                    relax = 1

                    !$acc loop seq
                    do i = 1, num_fluids
                        if (q_cons_vf(i + advxb - 1)%sf(j, k, l) > (1d0 - sgm_eps)) relax = 0
                    end do

                    if (relax == 1) then
                        ! Initial state
                        pres_relax = 0d0

                        !$acc loop seq
                        do i = 1, num_fluids
                            if (q_cons_vf(i + advxb - 1)%sf(j, k, l) > sgm_eps) then
                                pres_K_init(i) = &
                                    (q_cons_vf(i + intxb - 1)%sf(j, k, l)/ &
                                     q_cons_vf(i + advxb - 1)%sf(j, k, l) &
                                     - pi_infs(i))/gammas(i)

                                if (pres_K_init(i) <= -(1d0 - 1d-8)*pres_inf(i) + 1d-8) &
                                    pres_K_init(i) = -(1d0 - 1d-8)*pres_inf(i) + 1d-8
                            else
                                pres_K_init(i) = 0d0
                            end if
                            pres_relax = pres_relax + q_cons_vf(i + advxb - 1)%sf(j, k, l)*pres_K_init(i)
                        end do

                        ! Iterative process for relaxed pressure determination
                        f_pres = 1d-9
                        df_pres = 1d9

                        !$acc loop seq
                        do i = 1, num_fluids
                            rho_K_s(i) = 0d0
                        end do

                        !$acc loop seq
                        do iter = 0, 49

                            if (DABS(f_pres) > 1d-10) then
                                pres_relax = pres_relax - f_pres/df_pres

                                ! Physical pressure
                                do i = 1, num_fluids
                                    if (pres_relax <= -(1d0 - 1d-8)*pres_inf(i) + 1d-8) &
                                        pres_relax = -(1d0 - 1d-8)*pres_inf(i) + 1d0
                                end do

                                ! Newton-Raphson method
                                f_pres = -1d0
                                df_pres = 0d0

                                !$acc loop seq
                                do i = 1, num_fluids
                                    if (q_cons_vf(i + advxb - 1)%sf(j, k, l) > sgm_eps) then
                                        rho_K_s(i) = q_cons_vf(i + contxb - 1)%sf(j, k, l)/ &
                                                     max(q_cons_vf(i + advxb - 1)%sf(j, k, l), sgm_eps) &
                                                     *((pres_relax + pres_inf(i))/(pres_K_init(i) + &
                                                                                   pres_inf(i)))**(1d0/gamma_min(i))

                                        f_pres = f_pres + q_cons_vf(i + contxb - 1)%sf(j, k, l) &
                                                 /rho_K_s(i)

                                        df_pres = df_pres - q_cons_vf(i + contxb - 1)%sf(j, k, l) &
                                                  /(gamma_min(i)*rho_K_s(i)*(pres_relax + pres_inf(i)))
                                    end if
                                end do
                            end if

                        end do

                        ! Cell update of the volume fraction
                        !$acc loop seq
                        do i = 1, num_fluids
                            if (q_cons_vf(i + advxb - 1)%sf(j, k, l) > sgm_eps) &
                                q_cons_vf(i + advxb - 1)%sf(j, k, l) = q_cons_vf(i + contxb - 1)%sf(j, k, l) &
                                                                       /rho_K_s(i)
                        end do
                    end if

                    ! ==================================================================

                    ! Mixture-total-energy correction ==================================

                    ! The mixture-total-energy correction of the mixture pressure P is not necessary here
                    ! because the primitive variables are directly recovered later on by the conservative
                    ! variables (see s_convert_conservative_to_primitive_variables called in s_compute_rhs).
                    ! However, the internal-energy equations should be reset with the corresponding mixture
                    ! pressure from the correction. This step is carried out below.

                    !$acc loop seq
                    do i = 1, num_fluids
                        alpha_rho(i) = q_cons_vf(i)%sf(j, k, l)
                        alpha(i) = q_cons_vf(E_idx + i)%sf(j, k, l)
                    end do

                    if (bubbles) then
                        rho = 0d0
                        gamma = 0d0
                        pi_inf = 0d0

                        if (mpp_lim .and. (model_eqns == 2) .and. (num_fluids > 2)) then
                            !$acc loop seq
                            do i = 1, num_fluids
                                rho = rho + alpha_rho(i)
                                gamma = gamma + alpha(i)*gammas(i)
                                pi_inf = pi_inf + alpha(i)*pi_infs(i)
                            end do
                        else if ((model_eqns == 2) .and. (num_fluids > 2)) then
                            !$acc loop seq
                            do i = 1, num_fluids - 1
                                rho = rho + alpha_rho(i)
                                gamma = gamma + alpha(i)*gammas(i)
                                pi_inf = pi_inf + alpha(i)*pi_infs(i)
                            end do
                        else
                            rho = alpha_rho(1)
                            gamma = gammas(1)
                            pi_inf = pi_infs(1)
                        end if
                    else
                        rho = 0d0
                        gamma = 0d0
                        pi_inf = 0d0

                        sum_alpha = 0d0

                        if (mpp_lim) then
                            !$acc loop seq
                            do i = 1, num_fluids
                                alpha_rho(i) = max(0d0, alpha_rho(i))
                                alpha(i) = min(max(0d0, alpha(i)), 1d0)
                                sum_alpha = sum_alpha + alpha(i)
                            end do

                            alpha = alpha/max(sum_alpha, sgm_eps)

                        end if

                        !$acc loop seq
                        do i = 1, num_fluids
                            rho = rho + alpha_rho(i)
                            gamma = gamma + alpha(i)*gammas(i)
                            pi_inf = pi_inf + alpha(i)*pi_infs(i)
                        end do

                        if (viscous) then
                            !$acc loop seq
                            do i = 1, 2
                                Re(i) = dflt_real

                                if (Re_size(i) > 0) Re(i) = 0d0
                                !$acc loop seq
                                do q = 1, Re_size(i)
                                    Re(i) = alpha(Re_idx(i, q))/Res(i, q) &
                                            + Re(i)
                                end do

                                Re(i) = 1d0/max(Re(i), sgm_eps)

                            end do
                        end if
                    end if

                    dyn_pres = 0d0

                    !$acc loop seq
                    do i = momxb, momxe
                        dyn_pres = dyn_pres + 5d-1*q_cons_vf(i)%sf(j, k, l)* &
                                   q_cons_vf(i)%sf(j, k, l)/max(rho, sgm_eps)
                    end do

                    pres_relax = (q_cons_vf(E_idx)%sf(j, k, l) - dyn_pres - pi_inf)/gamma

                    !$acc loop seq
                    do i = 1, num_fluids
                        q_cons_vf(i + intxb - 1)%sf(j, k, l) = &
                            q_cons_vf(i + advxb - 1)%sf(j, k, l)* &
                            (gammas(i)*pres_relax + pi_infs(i))
                    end do
                    ! ==================================================================
                end do
            end do
        end do

    end subroutine s_pressure_relaxation_procedure

    !>  The purpose of this subroutine is to WENO-reconstruct the
        !!      left and the right cell-boundary values, including values
        !!      at the Gaussian quadrature points, from the cell-averaged
        !!      variables.
        !!  @param v_vf Cell-average variables
        !!  @param vL_qp Left WENO-reconstructed, cell-boundary values including
        !!          the values at the quadrature points, of the cell-average variables
        !!  @param vR_qp Right WENO-reconstructed, cell-boundary values including
        !!          the values at the quadrature points, of the cell-average variables
        !!  @param norm_dir Splitting coordinate direction
    subroutine s_reconstruct_cell_boundary_values(v_vf, vL_x, vL_y, vL_z, vR_x, vR_y, vR_z, &
                                                  norm_dir)

        type(scalar_field), dimension(iv%beg:iv%end), intent(in) :: v_vf
        real(kind(0d0)), dimension(startx:, starty:, startz:, 1:), intent(inout) :: vL_x, vL_y, vL_z
        real(kind(0d0)), dimension(startx:, starty:, startz:, 1:), intent(inout) :: vR_x, vR_y, vR_z
        integer, intent(in) :: norm_dir

        integer :: weno_dir !< Coordinate direction of the WENO reconstruction

        ! Reconstruction in s1-direction ===================================

        if (norm_dir == 1) then
            is1 = idwbuff(1); is2 = idwbuff(2); is3 = idwbuff(3)
            weno_dir = 1; is1%beg = is1%beg + weno_polyn
            is1%end = is1%end - weno_polyn

        elseif (norm_dir == 2) then
            is1 = idwbuff(2); is2 = idwbuff(1); is3 = idwbuff(3)
            weno_dir = 2; is1%beg = is1%beg + weno_polyn
            is1%end = is1%end - weno_polyn

        else
            is1 = idwbuff(3); is2 = idwbuff(2); is3 = idwbuff(1)
            weno_dir = 3; is1%beg = is1%beg + weno_polyn
            is1%end = is1%end - weno_polyn

        end if

        if (n > 0) then
            if (p > 0) then

                call s_weno(v_vf(iv%beg:iv%end), &
                            vL_x(:, :, :, iv%beg:iv%end), vL_y(:, :, :, iv%beg:iv%end), vL_z(:, :, :, iv%beg:iv%end), vR_x(:, :, :, iv%beg:iv%end), vR_y(:, :, :, iv%beg:iv%end), vR_z(:, :, :, iv%beg:iv%end), &
                            norm_dir, weno_dir, &
                            is1, is2, is3)
            else
                call s_weno(v_vf(iv%beg:iv%end), &
                            vL_x(:, :, :, iv%beg:iv%end), vL_y(:, :, :, iv%beg:iv%end), vL_z(:, :, :, :), vR_x(:, :, :, iv%beg:iv%end), vR_y(:, :, :, iv%beg:iv%end), vR_z(:, :, :, :), &
                            norm_dir, weno_dir, &
                            is1, is2, is3)
            end if
        else

            call s_weno(v_vf(iv%beg:iv%end), &
                        vL_x(:, :, :, iv%beg:iv%end), vL_y(:, :, :, :), vL_z(:, :, :, :), vR_x(:, :, :, iv%beg:iv%end), vR_y(:, :, :, :), vR_z(:, :, :, :), &
                        norm_dir, weno_dir, &
                        is1, is2, is3)
        end if

        ! ==================================================================
    end subroutine s_reconstruct_cell_boundary_values

    subroutine s_reconstruct_cell_boundary_values_first_order(v_vf, vL_x, vL_y, vL_z, vR_x, vR_y, vR_z, &
                                                              norm_dir)

        type(scalar_field), dimension(iv%beg:iv%end), intent(in) :: v_vf
        real(kind(0d0)), dimension(startx:, starty:, startz:, 1:), intent(inout) :: vL_x, vL_y, vL_z
        real(kind(0d0)), dimension(startx:, starty:, startz:, 1:), intent(inout) :: vR_x, vR_y, vR_z
        integer, intent(in) :: norm_dir

        integer :: recon_dir !< Coordinate direction of the WENO reconstruction

        integer :: i, j, k, l
        ! Reconstruction in s1-direction ===================================

        if (norm_dir == 1) then
            is1 = idwbuff(1); is2 = idwbuff(2); is3 = idwbuff(3)
            recon_dir = 1; is1%beg = is1%beg + weno_polyn
            is1%end = is1%end - weno_polyn

        elseif (norm_dir == 2) then
            is1 = idwbuff(2); is2 = idwbuff(1); is3 = idwbuff(3)
            recon_dir = 2; is1%beg = is1%beg + weno_polyn
            is1%end = is1%end - weno_polyn

        else
            is1 = idwbuff(3); is2 = idwbuff(2); is3 = idwbuff(1)
            recon_dir = 3; is1%beg = is1%beg + weno_polyn
            is1%end = is1%end - weno_polyn

        end if

        !$acc update device(is1, is2, is3, iv)

        if (recon_dir == 1) then
            !$acc parallel loop collapse(4) default(present)
            do i = iv%beg, iv%end
                do l = is3%beg, is3%end
                    do k = is2%beg, is2%end
                        do j = is1%beg, is1%end
                            vL_x(j, k, l, i) = v_vf(i)%sf(j, k, l)
                            vR_x(j, k, l, i) = v_vf(i)%sf(j, k, l)
                        end do
                    end do
                end do
            end do
            !$acc end parallel loop
        else if (recon_dir == 2) then
            !$acc parallel loop collapse(4) default(present)
            do i = iv%beg, iv%end
                do l = is3%beg, is3%end
                    do k = is2%beg, is2%end
                        do j = is1%beg, is1%end
                            vL_y(j, k, l, i) = v_vf(i)%sf(k, j, l)
                            vR_y(j, k, l, i) = v_vf(i)%sf(k, j, l)
                        end do
                    end do
                end do
            end do
            !$acc end parallel loop
        else if (recon_dir == 3) then
            !$acc parallel loop collapse(4) default(present)
            do i = iv%beg, iv%end
                do l = is3%beg, is3%end
                    do k = is2%beg, is2%end
                        do j = is1%beg, is1%end
                            vL_z(j, k, l, i) = v_vf(i)%sf(l, k, j)
                            vR_z(j, k, l, i) = v_vf(i)%sf(l, k, j)
                        end do
                    end do
                end do
            end do
            !$acc end parallel loop
        end if

    end subroutine s_reconstruct_cell_boundary_values_first_order

    !> Module deallocation and/or disassociation procedures
    subroutine s_finalize_rhs_module

        integer :: i, j, l

        do j = cont_idx%beg, cont_idx%end
            !$acc exit data detach(q_prim_qp%vf(j)%sf)
            nullify (q_prim_qp%vf(j)%sf)
        end do

        do j = adv_idx%beg, adv_idx%end
            !$acc exit data detach(q_prim_qp%vf(j)%sf)
            nullify (q_prim_qp%vf(j)%sf)
        end do

        do j = mom_idx%beg, E_idx
            @:DEALLOCATE(q_cons_qp%vf(j)%sf)
            @:DEALLOCATE(q_prim_qp%vf(j)%sf)
        end do

        @:DEALLOCATE(q_cons_qp%vf, q_prim_qp%vf)
        @:DEALLOCATE_GLOBAL(qL_rsx_vf, qR_rsx_vf)

        if (n > 0) then
            @:DEALLOCATE_GLOBAL(qL_rsy_vf, qR_rsy_vf)
        end if

        if (p > 0) then
            @:DEALLOCATE_GLOBAL(qL_rsz_vf, qR_rsz_vf)
        end if

        if (viscous .and. weno_Re_flux) then
            @:DEALLOCATE_GLOBAL(dqL_rsx_vf, dqR_rsx_vf)

            if (n > 0) then
                @:DEALLOCATE_GLOBAL(dqL_rsy_vf, dqR_rsy_vf)
            end if

            if (p > 0) then
                @:DEALLOCATE_GLOBAL(dqL_rsz_vf, dqR_rsz_vf)
            end if
        end if

        if (mpp_lim .and. bubbles) then
            !$acc exit data delete(alf_sum%sf)
            deallocate (alf_sum%sf)
        end if

        if (viscous) then
            do l = mom_idx%beg, mom_idx%end
                @:DEALLOCATE(dq_prim_dx_qp(1)%vf(l)%sf)
            end do

            if (n > 0) then

                do l = mom_idx%beg, mom_idx%end
                    @:DEALLOCATE(dq_prim_dy_qp(1)%vf(l)%sf)
                end do

                if (p > 0) then
                    do l = mom_idx%beg, mom_idx%end
                        @:DEALLOCATE(dq_prim_dz_qp(1)%vf(l)%sf)
                    end do
                end if

            end if

            @:DEALLOCATE(dq_prim_dx_qp(1)%vf)
            @:DEALLOCATE(dq_prim_dy_qp(1)%vf)
            @:DEALLOCATE(dq_prim_dz_qp(1)%vf)
        end if

        if (viscous) then
            do i = num_dims, 1, -1

                do l = mom_idx%beg, mom_idx%end
                    @:DEALLOCATE(dqL_prim_dx_n(i)%vf(l)%sf)
                    @:DEALLOCATE(dqR_prim_dx_n(i)%vf(l)%sf)
                end do

                if (n > 0) then
                    do l = mom_idx%beg, mom_idx%end
                        @:DEALLOCATE(dqL_prim_dy_n(i)%vf(l)%sf)
                        @:DEALLOCATE(dqR_prim_dy_n(i)%vf(l)%sf)
                    end do
                end if

                if (p > 0) then
                    do l = mom_idx%beg, mom_idx%end
                        @:DEALLOCATE(dqL_prim_dz_n(i)%vf(l)%sf)
                        @:DEALLOCATE(dqR_prim_dz_n(i)%vf(l)%sf)
                    end do
                end if

                @:DEALLOCATE(dqL_prim_dx_n(i)%vf)
                @:DEALLOCATE(dqL_prim_dy_n(i)%vf)
                @:DEALLOCATE(dqL_prim_dz_n(i)%vf)
                @:DEALLOCATE(dqR_prim_dx_n(i)%vf)
                @:DEALLOCATE(dqR_prim_dy_n(i)%vf)
                @:DEALLOCATE(dqR_prim_dz_n(i)%vf)
            end do
        end if

        @:DEALLOCATE_GLOBAL(dqL_prim_dx_n, dqL_prim_dy_n, dqL_prim_dz_n)
        @:DEALLOCATE_GLOBAL(dqR_prim_dx_n, dqR_prim_dy_n, dqR_prim_dz_n)

        do i = num_dims, 1, -1
            if (i /= 1) then
                do l = 1, sys_size
                    nullify (flux_n(i)%vf(l)%sf)
                    nullify (flux_src_n(i)%vf(l)%sf)
                    @:DEALLOCATE(flux_gsrc_n(i)%vf(l)%sf)
                end do
            else
                do l = 1, sys_size
                    @:DEALLOCATE(flux_n(i)%vf(l)%sf)
                    @:DEALLOCATE(flux_gsrc_n(i)%vf(l)%sf)
                end do

                if (viscous) then
                    do l = mom_idx%beg, E_idx
                        @:DEALLOCATE(flux_src_n(i)%vf(l)%sf)
                    end do
                end if

                if (riemann_solver == 1) then
                    do l = adv_idx%beg + 1, adv_idx%end
                        @:DEALLOCATE(flux_src_n(i)%vf(l)%sf)
                    end do
                else
                    do l = adv_idx%beg + 1, adv_idx%end
                        nullify (flux_src_n(i)%vf(l)%sf)
                    end do
                end if

                @:DEALLOCATE(flux_src_n(i)%vf(adv_idx%beg)%sf)
            end if

            @:DEALLOCATE(flux_n(i)%vf, flux_src_n(i)%vf, flux_gsrc_n(i)%vf)
        end do

        @:DEALLOCATE_GLOBAL(flux_n, flux_src_n, flux_gsrc_n)

        if (viscous .and. cyl_coord) then
            do i = 1, num_dims
                @:DEALLOCATE(tau_re_vf(cont_idx%end + i)%sf)
            end do
            @:DEALLOCATE(tau_re_vf(e_idx)%sf)
            @:DEALLOCATE_GLOBAL(tau_re_vf)
        end if

    end subroutine s_finalize_rhs_module

end module m_rhs
<|MERGE_RESOLUTION|>--- conflicted
+++ resolved
@@ -783,12 +783,7 @@
             end if
             irx%end = m; iry%end = n; irz%end = p
             ! ===============================================================
-<<<<<<< HEAD
-=======
-
-            call nvtxStartRange("RHS-RIEMANN-SOLVER")
-
->>>>>>> 6339c433
+
             ! Computing Riemann Solver Flux and Source Flux =================
             call nvtxStartRange("RHS_riemann_solver")
             call s_riemann_solver(qR_rsx_vf, qR_rsy_vf, qR_rsz_vf, &
