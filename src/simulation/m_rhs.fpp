--- conflicted
+++ resolved
@@ -910,12 +910,8 @@
         end if
 
         ! END: Additional pphysics and source terms ============================
-<<<<<<< HEAD
-        if (run_time_info .or. probe_wrt .or. ib) then
-=======
 
         if (run_time_info .or. probe_wrt .or. ib .or. bubbles_lagrange) then
->>>>>>> e6695af0
             !$acc parallel loop collapse(4) gang vector default(present)
             do i = 1, sys_size
                 do l = idwbuff(3)%beg, idwbuff(3)%end
