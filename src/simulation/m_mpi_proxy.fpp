--- conflicted
+++ resolved
@@ -225,13 +225,9 @@
             & 'polydisperse', 'qbmm', 'acoustic_source', 'probe_wrt', 'integral_wrt',   &
             & 'prim_vars_wrt', 'weno_avg', 'file_per_process', 'relax',          &
             & 'adv_n', 'adap_dt', 'ib', 'bodyForces', 'bf_x', 'bf_y', 'bf_z',    &
-<<<<<<< HEAD
-            & 'cfl_adap_dt', 'cfl_const_dt', 'cfl_dt',                           &
+            & 'cfl_adap_dt', 'cfl_const_dt', 'cfl_dt', 'surface_tension',        &
+            & 'viscous', 'shear_stress', 'bulk_stress',                          &
             & 'hyperelasticity' ]
-=======
-            & 'cfl_adap_dt', 'cfl_const_dt', 'cfl_dt', 'surface_tension',        &
-            & 'viscous', 'shear_stress', 'bulk_stress' ]
->>>>>>> 03f320e0
             call MPI_BCAST(${VAR}$, 1, MPI_LOGICAL, 0, MPI_COMM_WORLD, ierr)
         #:endfor
 
