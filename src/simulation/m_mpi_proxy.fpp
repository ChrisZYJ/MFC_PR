!>
!! @file m_mpi_proxy.f90
!! @brief Contains module m_mpi_proxy

#:include 'case.fpp'
#:include 'macros.fpp'

!> @brief The module serves as a proxy to the parameters and subroutines
!!          available in the MPI implementation's MPI module. Specifically,
!!          the purpose of the proxy is to harness basic MPI commands into
!!          more complicated procedures as to accomplish the communication
!!          goals for the simulation.
module m_mpi_proxy

    ! Dependencies =============================================================
#ifdef MFC_MPI
    use mpi                    !< Message passing interface (MPI) module
#endif

    use m_helper_basic         !< Functions to compare floating point numbers

    use m_helper

    use m_derived_types        !< Definitions of the derived types

    use m_global_parameters    !< Definitions of the global parameters

    use m_mpi_common

    use m_nvtx

    use ieee_arithmetic
    ! ==========================================================================

    implicit none

    real(wp), private, allocatable, dimension(:), target :: q_cons_buff_send !<
    !! This variable is utilized to pack and send the buffer of the cell-average
    !! conservative variables, for a single computational domain boundary at the
    !! time, to the relevant neighboring processor.

    real(wp), private, allocatable, dimension(:), target :: q_cons_buff_recv !<
    !! q_cons_buff_recv is utilized to receive and unpack the buffer of the cell-
    !! average conservative variables, for a single computational domain boundary
    !! at the time, from the relevant neighboring processor.

    real(wp), private, allocatable, dimension(:), target :: c_divs_buff_send !<
    !! c_divs_buff_send is utilized to send and unpack the buffer of the cell-
    !! centered color function derivatives, for a single computational domain
    !! boundary at the time, to the the relevant neighboring processor

    real(wp), private, allocatable, dimension(:), target :: c_divs_buff_recv
    !! c_divs_buff_recv is utilized to receiver and unpack the buffer of the cell-
    !! centered color function derivatives, for a single computational domain
    !! boundary at the time, from the relevant neighboring processor

    integer, private, allocatable, dimension(:), target :: ib_buff_send !<
    !! This variable is utilized to pack and send the buffer of the immersed
    !! boundary markers, for a single computational domain boundary at the
    !! time, to the relevant neighboring processor.

    integer, private, allocatable, dimension(:), target :: ib_buff_recv !<
    !! q_cons_buff_recv is utilized to receive and unpack the buffer of the
    !! immersed boundary markers, for a single computational domain boundary
    !! at the time, from the relevant neighboring processor.

    !$acc declare create(q_cons_buff_send, q_cons_buff_recv)
    !$acc declare create( ib_buff_send, ib_buff_recv)
    !$acc declare create(c_divs_buff_send, c_divs_buff_recv)

    !> @name Generic flags used to identify and report MPI errors
    !> @{
    integer, private :: err_code, ierr, v_size
    !> @}
    !$acc declare create(v_size)

    integer :: nVars !< nVars for surface tension communication
    !$acc declare create(nVars)

contains

    !> The computation of parameters, the allocation of memory,
        !!      the association of pointers and/or the execution of any
        !!      other procedures that are necessary to setup the module.
    subroutine s_initialize_mpi_proxy_module

#ifdef MFC_MPI

        ! Allocating q_cons_buff_send/recv and ib_buff_send/recv. Please note that
        ! for the sake of simplicity, both variables are provided sufficient
        ! storage to hold the largest buffer in the computational domain.

        if (qbmm .and. .not. polytropic) then
            if (n > 0) then
                if (p > 0) then
                    @:ALLOCATE(q_cons_buff_send(0:-1 + buff_size*(sys_size + 2*nb*4)* &
                                             & (m + 2*buff_size + 1)* &
                                             & (n + 2*buff_size + 1)* &
                                             & (p + 2*buff_size + 1)/ &
                                             & (min(m, n, p) + 2*buff_size + 1)))
                else
                    @:ALLOCATE(q_cons_buff_send(0:-1 + buff_size*(sys_size + 2*nb*4)* &
                                             & (max(m, n) + 2*buff_size + 1)))
                end if
            else
                @:ALLOCATE(q_cons_buff_send(0:-1 + buff_size*(sys_size + 2*nb*4)))
            end if

            @:ALLOCATE(q_cons_buff_recv(0:ubound(q_cons_buff_send, 1)))

            v_size = sys_size + 2*nb*4
        else
            if (n > 0) then
                if (p > 0) then
                    @:ALLOCATE(q_cons_buff_send(0:-1 + buff_size*sys_size* &
                                             & (m + 2*buff_size + 1)* &
                                             & (n + 2*buff_size + 1)* &
                                             & (p + 2*buff_size + 1)/ &
                                             & (min(m, n, p) + 2*buff_size + 1)))
                else
                    @:ALLOCATE(q_cons_buff_send(0:-1 + buff_size*sys_size* &
                                             & (max(m, n) + 2*buff_size + 1)))
                end if
            else
                @:ALLOCATE(q_cons_buff_send(0:-1 + buff_size*sys_size))
            end if

            @:ALLOCATE(q_cons_buff_recv(0:ubound(q_cons_buff_send, 1)))

            v_size = sys_size
        end if

        if (surface_tension) then
            nVars = num_dims + 1
            if (n > 0) then
                if (p > 0) then
                    @:ALLOCATE(c_divs_buff_send(0:-1 + buff_size*(num_dims+1)* &
                                             & (m + 2*buff_size + 1)* &
                                             & (n + 2*buff_size + 1)* &
                                             & (p + 2*buff_size + 1)/ &
                                             & (min(m, n, p) + 2*buff_size + 1)))
                else
                    @:ALLOCATE(c_divs_buff_send(0:-1 + buff_size*(num_dims+1)* &
                                             & (max(m, n) + 2*buff_size + 1)))
                end if
            else
                @:ALLOCATE(c_divs_buff_send(0:-1 + buff_size*(num_dims+1)))
            end if

            @:ALLOCATE(c_divs_buff_recv(0:ubound(c_divs_buff_send, 1)))
        end if
        !$acc update device(v_size, nVars)

#endif

    end subroutine s_initialize_mpi_proxy_module

    !>  Since only the processor with rank 0 reads and verifies
        !!      the consistency of user inputs, these are initially not
        !!      available to the other processors. Then, the purpose of
        !!      this subroutine is to distribute the user inputs to the
        !!      remaining processors in the communicator.
<<<<<<< HEAD

    subroutine s_mpi_gather_data(my_vector, counts, gathered_vector, root)

#ifdef MFC_MPI

        implicit none
        integer, intent(in) :: counts          ! Array of vector lengths for each process
        real(kind(0d0)), intent(in), dimension(counts) :: my_vector   ! Input vector on each process
        integer, intent(in) :: root               ! Rank of the root process
        real(kind(0d0)), allocatable, intent(out) :: gathered_vector(:) ! Gathered vector on the root process

        integer :: i, offset, ierr
        integer, allocatable :: recounts(:), displs(:)

        allocate (recounts(num_procs))

        call MPI_GATHER(counts, 1, MPI_INTEGER, recounts, 1, MPI_INTEGER, root, &
                        MPI_COMM_WORLD, ierr)

        allocate (displs(size(recounts)))

        displs(1) = 0

        do i = 2, size(recounts)
            displs(i) = displs(i - 1) + recounts(i - 1)
        end do

        allocate (gathered_vector(sum(recounts)))
        call MPI_GATHERV(my_vector, counts, MPI_DOUBLE_PRECISION, gathered_vector, recounts, displs, MPI_DOUBLE_PRECISION, &
                         root, MPI_COMM_WORLD, ierr)
#endif
    end subroutine s_mpi_gather_data

=======
>>>>>>> 29c132ef
    subroutine s_mpi_bcast_user_inputs() ! ---------------------------------

#ifdef MFC_MPI

        integer :: i, j !< Generic loop iterator

        call MPI_BCAST(case_dir, len(case_dir), MPI_CHARACTER, 0, MPI_COMM_WORLD, ierr)

        #:for VAR in ['k_x', 'k_y', 'k_z', 'w_x', 'w_y', 'w_z', 'p_x', 'p_y', &
            & 'p_z', 'g_x', 'g_y', 'g_z']
            call MPI_BCAST(${VAR}$, 1, mpi_p, 0, MPI_COMM_WORLD, ierr)
        #:endfor

        #:for VAR in ['t_step_old', 'm', 'n', 'p', 'm_glb', 'n_glb', 'p_glb',  &
            & 't_step_start','t_step_stop','t_step_save','t_step_print',       &
            & 'model_eqns','time_stepper', 'riemann_solver', 'low_Mach',       &
            & 'wave_speeds', 'avg_state', 'precision', 'bc_x%beg', 'bc_x%end', &
            & 'bc_y%beg', 'bc_y%end', 'bc_z%beg', 'bc_z%end',  'fd_order',     &
            & 'num_probes', 'num_integrals', 'bubble_model', 'thermal',        &
            & 'R0_type', 'num_source', 'relax_model', 'num_ibs', 'n_start'       ]
            call MPI_BCAST(${VAR}$, 1, MPI_INTEGER, 0, MPI_COMM_WORLD, ierr)
        #:endfor

        #:for VAR in [ 'run_time_info','cyl_coord', 'mpp_lim',     &
            &  'mp_weno', 'rdma_mpi', 'weno_flat', 'riemann_flat', &
            & 'weno_Re_flux', 'alt_soundspeed', 'null_weights', 'mixture_err',   &
            & 'parallel_io', 'hypoelasticity', 'bubbles', 'polytropic',          &
            & 'polydisperse', 'qbmm', 'acoustic_source', 'probe_wrt', 'integral_wrt',   &
            & 'prim_vars_wrt', 'weno_avg', 'file_per_process', 'relax',          &
            & 'adv_n', 'adap_dt', 'ib', 'bodyForces', 'bf_x', 'bf_y', 'bf_z',    &
            & 'bc_x%grcbc_in', 'bc_x%grcbc_out', 'bc_x%grcbc_vel_out',          &
            & 'bc_y%grcbc_in', 'bc_y%grcbc_out', 'bc_y%grcbc_vel_out',          &
            & 'bc_z%grcbc_in', 'bc_z%grcbc_out', 'bc_z%grcbc_vel_out',          &
            & 'cfl_adap_dt', 'cfl_const_dt', 'cfl_dt', 'surface_tension',        &
            & 'viscous', 'shear_stress', 'bulk_stress',                          &
            & 'hyperelasticity' ]
            call MPI_BCAST(${VAR}$, 1, MPI_LOGICAL, 0, MPI_COMM_WORLD, ierr)
        #:endfor

        if (chemistry) then
            #:for VAR in [ 'diffusion', 'reactions' ]
                call MPI_BCAST(chem_params%${VAR}$, 1, MPI_LOGICAL, 0, MPI_COMM_WORLD, ierr)
            #:endfor

            #:for VAR in [ 'gamma_method' ]
                call MPI_BCAST(chem_params%${VAR}$, 1, MPI_INTEGER, 0, MPI_COMM_WORLD, ierr)
            #:endfor
        end if

        #:for VAR in [ 'dt','weno_eps','teno_CT','pref','rhoref','R0ref','Web','Ca', 'sigma', &
            & 'Re_inv', 'poly_sigma', 'palpha_eps', 'ptgalpha_eps', 'pi_fac',    &
            & 'bc_x%vb1','bc_x%vb2','bc_x%vb3','bc_x%ve1','bc_x%ve2','bc_x%ve2', &
            & 'bc_y%vb1','bc_y%vb2','bc_y%vb3','bc_y%ve1','bc_y%ve2','bc_y%ve3', &
            & 'bc_z%vb1','bc_z%vb2','bc_z%vb3','bc_z%ve1','bc_z%ve2','bc_z%ve3', &
            & 'bc_x%pres_in','bc_x%pres_out','bc_y%pres_in','bc_y%pres_out', 'bc_z%pres_in','bc_z%pres_out', &
            & 'x_domain%beg', 'x_domain%end', 'y_domain%beg', 'y_domain%end',    &
            & 'z_domain%beg', 'z_domain%end', 'x_a', 'x_b', 'y_a', 'y_b', 'z_a', &
            & 'z_b', 't_stop', 't_save', 'cfl_target' ]
            call MPI_BCAST(${VAR}$, 1, MPI_DOUBLE_PRECISION, 0, MPI_COMM_WORLD, ierr)
        #:endfor

        do i = 1, 3
            #:for VAR in [ 'bc_x%vel_in', 'bc_x%vel_out', 'bc_y%vel_in', 'bc_y%vel_out',  &
                & 'bc_z%vel_in', 'bc_z%vel_out']
                call MPI_BCAST(${VAR}$ (i), 1, MPI_DOUBLE_PRECISION, 0, MPI_COMM_WORLD, ierr)
            #:endfor
        end do

        #:if not MFC_CASE_OPTIMIZATION
            call MPI_BCAST(mapped_weno, 1, MPI_LOGICAL, 0, MPI_COMM_WORLD, ierr)
            call MPI_BCAST(wenoz, 1, MPI_LOGICAL, 0, MPI_COMM_WORLD, ierr)
            call MPI_BCAST(teno, 1, MPI_LOGICAL, 0, MPI_COMM_WORLD, ierr)
            call MPI_BCAST(weno_order, 1, MPI_INTEGER, 0, MPI_COMM_WORLD, ierr)
            call MPI_BCAST(nb, 1, MPI_INTEGER, 0, MPI_COMM_WORLD, ierr)
            call MPI_BCAST(num_fluids, 1, MPI_INTEGER, 0, MPI_COMM_WORLD, ierr)
            call MPI_BCAST(wenoz_q, 1, mpi_p, 0, MPI_COMM_WORLD, ierr)
        #:endif

        do i = 1, num_fluids_max
            #:for VAR in [ 'gamma','pi_inf','mul0','ss','pv','gamma_v','M_v',  &
                & 'mu_v','k_v','G', 'cv', 'qv', 'qvp' ]
                call MPI_BCAST(fluid_pp(i)%${VAR}$, 1, mpi_p, 0, MPI_COMM_WORLD, ierr)
            #:endfor
            call MPI_BCAST(fluid_pp(i)%Re(1), 2, mpi_p, 0, MPI_COMM_WORLD, ierr)
        end do

        do i = 1, num_fluids_max
            #:for VAR in ['bc_x%alpha_rho_in','bc_x%alpha_in','bc_y%alpha_rho_in','bc_y%alpha_in','bc_z%alpha_rho_in','bc_z%alpha_in']
                call MPI_BCAST(${VAR}$ (i), 1, MPI_DOUBLE_PRECISION, 0, MPI_COMM_WORLD, ierr)
            #:endfor
        end do

        do i = 1, num_ibs
            #:for VAR in [ 'radius', 'length_x', 'length_y', &
                & 'x_centroid', 'y_centroid', 'c', 'm', 'p', 't', 'theta', 'slip' ]
                call MPI_BCAST(patch_ib(i)%${VAR}$, 1, mpi_p, 0, MPI_COMM_WORLD, ierr)
            #:endfor
            call MPI_BCAST(patch_ib(i)%geometry, 2, MPI_INTEGER, 0, MPI_COMM_WORLD, ierr)
        end do

        do j = 1, num_probes_max
            do i = 1, 3
                call MPI_BCAST(acoustic(j)%loc(i), 1, mpi_p, 0, MPI_COMM_WORLD, ierr)
            end do

            call MPI_BCAST(acoustic(j)%dipole, 1, MPI_LOGICAL, 0, MPI_COMM_WORLD, ierr)

            #:for VAR in [ 'pulse', 'support', 'num_elements', 'element_on', 'bb_num_freq' ]
                call MPI_BCAST(acoustic(j)%${VAR}$, 1, MPI_INTEGER, 0, MPI_COMM_WORLD, ierr)
            #:endfor

            #:for VAR in [ 'mag', 'length', 'height', &
                'wavelength', 'frequency', 'gauss_sigma_dist', 'gauss_sigma_time', &
                'npulse', 'dir', 'delay', 'foc_length', 'aperture', &
                'element_spacing_angle', 'element_polygon_ratio', 'rotate_angle', &
                'bb_bandwidth', 'bb_lowest_freq' ]
                call MPI_BCAST(acoustic(j)%${VAR}$, 1, mpi_p, 0, MPI_COMM_WORLD, ierr)
            #:endfor

            #:for VAR in [ 'x','y','z' ]
                call MPI_BCAST(probe(j)%${VAR}$, 1, mpi_p, 0, MPI_COMM_WORLD, ierr)
            #:endfor

            #:for VAR in [ 'xmin', 'xmax', 'ymin', 'ymax', 'zmin', 'zmax' ]
                call MPI_BCAST(integral(j)%${VAR}$, 1, mpi_p, 0, MPI_COMM_WORLD, ierr)
            #:endfor
        end do

#endif

    end subroutine s_mpi_bcast_user_inputs

    !>  The purpose of this procedure is to optimally decompose
        !!      the computational domain among the available processors.
        !!      This is performed by attempting to award each processor,
        !!      in each of the coordinate directions, approximately the
        !!      same number of cells, and then recomputing the affected
        !!      global parameters.
    subroutine s_mpi_decompose_computational_domain

#ifdef MFC_MPI

        integer :: num_procs_x, num_procs_y, num_procs_z !<
            !! Optimal number of processors in the x-, y- and z-directions

        real(wp) :: tmp_num_procs_x, tmp_num_procs_y, tmp_num_procs_z !<
            !! Non-optimal number of processors in the x-, y- and z-directions

        real(wp) :: fct_min !<
            !! Processor factorization (fct) minimization parameter

        integer :: MPI_COMM_CART !<
            !! Cartesian processor topology communicator

        integer :: rem_cells !<
            !! Remaining number of cells, in a particular coordinate direction,
            !! after the majority is divided up among the available processors

        integer :: i, j !< Generic loop iterators

        if (num_procs == 1 .and. parallel_io) then
            do i = 1, num_dims
                start_idx(i) = 0
            end do
            return
        end if

        ! 3D Cartesian Processor Topology ==================================
        if (n > 0) then

            if (p > 0) then

                if (cyl_coord .and. p > 0) then
                    ! Implement pencil processor blocking if using cylindrical coordinates so
                    ! that all cells in azimuthal direction are stored on a single processor.
                    ! This is necessary for efficient application of Fourier filter near axis.

                    ! Initial values of the processor factorization optimization
                    num_procs_x = 1
                    num_procs_y = num_procs
                    num_procs_z = 1
                    ierr = -1

                    ! Computing minimization variable for these initial values
                    tmp_num_procs_x = num_procs_x
                    tmp_num_procs_y = num_procs_y
                    tmp_num_procs_z = num_procs_z
                    fct_min = 10._wp*abs((m + 1)/tmp_num_procs_x &
                                         - (n + 1)/tmp_num_procs_y)

                    ! Searching for optimal computational domain distribution
                    do i = 1, num_procs

                        if (mod(num_procs, i) == 0 &
                            .and. &
                            (m + 1)/i >= num_stcls_min*weno_order) then

                            tmp_num_procs_x = i
                            tmp_num_procs_y = num_procs/i

                            if (fct_min >= abs((m + 1)/tmp_num_procs_x &
                                               - (n + 1)/tmp_num_procs_y) &
                                .and. &
                                (n + 1)/tmp_num_procs_y &
                                >= &
                                num_stcls_min*weno_order) then

                                num_procs_x = i
                                num_procs_y = num_procs/i
                                fct_min = abs((m + 1)/tmp_num_procs_x &
                                              - (n + 1)/tmp_num_procs_y)
                                ierr = 0

                            end if

                        end if

                    end do

                else

                    ! Initial estimate of optimal processor topology
                    num_procs_x = 1
                    num_procs_y = 1
                    num_procs_z = num_procs
                    ierr = -1

                    ! Benchmarking the quality of this initial guess
                    tmp_num_procs_x = num_procs_x
                    tmp_num_procs_y = num_procs_y
                    tmp_num_procs_z = num_procs_z
                    fct_min = 10._wp*abs((m + 1)/tmp_num_procs_x &
                                         - (n + 1)/tmp_num_procs_y) &
                              + 10._wp*abs((n + 1)/tmp_num_procs_y &
                                           - (p + 1)/tmp_num_procs_z)

                    ! Optimization of the initial processor topology
                    do i = 1, num_procs

                        if (mod(num_procs, i) == 0 &
                            .and. &
                            (m + 1)/i >= num_stcls_min*weno_order) then

                            do j = 1, num_procs/i

                                if (mod(num_procs/i, j) == 0 &
                                    .and. &
                                    (n + 1)/j >= num_stcls_min*weno_order) then

                                    tmp_num_procs_x = i
                                    tmp_num_procs_y = j
                                    tmp_num_procs_z = num_procs/(i*j)

                                    if (fct_min >= abs((m + 1)/tmp_num_procs_x &
                                                       - (n + 1)/tmp_num_procs_y) &
                                        + abs((n + 1)/tmp_num_procs_y &
                                              - (p + 1)/tmp_num_procs_z) &
                                        .and. &
                                        (p + 1)/tmp_num_procs_z &
                                        >= &
                                        num_stcls_min*weno_order) &
                                        then

                                        num_procs_x = i
                                        num_procs_y = j
                                        num_procs_z = num_procs/(i*j)
                                        fct_min = abs((m + 1)/tmp_num_procs_x &
                                                      - (n + 1)/tmp_num_procs_y) &
                                                  + abs((n + 1)/tmp_num_procs_y &
                                                        - (p + 1)/tmp_num_procs_z)
                                        ierr = 0

                                    end if

                                end if

                            end do

                        end if

                    end do

                end if

                ! Verifying that a valid decomposition of the computational
                ! domain has been established. If not, the simulation exits.
                if (proc_rank == 0 .and. ierr == -1) then
                    call s_mpi_abort('Unsupported combination of values '// &
                                     'of num_procs, m, n, p and '// &
                                     'weno_order. Exiting ...')
                end if

                ! Creating new communicator using the Cartesian topology
                call MPI_CART_CREATE(MPI_COMM_WORLD, 3, (/num_procs_x, &
                                                          num_procs_y, num_procs_z/), &
                                     (/.true., .true., .true./), &
                                     .false., MPI_COMM_CART, ierr)

                ! Finding the Cartesian coordinates of the local process
                call MPI_CART_COORDS(MPI_COMM_CART, proc_rank, 3, &
                                     proc_coords, ierr)
                ! END: 3D Cartesian Processor Topology =============================

                ! Global Parameters for z-direction ================================

                ! Number of remaining cells
                rem_cells = mod(p + 1, num_procs_z)

                ! Optimal number of cells per processor
                p = (p + 1)/num_procs_z - 1

                ! Distributing the remaining cells
                do i = 1, rem_cells
                    if (proc_coords(3) == i - 1) then
                        p = p + 1; exit
                    end if
                end do

                ! Boundary condition at the beginning
                if (proc_coords(3) > 0 .or. bc_z%beg == -1) then
                    proc_coords(3) = proc_coords(3) - 1
                    call MPI_CART_RANK(MPI_COMM_CART, proc_coords, &
                                       bc_z%beg, ierr)
                    proc_coords(3) = proc_coords(3) + 1
                end if

                ! Boundary condition at the end
                if (proc_coords(3) < num_procs_z - 1 .or. bc_z%end == -1) then
                    proc_coords(3) = proc_coords(3) + 1
                    call MPI_CART_RANK(MPI_COMM_CART, proc_coords, &
                                       bc_z%end, ierr)
                    proc_coords(3) = proc_coords(3) - 1
                end if

                if (parallel_io) then
                    if (proc_coords(3) < rem_cells) then
                        start_idx(3) = (p + 1)*proc_coords(3)
                    else
                        start_idx(3) = (p + 1)*proc_coords(3) + rem_cells
                    end if
                end if
                ! ==================================================================

                ! 2D Cartesian Processor Topology ==================================
            else

                ! Initial estimate of optimal processor topology
                num_procs_x = 1
                num_procs_y = num_procs
                ierr = -1

                ! Benchmarking the quality of this initial guess
                tmp_num_procs_x = num_procs_x
                tmp_num_procs_y = num_procs_y
                fct_min = 10._wp*abs((m + 1)/tmp_num_procs_x &
                                     - (n + 1)/tmp_num_procs_y)

                ! Optimization of the initial processor topology
                do i = 1, num_procs

                    if (mod(num_procs, i) == 0 &
                        .and. &
                        (m + 1)/i >= num_stcls_min*weno_order) then

                        tmp_num_procs_x = i
                        tmp_num_procs_y = num_procs/i

                        if (fct_min >= abs((m + 1)/tmp_num_procs_x &
                                           - (n + 1)/tmp_num_procs_y) &
                            .and. &
                            (n + 1)/tmp_num_procs_y &
                            >= &
                            num_stcls_min*weno_order) then

                            num_procs_x = i
                            num_procs_y = num_procs/i
                            fct_min = abs((m + 1)/tmp_num_procs_x &
                                          - (n + 1)/tmp_num_procs_y)
                            ierr = 0

                        end if

                    end if

                end do

                ! Verifying that a valid decomposition of the computational
                ! domain has been established. If not, the simulation exits.
                if (proc_rank == 0 .and. ierr == -1) then
                    call s_mpi_abort('Unsupported combination of values '// &
                                     'of num_procs, m, n and '// &
                                     'weno_order. Exiting ...')
                end if

                ! Creating new communicator using the Cartesian topology
                call MPI_CART_CREATE(MPI_COMM_WORLD, 2, (/num_procs_x, &
                                                          num_procs_y/), (/.true., &
                                                                           .true./), .false., MPI_COMM_CART, &
                                     ierr)

                ! Finding the Cartesian coordinates of the local process
                call MPI_CART_COORDS(MPI_COMM_CART, proc_rank, 2, &
                                     proc_coords, ierr)

            end if
            ! END: 2D Cartesian Processor Topology =============================

            ! Global Parameters for y-direction ================================

            ! Number of remaining cells
            rem_cells = mod(n + 1, num_procs_y)

            ! Optimal number of cells per processor
            n = (n + 1)/num_procs_y - 1

            ! Distributing the remaining cells
            do i = 1, rem_cells
                if (proc_coords(2) == i - 1) then
                    n = n + 1; exit
                end if
            end do

            ! Boundary condition at the beginning
            if (proc_coords(2) > 0 .or. bc_y%beg == -1) then
                proc_coords(2) = proc_coords(2) - 1
                call MPI_CART_RANK(MPI_COMM_CART, proc_coords, &
                                   bc_y%beg, ierr)
                proc_coords(2) = proc_coords(2) + 1
            end if

            ! Boundary condition at the end
            if (proc_coords(2) < num_procs_y - 1 .or. bc_y%end == -1) then
                proc_coords(2) = proc_coords(2) + 1
                call MPI_CART_RANK(MPI_COMM_CART, proc_coords, &
                                   bc_y%end, ierr)
                proc_coords(2) = proc_coords(2) - 1
            end if

            if (parallel_io) then
                if (proc_coords(2) < rem_cells) then
                    start_idx(2) = (n + 1)*proc_coords(2)
                else
                    start_idx(2) = (n + 1)*proc_coords(2) + rem_cells
                end if
            end if

            ! ==================================================================

            ! 1D Cartesian Processor Topology ==================================
        else

            ! Optimal processor topology
            num_procs_x = num_procs

            ! Creating new communicator using the Cartesian topology
            call MPI_CART_CREATE(MPI_COMM_WORLD, 1, (/num_procs_x/), &
                                 (/.true./), .false., MPI_COMM_CART, &
                                 ierr)

            ! Finding the Cartesian coordinates of the local process
            call MPI_CART_COORDS(MPI_COMM_CART, proc_rank, 1, &
                                 proc_coords, ierr)

        end if
        ! ==================================================================

        ! Global Parameters for x-direction ================================

        ! Number of remaining cells
        rem_cells = mod(m + 1, num_procs_x)

        ! Optimal number of cells per processor
        m = (m + 1)/num_procs_x - 1

        ! Distributing the remaining cells
        do i = 1, rem_cells
            if (proc_coords(1) == i - 1) then
                m = m + 1; exit
            end if
        end do

        ! Boundary condition at the beginning
        if (proc_coords(1) > 0 .or. bc_x%beg == -1) then
            proc_coords(1) = proc_coords(1) - 1
            call MPI_CART_RANK(MPI_COMM_CART, proc_coords, bc_x%beg, ierr)
            proc_coords(1) = proc_coords(1) + 1
        end if

        ! Boundary condition at the end
        if (proc_coords(1) < num_procs_x - 1 .or. bc_x%end == -1) then
            proc_coords(1) = proc_coords(1) + 1
            call MPI_CART_RANK(MPI_COMM_CART, proc_coords, bc_x%end, ierr)
            proc_coords(1) = proc_coords(1) - 1
        end if

        if (parallel_io) then
            if (proc_coords(1) < rem_cells) then
                start_idx(1) = (m + 1)*proc_coords(1)
            else
                start_idx(1) = (m + 1)*proc_coords(1) + rem_cells
            end if
        end if
        ! ==================================================================

#endif

    end subroutine s_mpi_decompose_computational_domain

    !>  The goal of this procedure is to populate the buffers of
        !!      the grid variables by communicating with the neighboring
        !!      processors. Note that only the buffers of the cell-width
        !!      distributions are handled in such a way. This is because
        !!      the buffers of cell-boundary locations may be calculated
        !!      directly from those of the cell-width distributions.
        !!  @param mpi_dir MPI communication coordinate direction
        !!  @param pbc_loc Processor boundary condition (PBC) location
    subroutine s_mpi_sendrecv_grid_variables_buffers(mpi_dir, pbc_loc)

        integer, intent(in) :: mpi_dir
        integer, intent(in) :: pbc_loc

        integer :: dst_proc(1:3)

#ifdef MFC_MPI

        ! MPI Communication in x-direction =================================
        if (mpi_dir == 1) then

            if (pbc_loc == -1) then      ! PBC at the beginning

                if (bc_x%end >= 0) then      ! PBC at the beginning and end

                    ! Send/receive buffer to/from bc_x%end/bc_x%beg
                    call MPI_SENDRECV( &
                        dx(m - buff_size + 1), buff_size, &
                        mpi_p, bc_x%end, 0, &
                        dx(-buff_size), buff_size, &
                        mpi_p, bc_x%beg, 0, &
                        MPI_COMM_WORLD, MPI_STATUS_IGNORE, ierr)

                else                        ! PBC at the beginning only

                    ! Send/receive buffer to/from bc_x%beg/bc_x%beg
                    call MPI_SENDRECV( &
                        dx(0), buff_size, &
                        mpi_p, bc_x%beg, 1, &
                        dx(-buff_size), buff_size, &
                        mpi_p, bc_x%beg, 0, &
                        MPI_COMM_WORLD, MPI_STATUS_IGNORE, ierr)

                end if

            else                        ! PBC at the end

                if (bc_x%beg >= 0) then      ! PBC at the end and beginning

                    ! Send/receive buffer to/from bc_x%beg/bc_x%end
                    call MPI_SENDRECV( &
                        dx(0), buff_size, &
                        mpi_p, bc_x%beg, 1, &
                        dx(m + 1), buff_size, &
                        mpi_p, bc_x%end, 1, &
                        MPI_COMM_WORLD, MPI_STATUS_IGNORE, ierr)

                else                        ! PBC at the end only

                    ! Send/receive buffer to/from bc_x%end/bc_x%end
                    call MPI_SENDRECV( &
                        dx(m - buff_size + 1), buff_size, &
                        mpi_p, bc_x%end, 0, &
                        dx(m + 1), buff_size, &
                        mpi_p, bc_x%end, 1, &
                        MPI_COMM_WORLD, MPI_STATUS_IGNORE, ierr)

                end if

            end if
            ! END: MPI Communication in x-direction ============================

            ! MPI Communication in y-direction =================================
        elseif (mpi_dir == 2) then

            if (pbc_loc == -1) then      ! PBC at the beginning

                if (bc_y%end >= 0) then      ! PBC at the beginning and end

                    ! Send/receive buffer to/from bc_y%end/bc_y%beg
                    call MPI_SENDRECV( &
                        dy(n - buff_size + 1), buff_size, &
                        mpi_p, bc_y%end, 0, &
                        dy(-buff_size), buff_size, &
                        mpi_p, bc_y%beg, 0, &
                        MPI_COMM_WORLD, MPI_STATUS_IGNORE, ierr)

                else                        ! PBC at the beginning only

                    ! Send/receive buffer to/from bc_y%beg/bc_y%beg
                    call MPI_SENDRECV( &
                        dy(0), buff_size, &
                        mpi_p, bc_y%beg, 1, &
                        dy(-buff_size), buff_size, &
                        mpi_p, bc_y%beg, 0, &
                        MPI_COMM_WORLD, MPI_STATUS_IGNORE, ierr)

                end if

            else                        ! PBC at the end

                if (bc_y%beg >= 0) then      ! PBC at the end and beginning

                    ! Send/receive buffer to/from bc_y%beg/bc_y%end
                    call MPI_SENDRECV( &
                        dy(0), buff_size, &
                        mpi_p, bc_y%beg, 1, &
                        dy(n + 1), buff_size, &
                        mpi_p, bc_y%end, 1, &
                        MPI_COMM_WORLD, MPI_STATUS_IGNORE, ierr)

                else                        ! PBC at the end only

                    ! Send/receive buffer to/from bc_y%end/bc_y%end
                    call MPI_SENDRECV( &
                        dy(n - buff_size + 1), buff_size, &
                        mpi_p, bc_y%end, 0, &
                        dy(n + 1), buff_size, &
                        mpi_p, bc_y%end, 1, &
                        MPI_COMM_WORLD, MPI_STATUS_IGNORE, ierr)

                end if

            end if
            ! END: MPI Communication in y-direction ============================

            ! MPI Communication in z-direction =================================
        else

            if (pbc_loc == -1) then      ! PBC at the beginning

                if (bc_z%end >= 0) then      ! PBC at the beginning and end

                    ! Send/receive buffer to/from bc_z%end/bc_z%beg
                    call MPI_SENDRECV( &
                        dz(p - buff_size + 1), buff_size, &
                        mpi_p, bc_z%end, 0, &
                        dz(-buff_size), buff_size, &
                        mpi_p, bc_z%beg, 0, &
                        MPI_COMM_WORLD, MPI_STATUS_IGNORE, ierr)

                else                        ! PBC at the beginning only

                    ! Send/receive buffer to/from bc_z%beg/bc_z%beg
                    call MPI_SENDRECV( &
                        dz(0), buff_size, &
                        mpi_p, bc_z%beg, 1, &
                        dz(-buff_size), buff_size, &
                        mpi_p, bc_z%beg, 0, &
                        MPI_COMM_WORLD, MPI_STATUS_IGNORE, ierr)

                end if

            else                        ! PBC at the end

                if (bc_z%beg >= 0) then      ! PBC at the end and beginning

                    ! Send/receive buffer to/from bc_z%beg/bc_z%end
                    call MPI_SENDRECV( &
                        dz(0), buff_size, &
                        mpi_p, bc_z%beg, 1, &
                        dz(p + 1), buff_size, &
                        mpi_p, bc_z%end, 1, &
                        MPI_COMM_WORLD, MPI_STATUS_IGNORE, ierr)

                else                        ! PBC at the end only

                    ! Send/receive buffer to/from bc_z%end/bc_z%end
                    call MPI_SENDRECV( &
                        dz(p - buff_size + 1), buff_size, &
                        mpi_p, bc_z%end, 0, &
                        dz(p + 1), buff_size, &
                        mpi_p, bc_z%end, 1, &
                        MPI_COMM_WORLD, MPI_STATUS_IGNORE, ierr)

                end if

            end if

        end if
        ! END: MPI Communication in z-direction ============================

#endif

    end subroutine s_mpi_sendrecv_grid_variables_buffers

    !>  The goal of this procedure is to populate the buffers of
        !!      the cell-average conservative variables by communicating
        !!      with the neighboring processors.
        !!  @param q_cons_vf Cell-average conservative variables
        !!  @param mpi_dir MPI communication coordinate direction
        !!  @param pbc_loc Processor boundary condition (PBC) location
    subroutine s_mpi_sendrecv_variables_buffers(q_cons_vf, &
                                                pb, mv, &
                                                mpi_dir, &
                                                pbc_loc)

        type(scalar_field), dimension(sys_size), intent(inout) :: q_cons_vf
        real(wp), dimension(startx:, starty:, startz:, 1:, 1:), intent(inout) :: pb, mv
        integer, intent(in) :: mpi_dir, pbc_loc

        integer :: i, j, k, l, r, q !< Generic loop iterators

        integer :: buffer_counts(1:3), buffer_count

        type(int_bounds_info) :: boundary_conditions(1:3)
        integer :: beg_end(1:2), grid_dims(1:3)
        integer :: dst_proc, src_proc, recv_tag, send_tag

        logical :: beg_end_geq_0

        integer :: pack_offset, unpack_offset

        real(wp), pointer :: p_send, p_recv

#ifdef MFC_MPI

        call nvtxStartRange("RHS-COMM-PACKBUF")
        !$acc update device(v_size)

        if (qbmm .and. .not. polytropic) then
            buffer_counts = (/ &
                            buff_size*(sys_size + 2*nb*4)*(n + 1)*(p + 1), &
                            buff_size*(sys_size + 2*nb*4)*(m + 2*buff_size + 1)*(p + 1), &
                            buff_size*v_size*(m + 2*buff_size + 1)*(n + 2*buff_size + 1) &
                            /)
        else
            buffer_counts = (/ &
                            buff_size*sys_size*(n + 1)*(p + 1), &
                            buff_size*sys_size*(m + 2*buff_size + 1)*(p + 1), &
                            buff_size*v_size*(m + 2*buff_size + 1)*(n + 2*buff_size + 1) &
                            /)
        end if

        buffer_count = buffer_counts(mpi_dir)
        boundary_conditions = (/bc_x, bc_y, bc_z/)
        beg_end = (/boundary_conditions(mpi_dir)%beg, boundary_conditions(mpi_dir)%end/)
        beg_end_geq_0 = beg_end(max(pbc_loc, 0) - pbc_loc + 1) >= 0

        ! Implements:
        ! pbc_loc  bc_x >= 0 -> [send/recv]_tag  [dst/src]_proc
        ! -1 (=0)      0            ->     [1,0]       [0,0]      | 0 0 [1,0] [beg,beg]
        ! -1 (=0)      1            ->     [0,0]       [1,0]      | 0 1 [0,0] [end,beg]
        ! +1 (=1)      0            ->     [0,1]       [1,1]      | 1 0 [0,1] [end,end]
        ! +1 (=1)      1            ->     [1,1]       [0,1]      | 1 1 [1,1] [beg,end]

        send_tag = f_logical_to_int(.not. f_xor(beg_end_geq_0, pbc_loc == 1))
        recv_tag = f_logical_to_int(pbc_loc == 1)

        dst_proc = beg_end(1 + f_logical_to_int(f_xor(pbc_loc == 1, beg_end_geq_0)))
        src_proc = beg_end(1 + f_logical_to_int(pbc_loc == 1))

        grid_dims = (/m, n, p/)

        pack_offset = 0
        if (f_xor(pbc_loc == 1, beg_end_geq_0)) then
            pack_offset = grid_dims(mpi_dir) - buff_size + 1
        end if

        unpack_offset = 0
        if (pbc_loc == 1) then
            unpack_offset = grid_dims(mpi_dir) + buff_size + 1
        end if

        ! Pack Buffer to Send
        #:for mpi_dir in [1, 2, 3]
            if (mpi_dir == ${mpi_dir}$) then
                #:if mpi_dir == 1
                    !$acc parallel loop collapse(4) gang vector default(present) private(r)
                    do l = 0, p
                        do k = 0, n
                            do j = 0, buff_size - 1
                                do i = 1, sys_size
                                    r = (i - 1) + v_size*(j + buff_size*(k + (n + 1)*l))
                                    q_cons_buff_send(r) = q_cons_vf(i)%sf(j + pack_offset, k, l)
                                end do
                            end do
                        end do
                    end do

                    if (qbmm .and. .not. polytropic) then
                        !$acc parallel loop collapse(4) gang vector default(present) private(r)
                        do l = 0, p
                            do k = 0, n
                                do j = 0, buff_size - 1
                                    do i = sys_size + 1, sys_size + 4
                                        do q = 1, nb
                                            r = (i - 1) + (q - 1)*4 + v_size* &
                                                (j + buff_size*(k + (n + 1)*l))
                                            q_cons_buff_send(r) = pb(j + pack_offset, k, l, i - sys_size, q)
                                        end do
                                    end do
                                end do
                            end do
                        end do

                        !$acc parallel loop collapse(5) gang vector default(present) private(r)
                        do l = 0, p
                            do k = 0, n
                                do j = 0, buff_size - 1
                                    do i = sys_size + 1, sys_size + 4
                                        do q = 1, nb
                                            r = (i - 1) + (q - 1)*4 + nb*4 + v_size* &
                                                (j + buff_size*(k + (n + 1)*l))
                                            q_cons_buff_send(r) = mv(j + pack_offset, k, l, i - sys_size, q)
                                        end do
                                    end do
                                end do
                            end do
                        end do
                    end if
                #:elif mpi_dir == 2
                    !$acc parallel loop collapse(4) gang vector default(present) private(r)
                    do i = 1, sys_size
                        do l = 0, p
                            do k = 0, buff_size - 1
                                do j = -buff_size, m + buff_size
                                    r = (i - 1) + v_size* &
                                        ((j + buff_size) + (m + 2*buff_size + 1)* &
                                         (k + buff_size*l))
                                    q_cons_buff_send(r) = q_cons_vf(i)%sf(j, k + pack_offset, l)
                                end do
                            end do
                        end do
                    end do

                    if (qbmm .and. .not. polytropic) then
                        !$acc parallel loop collapse(5) gang vector default(present) private(r)
                        do i = sys_size + 1, sys_size + 4
                            do l = 0, p
                                do k = 0, buff_size - 1
                                    do j = -buff_size, m + buff_size
                                        do q = 1, nb
                                            r = (i - 1) + (q - 1)*4 + v_size* &
                                                ((j + buff_size) + (m + 2*buff_size + 1)* &
                                                 (k + buff_size*l))
                                            q_cons_buff_send(r) = pb(j, k + pack_offset, l, i - sys_size, q)
                                        end do
                                    end do
                                end do
                            end do
                        end do

                        !$acc parallel loop collapse(5) gang vector default(present) private(r)
                        do i = sys_size + 1, sys_size + 4
                            do l = 0, p
                                do k = 0, buff_size - 1
                                    do j = -buff_size, m + buff_size
                                        do q = 1, nb
                                            r = (i - 1) + (q - 1)*4 + nb*4 + v_size* &
                                                ((j + buff_size) + (m + 2*buff_size + 1)* &
                                                 (k + buff_size*l))
                                            q_cons_buff_send(r) = mv(j, k + pack_offset, l, i - sys_size, q)
                                        end do
                                    end do
                                end do
                            end do
                        end do
                    end if
                #:else
                    !$acc parallel loop collapse(4) gang vector default(present) private(r)
                    do i = 1, sys_size
                        do l = 0, buff_size - 1
                            do k = -buff_size, n + buff_size
                                do j = -buff_size, m + buff_size
                                    r = (i - 1) + v_size* &
                                        ((j + buff_size) + (m + 2*buff_size + 1)* &
                                         ((k + buff_size) + (n + 2*buff_size + 1)*l))
                                    q_cons_buff_send(r) = q_cons_vf(i)%sf(j, k, l + pack_offset)
                                end do
                            end do
                        end do
                    end do

                    if (qbmm .and. .not. polytropic) then
                        !$acc parallel loop collapse(5) gang vector default(present) private(r)
                        do i = sys_size + 1, sys_size + 4
                            do l = 0, buff_size - 1
                                do k = -buff_size, n + buff_size
                                    do j = -buff_size, m + buff_size
                                        do q = 1, nb
                                            r = (i - 1) + (q - 1)*4 + v_size* &
                                                ((j + buff_size) + (m + 2*buff_size + 1)* &
                                                 ((k + buff_size) + (n + 2*buff_size + 1)*l))
                                            q_cons_buff_send(r) = pb(j, k, l + pack_offset, i - sys_size, q)
                                        end do
                                    end do
                                end do
                            end do
                        end do

                        !$acc parallel loop collapse(5) gang vector default(present) private(r)
                        do i = sys_size + 1, sys_size + 4
                            do l = 0, buff_size - 1
                                do k = -buff_size, n + buff_size
                                    do j = -buff_size, m + buff_size
                                        do q = 1, nb
                                            r = (i - 1) + (q - 1)*4 + nb*4 + v_size* &
                                                ((j + buff_size) + (m + 2*buff_size + 1)* &
                                                 ((k + buff_size) + (n + 2*buff_size + 1)*l))
                                            q_cons_buff_send(r) = mv(j, k, l + pack_offset, i - sys_size, q)
                                        end do
                                    end do
                                end do
                            end do
                        end do
                    end if
                #:endif
            end if
        #:endfor
        call nvtxEndRange ! Packbuf

        ! Send/Recv
        #:for rdma_mpi in [False, True]
            if (rdma_mpi .eqv. ${'.true.' if rdma_mpi else '.false.'}$) then
                p_send => q_cons_buff_send(0)
                p_recv => q_cons_buff_recv(0)
                #:if rdma_mpi
                    !$acc data attach(p_send, p_recv)
                    !$acc host_data use_device(p_send, p_recv)
                    call nvtxStartRange("RHS-COMM-SENDRECV-RDMA")
                #:else
                    call nvtxStartRange("RHS-COMM-DEV2HOST")
                    !$acc update host(q_cons_buff_send, ib_buff_send)
                    call nvtxEndRange
                    call nvtxStartRange("RHS-COMM-SENDRECV-NO-RMDA")
                #:endif

                call MPI_SENDRECV( &
                    p_send, buffer_count, mpi_p, dst_proc, send_tag, &
                    p_recv, buffer_count, mpi_p, src_proc, recv_tag, &
                    MPI_COMM_WORLD, MPI_STATUS_IGNORE, ierr)
                call nvtxEndRange ! RHS-MPI-SENDRECV-(NO)-RDMA

                #:if rdma_mpi
                    !$acc end host_data
                    !$acc end data
                    !$acc wait
                #:else
                    call nvtxStartRange("RHS-COMM-HOST2DEV")
                    !$acc update device(q_cons_buff_recv)
                    call nvtxEndRange
                #:endif
            end if
        #:endfor

        ! Unpack Received Buffer
        call nvtxStartRange("RHS-COMM-UNPACKBUF")
        #:for mpi_dir in [1, 2, 3]
            if (mpi_dir == ${mpi_dir}$) then
                #:if mpi_dir == 1
                    !$acc parallel loop collapse(4) gang vector default(present) private(r)
                    do l = 0, p
                        do k = 0, n
                            do j = -buff_size, -1
                                do i = 1, sys_size
                                    r = (i - 1) + v_size* &
                                        (j + buff_size*((k + 1) + (n + 1)*l))
                                    q_cons_vf(i)%sf(j + unpack_offset, k, l) = q_cons_buff_recv(r)
#if defined(__INTEL_COMPILER)
                                    if (ieee_is_nan(q_cons_vf(i)%sf(j, k, l))) then
                                        print *, "Error", j, k, l, i
                                        error stop "NaN(s) in recv"
                                    end if
#endif
                                end do
                            end do
                        end do
                    end do

                    if (qbmm .and. .not. polytropic) then
                        !$acc parallel loop collapse(5) gang vector default(present) private(r)
                        do l = 0, p
                            do k = 0, n
                                do j = -buff_size, -1
                                    do i = sys_size + 1, sys_size + 4
                                        do q = 1, nb
                                            r = (i - 1) + (q - 1)*4 + v_size* &
                                                (j + buff_size*((k + 1) + (n + 1)*l))
                                            pb(j + unpack_offset, k, l, i - sys_size, q) = q_cons_buff_recv(r)
                                        end do
                                    end do
                                end do
                            end do
                        end do

                        !$acc parallel loop collapse(5) gang vector default(present) private(r)
                        do l = 0, p
                            do k = 0, n
                                do j = -buff_size, -1
                                    do i = sys_size + 1, sys_size + 4
                                        do q = 1, nb
                                            r = (i - 1) + (q - 1)*4 + nb*4 + v_size* &
                                                (j + buff_size*((k + 1) + (n + 1)*l))
                                            mv(j + unpack_offset, k, l, i - sys_size, q) = q_cons_buff_recv(r)
                                        end do
                                    end do
                                end do
                            end do
                        end do
                    end if
                #:elif mpi_dir == 2
                    !$acc parallel loop collapse(4) gang vector default(present) private(r)
                    do i = 1, sys_size
                        do l = 0, p
                            do k = -buff_size, -1
                                do j = -buff_size, m + buff_size
                                    r = (i - 1) + v_size* &
                                        ((j + buff_size) + (m + 2*buff_size + 1)* &
                                         ((k + buff_size) + buff_size*l))
                                    q_cons_vf(i)%sf(j, k + unpack_offset, l) = q_cons_buff_recv(r)
#if defined(__INTEL_COMPILER)
                                    if (ieee_is_nan(q_cons_vf(i)%sf(j, k, l))) then
                                        print *, "Error", j, k, l, i
                                        error stop "NaN(s) in recv"
                                    end if
#endif
                                end do
                            end do
                        end do
                    end do

                    if (qbmm .and. .not. polytropic) then
                        !$acc parallel loop collapse(5) gang vector default(present) private(r)
                        do i = sys_size + 1, sys_size + 4
                            do l = 0, p
                                do k = -buff_size, -1
                                    do j = -buff_size, m + buff_size
                                        do q = 1, nb
                                            r = (i - 1) + (q - 1)*4 + v_size* &
                                                ((j + buff_size) + (m + 2*buff_size + 1)* &
                                                 ((k + buff_size) + buff_size*l))
                                            pb(j, k + unpack_offset, l, i - sys_size, q) = q_cons_buff_recv(r)
                                        end do
                                    end do
                                end do
                            end do
                        end do

                        !$acc parallel loop collapse(5) gang vector default(present) private(r)
                        do i = sys_size + 1, sys_size + 4
                            do l = 0, p
                                do k = -buff_size, -1
                                    do j = -buff_size, m + buff_size
                                        do q = 1, nb
                                            r = (i - 1) + (q - 1)*4 + nb*4 + v_size* &
                                                ((j + buff_size) + (m + 2*buff_size + 1)* &
                                                 ((k + buff_size) + buff_size*l))
                                            mv(j, k + unpack_offset, l, i - sys_size, q) = q_cons_buff_recv(r)
                                        end do
                                    end do
                                end do
                            end do
                        end do
                    end if
                #:else
                    ! Unpacking buffer from bc_z%beg
                    !$acc parallel loop collapse(4) gang vector default(present) private(r)
                    do i = 1, sys_size
                        do l = -buff_size, -1
                            do k = -buff_size, n + buff_size
                                do j = -buff_size, m + buff_size
                                    r = (i - 1) + v_size* &
                                        ((j + buff_size) + (m + 2*buff_size + 1)* &
                                         ((k + buff_size) + (n + 2*buff_size + 1)* &
                                          (l + buff_size)))
                                    q_cons_vf(i)%sf(j, k, l + unpack_offset) = q_cons_buff_recv(r)
#if defined(__INTEL_COMPILER)
                                    if (ieee_is_nan(q_cons_vf(i)%sf(j, k, l))) then
                                        print *, "Error", j, k, l, i
                                        error stop "NaN(s) in recv"
                                    end if
#endif
                                end do
                            end do
                        end do
                    end do

                    if (qbmm .and. .not. polytropic) then
                        !$acc parallel loop collapse(5) gang vector default(present) private(r)
                        do i = sys_size + 1, sys_size + 4
                            do l = -buff_size, -1
                                do k = -buff_size, n + buff_size
                                    do j = -buff_size, m + buff_size
                                        do q = 1, nb
                                            r = (i - 1) + (q - 1)*4 + v_size* &
                                                ((j + buff_size) + (m + 2*buff_size + 1)* &
                                                 ((k + buff_size) + (n + 2*buff_size + 1)* &
                                                  (l + buff_size)))
                                            pb(j, k, l + unpack_offset, i - sys_size, q) = q_cons_buff_recv(r)
                                        end do
                                    end do
                                end do
                            end do
                        end do

                        !$acc parallel loop collapse(5) gang vector default(present) private(r)
                        do i = sys_size + 1, sys_size + 4
                            do l = -buff_size, -1
                                do k = -buff_size, n + buff_size
                                    do j = -buff_size, m + buff_size
                                        do q = 1, nb
                                            r = (i - 1) + (q - 1)*4 + nb*4 + v_size* &
                                                ((j + buff_size) + (m + 2*buff_size + 1)* &
                                                 ((k + buff_size) + (n + 2*buff_size + 1)* &
                                                  (l + buff_size)))
                                            mv(j, k, l + unpack_offset, i - sys_size, q) = q_cons_buff_recv(r)
                                        end do
                                    end do
                                end do
                            end do
                        end do
                    end if
                #:endif
            end if
        #:endfor
        call nvtxEndRange

#endif

    end subroutine s_mpi_sendrecv_variables_buffers

    !>  The goal of this procedure is to populate the buffers of
        !!      the cell-average conservative variables by communicating
        !!      with the neighboring processors.
    subroutine s_mpi_sendrecv_ib_buffers(ib_markers, gp_layers)

        type(integer_field), intent(inout) :: ib_markers
        integer, intent(in) :: gp_layers

        integer :: i, j, k, l, r !< Generic loop iterators
        integer, pointer, dimension(:) :: p_i_send, p_i_recv

#ifdef MFC_MPI

        if (n > 0) then
            if (p > 0) then
                @:ALLOCATE(ib_buff_send(0:-1 + gp_layers * &
                                        & (m + 2*gp_layers + 1)* &
                                        & (n + 2*gp_layers + 1)* &
                                        & (p + 2*gp_layers + 1)/ &
                                        & (min(m, n, p) + 2*gp_layers + 1)))
            else
                @:ALLOCATE(ib_buff_send(0:-1 + gp_layers* &
                                        & (max(m, n) + 2*gp_layers + 1)))
            end if
        else
            @:ALLOCATE(ib_buff_send(0:-1 + gp_layers))
        end if
        @:ALLOCATE(ib_buff_recv(0:ubound(ib_buff_send, 1)))

        !nCalls_time = nCalls_time + 1

        ! MPI Communication in x-direction =================================
        if (bc_x%beg >= 0) then      ! PBC at the beginning

            if (bc_x%end >= 0) then      ! PBC at the beginning and end

                ! Packing buffer to be sent to bc_x%end
                !$acc parallel loop collapse(3) gang vector default(present) private(r)
                do l = 0, p
                    do k = 0, n
                        do j = m - gp_layers + 1, m
                            r = ((j - m - 1) + gp_layers*((k + 1) + (n + 1)*l))
                            ib_buff_send(r) = ib_markers%sf(j, k, l)
                        end do
                    end do
                end do

                !call MPI_Barrier(MPI_COMM_WORLD, ierr)

#if defined(MFC_OpenACC)
                if (rdma_mpi) then
                    p_i_send => ib_buff_send
                    p_i_recv => ib_buff_recv

                    !$acc data attach(p_i_send, p_i_recv)
                    !$acc host_data use_device(p_i_send, p_i_recv)

                    ! Send/receive buffer to/from bc_x%end/bc_x%beg
                    call MPI_SENDRECV( &
                        p_i_send(0), &
                        gp_layers*(n + 1)*(p + 1), &
                        MPI_INTEGER, bc_x%end, 0, &
                        p_i_recv(0), &
                        gp_layers*(n + 1)*(p + 1), &
                        MPI_INTEGER, bc_x%beg, 0, &
                        MPI_COMM_WORLD, MPI_STATUS_IGNORE, ierr)

                    !$acc end host_data
                    !$acc end data
                    !$acc wait
                else
#endif

                    !$acc update host(ib_buff_send, ib_buff_send)

                    ! Send/receive buffer to/from bc_x%end/bc_x%beg
                    call MPI_SENDRECV( &
                        ib_buff_send(0), &
                        gp_layers*(n + 1)*(p + 1), &
                        MPI_INTEGER, bc_x%end, 0, &
                        ib_buff_recv(0), &
                        gp_layers*(n + 1)*(p + 1), &
                        MPI_INTEGER, bc_x%beg, 0, &
                        MPI_COMM_WORLD, MPI_STATUS_IGNORE, ierr)

#if defined(MFC_OpenACC)
                end if
#endif

            else                        ! PBC at the beginning only

                ! Packing buffer to be sent to bc_x%beg
                !$acc parallel loop collapse(3) gang vector default(present) private(r)
                do l = 0, p
                    do k = 0, n
                        do j = 0, gp_layers - 1
                            r = (j + gp_layers*(k + (n + 1)*l))
                            ib_buff_send(r) = ib_markers%sf(j, k, l)
                        end do
                    end do
                end do

                !call MPI_Barrier(MPI_COMM_WORLD, ierr)

#if defined(MFC_OpenACC)
                if (rdma_mpi) then
                    p_i_send => ib_buff_send
                    p_i_recv => ib_buff_recv

                    !$acc data attach(p_i_send, p_i_recv)
                    !$acc host_data use_device(p_i_send, p_i_recv)

                    ! Send/receive buffer to/from bc_x%end/bc_x%beg
                    call MPI_SENDRECV( &
                        p_i_send(0), &
                        gp_layers*(n + 1)*(p + 1), &
                        MPI_INTEGER, bc_x%beg, 1, &
                        p_i_recv(0), &
                        gp_layers*(n + 1)*(p + 1), &
                        MPI_INTEGER, bc_x%beg, 0, &
                        MPI_COMM_WORLD, MPI_STATUS_IGNORE, ierr)

                    !$acc end host_data
                    !$acc end data
                    !$acc wait
                else
#endif
                    !$acc update host(ib_buff_send)

                    ! Send/receive buffer to/from bc_x%end/bc_x%beg
                    call MPI_SENDRECV( &
                        ib_buff_send(0), &
                        gp_layers*(n + 1)*(p + 1), &
                        MPI_INTEGER, bc_x%beg, 1, &
                        ib_buff_recv(0), &
                        gp_layers*(n + 1)*(p + 1), &
                        MPI_INTEGER, bc_x%beg, 0, &
                        MPI_COMM_WORLD, MPI_STATUS_IGNORE, ierr)

#if defined(MFC_OpenACC)
                end if
#endif

            end if

#if defined(MFC_OpenACC)
            if (rdma_mpi .eqv. .false.) then
                !$acc update device(ib_buff_recv)
            end if
#endif

            ! Unpacking buffer received from bc_x%beg
            !$acc parallel loop collapse(3) gang vector default(present) private(r)
            do l = 0, p
                do k = 0, n
                    do j = -gp_layers, -1
                        r = (j + gp_layers*((k + 1) + (n + 1)*l))
                        ib_markers%sf(j, k, l) = ib_buff_recv(r)
                    end do
                end do
            end do

        end if

        if (bc_x%end >= 0) then                ! PBC at the end

            if (bc_x%beg >= 0) then      ! PBC at the end and beginning

                !$acc parallel loop collapse(3) gang vector default(present) private(r)
                ! Packing buffer to be sent to bc_x%beg
                do l = 0, p
                    do k = 0, n
                        do j = 0, gp_layers - 1
                            r = (j + gp_layers*(k + (n + 1)*l))
                            ib_buff_send(r) = ib_markers%sf(j, k, l)
                        end do
                    end do
                end do

                !call MPI_Barrier(MPI_COMM_WORLD, ierr)

#if defined(MFC_OpenACC)
                if (rdma_mpi) then
                    p_i_send => ib_buff_send
                    p_i_recv => ib_buff_recv

                    !$acc data attach(p_i_send, p_i_recv)
                    !$acc host_data use_device(p_i_send, p_i_recv)

                    ! Send/receive buffer to/from bc_x%end/bc_x%beg
                    call MPI_SENDRECV( &
                        p_i_send(0), &
                        gp_layers*(n + 1)*(p + 1), &
                        MPI_INTEGER, bc_x%beg, 1, &
                        p_i_recv(0), &
                        gp_layers*(n + 1)*(p + 1), &
                        MPI_INTEGER, bc_x%end, 1, &
                        MPI_COMM_WORLD, MPI_STATUS_IGNORE, ierr)

                    !$acc end host_data
                    !$acc end data
                    !$acc wait
                else
#endif

                    !$acc update host(ib_buff_send)
                    call MPI_SENDRECV( &
                        ib_buff_send(0), &
                        gp_layers*(n + 1)*(p + 1), &
                        MPI_INTEGER, bc_x%beg, 1, &
                        ib_buff_recv(0), &
                        gp_layers*(n + 1)*(p + 1), &
                        MPI_INTEGER, bc_x%end, 1, &
                        MPI_COMM_WORLD, MPI_STATUS_IGNORE, ierr)

#if defined(MFC_OpenACC)
                end if
#endif

            else                        ! PBC at the end only

                ! Packing buffer to be sent to bc_x%end
                !$acc parallel loop collapse(3) gang vector default(present) private(r)
                do l = 0, p
                    do k = 0, n
                        do j = m - gp_layers + 1, m
                            r = ((j - m - 1) + gp_layers*((k + 1) + (n + 1)*l))
                            ib_buff_send(r) = ib_markers%sf(j, k, l)
                        end do
                    end do
                end do

                !call MPI_Barrier(MPI_COMM_WORLD, ierr)

#if defined(MFC_OpenACC)
                if (rdma_mpi) then
                    p_i_send => ib_buff_send
                    p_i_recv => ib_buff_recv

                    !$acc data attach(p_i_send, p_i_recv)
                    !$acc host_data use_device(p_i_send, p_i_recv)

                    ! Send/receive buffer to/from bc_x%end/bc_x%beg
                    call MPI_SENDRECV( &
                        p_i_send(0), &
                        gp_layers*(n + 1)*(p + 1), &
                        MPI_INTEGER, bc_x%end, 0, &
                        p_i_recv(0), &
                        gp_layers*(n + 1)*(p + 1), &
                        MPI_INTEGER, bc_x%end, 1, &
                        MPI_COMM_WORLD, MPI_STATUS_IGNORE, ierr)

                    !$acc end host_data
                    !$acc end data
                    !$acc wait
                else
#endif

                    !$acc update host(ib_buff_send)

                    call MPI_SENDRECV( &
                        ib_buff_send(0), &
                        gp_layers*(n + 1)*(p + 1), &
                        MPI_INTEGER, bc_x%end, 0, &
                        ib_buff_recv(0), &
                        gp_layers*(n + 1)*(p + 1), &
                        MPI_INTEGER, bc_x%end, 1, &
                        MPI_COMM_WORLD, MPI_STATUS_IGNORE, ierr)

#if defined(MFC_OpenACC)
                end if
#endif

            end if

            if (rdma_mpi .eqv. .false.) then
                !$acc update device(ib_buff_recv)
            end if

            ! Unpacking buffer received from bc_x%end
            !$acc parallel loop collapse(3) gang vector default(present) private(r)
            do l = 0, p
                do k = 0, n
                    do j = m + 1, m + gp_layers
                        r = ((j - m - 1) + gp_layers*(k + (n + 1)*l))
                        ib_markers%sf(j, k, l) = ib_buff_recv(r)
                    end do
                end do
            end do

        end if
        ! END: MPI Communication in x-direction ============================

        ! MPI Communication in y-direction =================================

        if (bc_y%beg >= 0) then      ! PBC at the beginning

            if (bc_y%end >= 0) then      ! PBC at the beginning and end

                ! Packing buffer to be sent to bc_y%end
                !$acc parallel loop collapse(3) gang vector default(present) private(r)
                do l = 0, p
                    do k = n - gp_layers + 1, n
                        do j = -gp_layers, m + gp_layers
                            r = ((j + gp_layers) + (m + 2*gp_layers + 1)* &
                                 ((k - n + gp_layers - 1) + gp_layers*l))
                            ib_buff_send(r) = ib_markers%sf(j, k, l)
                        end do
                    end do
                end do

                !call MPI_Barrier(MPI_COMM_WORLD, ierr)

#if defined(MFC_OpenACC)
                if (rdma_mpi) then
                    p_i_send => ib_buff_send
                    p_i_recv => ib_buff_recv

                    !$acc data attach(p_i_send, p_i_recv)
                    !$acc host_data use_device(p_i_send, p_i_recv)

                    ! Send/receive buffer to/from bc_x%end/bc_x%beg
                    call MPI_SENDRECV( &
                        p_i_send(0), &
                        gp_layers*(m + 2*gp_layers + 1)*(p + 1), &
                        MPI_INTEGER, bc_y%end, 0, &
                        p_i_recv(0), &
                        gp_layers*(m + 2*gp_layers + 1)*(p + 1), &
                        MPI_INTEGER, bc_y%beg, 0, &
                        MPI_COMM_WORLD, MPI_STATUS_IGNORE, ierr)

                    !$acc end host_data
                    !$acc end data
                    !$acc wait
                else
#endif

                    !$acc update host(ib_buff_send)

                    ! Send/receive buffer to/from bc_x%end/bc_x%beg
                    call MPI_SENDRECV( &
                        ib_buff_send(0), &
                        gp_layers*(m + 2*gp_layers + 1)*(p + 1), &
                        MPI_INTEGER, bc_y%end, 0, &
                        ib_buff_recv(0), &
                        gp_layers*(m + 2*gp_layers + 1)*(p + 1), &
                        MPI_INTEGER, bc_y%beg, 0, &
                        MPI_COMM_WORLD, MPI_STATUS_IGNORE, ierr)

#if defined(MFC_OpenACC)
                end if
#endif

            else                        ! PBC at the beginning only

                ! Packing buffer to be sent to bc_y%beg
                !$acc parallel loop collapse(3) gang vector default(present) private(r)
                do l = 0, p
                    do k = 0, gp_layers - 1
                        do j = -gp_layers, m + gp_layers
                            r = ((j + gp_layers) + (m + 2*gp_layers + 1)* &
                                 (k + gp_layers*l))
                            ib_buff_send(r) = ib_markers%sf(j, k, l)
                        end do
                    end do
                end do

                !call MPI_Barrier(MPI_COMM_WORLD, ierr)

#if defined(MFC_OpenACC)
                if (rdma_mpi) then
                    p_i_send => ib_buff_send
                    p_i_recv => ib_buff_recv

                    !$acc data attach(p_i_send, p_i_recv)
                    !$acc host_data use_device(p_i_send, p_i_recv)

                    ! Send/receive buffer to/from bc_x%end/bc_x%beg
                    call MPI_SENDRECV( &
                        p_i_send(0), &
                        gp_layers*(m + 2*gp_layers + 1)*(p + 1), &
                        MPI_INTEGER, bc_y%beg, 1, &
                        p_i_recv(0), &
                        gp_layers*(m + 2*gp_layers + 1)*(p + 1), &
                        MPI_INTEGER, bc_y%beg, 0, &
                        MPI_COMM_WORLD, MPI_STATUS_IGNORE, ierr)

                    !$acc end host_data
                    !$acc end data
                    !$acc wait
                else
#endif

                    !$acc update host(ib_buff_send)

                    ! Send/receive buffer to/from bc_x%end/bc_x%beg
                    call MPI_SENDRECV( &
                        ib_buff_send(0), &
                        gp_layers*(m + 2*gp_layers + 1)*(p + 1), &
                        MPI_INTEGER, bc_y%beg, 1, &
                        ib_buff_recv(0), &
                        gp_layers*(m + 2*gp_layers + 1)*(p + 1), &
                        MPI_INTEGER, bc_y%beg, 0, &
                        MPI_COMM_WORLD, MPI_STATUS_IGNORE, ierr)

#if defined(MFC_OpenACC)
                end if
#endif

            end if

#if defined(MFC_OpenACC)
            if (rdma_mpi .eqv. .false.) then
                !$acc update device(ib_buff_recv)
            end if
#endif

            ! Unpacking buffer received from bc_y%beg
            !$acc parallel loop collapse(3) gang vector default(present) private(r)
            do l = 0, p
                do k = -gp_layers, -1
                    do j = -gp_layers, m + gp_layers
                        r = ((j + gp_layers) + (m + 2*gp_layers + 1)* &
                             ((k + gp_layers) + gp_layers*l))
                        ib_markers%sf(j, k, l) = ib_buff_recv(r)
                    end do
                end do
            end do

        end if

        if (bc_y%end >= 0) then                   ! PBC at the end

            if (bc_y%beg >= 0) then      ! PBC at the end and beginning

                ! Packing buffer to be sent to bc_y%beg
                !$acc parallel loop collapse(3) gang vector default(present) private(r)
                do l = 0, p
                    do k = 0, gp_layers - 1
                        do j = -gp_layers, m + gp_layers
                            r = ((j + gp_layers) + (m + 2*gp_layers + 1)* &
                                 (k + gp_layers*l))
                            ib_buff_send(r) = ib_markers%sf(j, k, l)
                        end do
                    end do
                end do

                !call MPI_Barrier(MPI_COMM_WORLD, ierr)

#if defined(MFC_OpenACC)
                if (rdma_mpi) then
                    p_i_send => ib_buff_send
                    p_i_recv => ib_buff_recv

                    !$acc data attach(p_i_send, p_i_recv)
                    !$acc host_data use_device(p_i_send, p_i_recv)

                    ! Send/receive buffer to/from bc_x%end/bc_x%beg
                    call MPI_SENDRECV( &
                        p_i_send(0), &
                        gp_layers*(m + 2*gp_layers + 1)*(p + 1), &
                        MPI_INTEGER, bc_y%beg, 1, &
                        p_i_recv(0), &
                        gp_layers*(m + 2*gp_layers + 1)*(p + 1), &
                        MPI_INTEGER, bc_y%end, 1, &
                        MPI_COMM_WORLD, MPI_STATUS_IGNORE, ierr)

                    !$acc end host_data
                    !$acc end data
                    !$acc wait
                else
#endif

                    !$acc update host(ib_buff_send)

                    ! Send/receive buffer to/from bc_x%end/bc_x%beg
                    call MPI_SENDRECV( &
                        ib_buff_send(0), &
                        gp_layers*(m + 2*gp_layers + 1)*(p + 1), &
                        MPI_INTEGER, bc_y%beg, 1, &
                        ib_buff_recv(0), &
                        gp_layers*(m + 2*gp_layers + 1)*(p + 1), &
                        MPI_INTEGER, bc_y%end, 1, &
                        MPI_COMM_WORLD, MPI_STATUS_IGNORE, ierr)

#if defined(MFC_OpenACC)
                end if
#endif

            else                        ! PBC at the end only

                ! Packing buffer to be sent to bc_y%end
                !$acc parallel loop collapse(3) gang vector default(present) private(r)
                do l = 0, p
                    do k = n - gp_layers + 1, n
                        do j = -gp_layers, m + gp_layers
                            r = ((j + gp_layers) + (m + 2*gp_layers + 1)* &
                                 ((k - n + gp_layers - 1) + gp_layers*l))
                            ib_buff_send(r) = ib_markers%sf(j, k, l)
                        end do
                    end do
                end do

                !call MPI_Barrier(MPI_COMM_WORLD, ierr)

#if defined(MFC_OpenACC)
                if (rdma_mpi) then
                    p_i_send => ib_buff_send
                    p_i_recv => ib_buff_recv

                    !$acc data attach(p_i_send, p_i_recv)
                    !$acc host_data use_device(p_i_send, p_i_recv)

                    ! Send/receive buffer to/from bc_x%end/bc_x%beg
                    call MPI_SENDRECV( &
                        p_i_send(0), &
                        gp_layers*(m + 2*gp_layers + 1)*(p + 1), &
                        MPI_INTEGER, bc_y%end, 0, &
                        p_i_recv(0), &
                        gp_layers*(m + 2*gp_layers + 1)*(p + 1), &
                        MPI_INTEGER, bc_y%end, 1, &
                        MPI_COMM_WORLD, MPI_STATUS_IGNORE, ierr)

                    !$acc end host_data
                    !$acc end data
                    !$acc wait
                else
#endif

                    !$acc update host(ib_buff_send)

                    ! Send/receive buffer to/from bc_x%end/bc_x%beg
                    call MPI_SENDRECV( &
                        ib_buff_send(0), &
                        gp_layers*(m + 2*gp_layers + 1)*(p + 1), &
                        MPI_INTEGER, bc_y%end, 0, &
                        ib_buff_recv(0), &
                        gp_layers*(m + 2*gp_layers + 1)*(p + 1), &
                        MPI_INTEGER, bc_y%end, 1, &
                        MPI_COMM_WORLD, MPI_STATUS_IGNORE, ierr)

#if defined(MFC_OpenACC)
                end if
#endif

            end if

#if defined(MFC_OpenACC)
            if (rdma_mpi .eqv. .false.) then
                !$acc update device(ib_buff_recv)
            end if
#endif

            ! Unpacking buffer received form bc_y%end
            !$acc parallel loop collapse(3) gang vector default(present) private(r)
            do l = 0, p
                do k = n + 1, n + gp_layers
                    do j = -gp_layers, m + gp_layers
                        r = ((j + gp_layers) + (m + 2*gp_layers + 1)* &
                             ((k - n - 1) + gp_layers*l))
                        ib_markers%sf(j, k, l) = ib_buff_recv(r)
                    end do
                end do
            end do

        end if
        ! END: MPI Communication in y-direction ============================

        ! MPI Communication in z-direction =================================
        if (bc_z%beg >= 0) then      ! PBC at the beginning

            if (bc_z%end >= 0) then      ! PBC at the beginning and end

                ! Packing buffer to be sent to bc_z%end
                !$acc parallel loop collapse(3) gang vector default(present) private(r)
                do l = p - gp_layers + 1, p
                    do k = -gp_layers, n + gp_layers
                        do j = -gp_layers, m + gp_layers
                            r = ((j + gp_layers) + (m + 2*gp_layers + 1)* &
                                 ((k + gp_layers) + (n + 2*gp_layers + 1)* &
                                  (l - p + gp_layers - 1)))
                            ib_buff_send(r) = ib_markers%sf(j, k, l)
                        end do
                    end do
                end do

                !call MPI_Barrier(MPI_COMM_WORLD, ierr)

#if defined(MFC_OpenACC)
                if (rdma_mpi) then
                    p_i_send => ib_buff_send
                    p_i_recv => ib_buff_recv

                    !$acc data attach(p_i_send, p_i_recv)
                    !$acc host_data use_device(p_i_send, p_i_recv)

                    ! Send/receive buffer to/from bc_x%end/bc_x%beg
                    call MPI_SENDRECV( &
                        p_i_send(0), &
                        gp_layers*(m + 2*gp_layers + 1)*(n + 2*gp_layers + 1), &
                        MPI_INTEGER, bc_z%end, 0, &
                        p_i_recv(0), &
                        gp_layers*(m + 2*gp_layers + 1)*(n + 2*gp_layers + 1), &
                        MPI_INTEGER, bc_z%beg, 0, &
                        MPI_COMM_WORLD, MPI_STATUS_IGNORE, ierr)

                    !$acc end host_data
                    !$acc end data
                    !$acc wait
                else
#endif

                    !$acc update host(ib_buff_send)

                    ! Send/receive buffer to/from bc_x%end/bc_x%beg
                    call MPI_SENDRECV( &
                        ib_buff_send(0), &
                        gp_layers*(m + 2*gp_layers + 1)*(n + 2*gp_layers + 1), &
                        MPI_INTEGER, bc_z%end, 0, &
                        ib_buff_recv(0), &
                        gp_layers*(m + 2*gp_layers + 1)*(n + 2*gp_layers + 1), &
                        MPI_INTEGER, bc_z%beg, 0, &
                        MPI_COMM_WORLD, MPI_STATUS_IGNORE, ierr)

#if defined(MFC_OpenACC)
                end if
#endif

            else                        ! PBC at the beginning only

                ! Packing buffer to be sent to bc_z%beg
                !$acc parallel loop collapse(3) gang vector default(present) private(r)
                do l = 0, gp_layers - 1
                    do k = -gp_layers, n + gp_layers
                        do j = -gp_layers, m + gp_layers
                            r = ((j + gp_layers) + (m + 2*gp_layers + 1)* &
                                 ((k + gp_layers) + (n + 2*gp_layers + 1)*l))
                            ib_buff_send(r) = ib_markers%sf(j, k, l)
                        end do
                    end do
                end do

                !call MPI_Barrier(MPI_COMM_WORLD, ierr)

#if defined(MFC_OpenACC)
                if (rdma_mpi) then
                    p_i_send => ib_buff_send
                    p_i_recv => ib_buff_recv

                    !$acc data attach(p_i_send, p_i_recv)
                    !$acc host_data use_device(p_i_send, p_i_recv)

                    ! Send/receive buffer to/from bc_x%end/bc_x%beg
                    call MPI_SENDRECV( &
                        p_i_send(0), &
                        gp_layers*(m + 2*gp_layers + 1)*(n + 2*gp_layers + 1), &
                        MPI_INTEGER, bc_z%beg, 1, &
                        p_i_recv(0), &
                        gp_layers*(m + 2*gp_layers + 1)*(n + 2*gp_layers + 1), &
                        MPI_INTEGER, bc_z%beg, 0, &
                        MPI_COMM_WORLD, MPI_STATUS_IGNORE, ierr)

                    !$acc end host_data
                    !$acc end data
                    !$acc wait
                else
#endif

                    !$acc update host(ib_buff_send)

                    ! Send/receive buffer to/from bc_x%end/bc_x%beg
                    call MPI_SENDRECV( &
                        ib_buff_send(0), &
                        gp_layers*(m + 2*gp_layers + 1)*(n + 2*gp_layers + 1), &
                        MPI_INTEGER, bc_z%beg, 1, &
                        ib_buff_recv(0), &
                        gp_layers*(m + 2*gp_layers + 1)*(n + 2*gp_layers + 1), &
                        MPI_INTEGER, bc_z%beg, 0, &
                        MPI_COMM_WORLD, MPI_STATUS_IGNORE, ierr)

#if defined(MFC_OpenACC)
                end if
#endif

            end if

#if defined(MFC_OpenACC)
            if (rdma_mpi .eqv. .false.) then
                !$acc update device(ib_buff_recv)
            end if
#endif

            ! Unpacking buffer from bc_z%beg
            !$acc parallel loop collapse(3) gang vector default(present) private(r)
            do l = -gp_layers, -1
                do k = -gp_layers, n + gp_layers
                    do j = -gp_layers, m + gp_layers
                        r = ((j + gp_layers) + (m + 2*gp_layers + 1)* &
                             ((k + gp_layers) + (n + 2*gp_layers + 1)* &
                              (l + gp_layers)))
                        ib_markers%sf(j, k, l) = ib_buff_recv(r)
                    end do
                end do
            end do

        end if

        if (bc_z%end >= 0) then                       ! PBC at the end

            if (bc_z%beg >= 0) then      ! PBC at the end and beginning

                ! Packing buffer to be sent to bc_z%beg
                !$acc parallel loop collapse(3) gang vector default(present) private(r)
                do l = 0, gp_layers - 1
                    do k = -gp_layers, n + gp_layers
                        do j = -gp_layers, m + gp_layers
                            r = ((j + gp_layers) + (m + 2*gp_layers + 1)* &
                                 ((k + gp_layers) + (n + 2*gp_layers + 1)*l))
                            ib_buff_send(r) = ib_markers%sf(j, k, l)
                        end do
                    end do
                end do

                !call MPI_Barrier(MPI_COMM_WORLD, ierr)

#if defined(MFC_OpenACC)
                if (rdma_mpi) then
                    p_i_send => ib_buff_send
                    p_i_recv => ib_buff_recv

                    !$acc data attach(p_i_send, p_i_recv)
                    !$acc host_data use_device(p_i_send, p_i_recv)

                    ! Send/receive buffer to/from bc_x%end/bc_x%beg
                    call MPI_SENDRECV( &
                        p_i_send(0), &
                        gp_layers*(m + 2*gp_layers + 1)*(n + 2*gp_layers + 1), &
                        MPI_INTEGER, bc_z%beg, 1, &
                        p_i_recv(0), &
                        gp_layers*(m + 2*gp_layers + 1)*(n + 2*gp_layers + 1), &
                        MPI_INTEGER, bc_z%end, 1, &
                        MPI_COMM_WORLD, MPI_STATUS_IGNORE, ierr)

                    !$acc end host_data
                    !$acc end data
                    !$acc wait
                else
#endif
                    !$acc update host(ib_buff_send)

                    ! Send/receive buffer to/from bc_x%end/bc_x%beg
                    call MPI_SENDRECV( &
                        ib_buff_send(0), &
                        gp_layers*(m + 2*gp_layers + 1)*(n + 2*gp_layers + 1), &
                        MPI_INTEGER, bc_z%beg, 1, &
                        ib_buff_recv(0), &
                        gp_layers*(m + 2*gp_layers + 1)*(n + 2*gp_layers + 1), &
                        MPI_INTEGER, bc_z%end, 1, &
                        MPI_COMM_WORLD, MPI_STATUS_IGNORE, ierr)

#if defined(MFC_OpenACC)
                end if
#endif

            else                        ! PBC at the end only

                ! Packing buffer to be sent to bc_z%end
                !$acc parallel loop collapse(3) gang vector default(present) private(r)
                do l = p - gp_layers + 1, p
                    do k = -gp_layers, n + gp_layers
                        do j = -gp_layers, m + gp_layers
                            r = ((j + gp_layers) + (m + 2*gp_layers + 1)* &
                                 ((k + gp_layers) + (n + 2*gp_layers + 1)* &
                                  (l - p + gp_layers - 1)))
                            ib_buff_send(r) = ib_markers%sf(j, k, l)
                        end do
                    end do
                end do

                !call MPI_Barrier(MPI_COMM_WORLD, ierr)

#if defined(MFC_OpenACC)
                if (rdma_mpi) then
                    p_i_send => ib_buff_send
                    p_i_recv => ib_buff_recv

                    !$acc data attach(p_i_send, p_i_recv)
                    !$acc host_data use_device(p_i_send, p_i_recv)

                    ! Send/receive buffer to/from bc_x%end/bc_x%beg
                    call MPI_SENDRECV( &
                        p_i_send(0), &
                        gp_layers*(m + 2*gp_layers + 1)*(n + 2*gp_layers + 1), &
                        MPI_INTEGER, bc_z%end, 0, &
                        p_i_recv(0), &
                        gp_layers*(m + 2*gp_layers + 1)*(n + 2*gp_layers + 1), &
                        MPI_INTEGER, bc_z%end, 1, &
                        MPI_COMM_WORLD, MPI_STATUS_IGNORE, ierr)

                    !$acc end host_data
                    !$acc end data
                    !$acc wait
                else
#endif
                    !$acc update host(ib_buff_send)

                    ! Send/receive buffer to/from bc_x%end/bc_x%beg
                    call MPI_SENDRECV( &
                        ib_buff_send(0), &
                        gp_layers*(m + 2*gp_layers + 1)*(n + 2*gp_layers + 1), &
                        MPI_INTEGER, bc_z%end, 0, &
                        ib_buff_recv(0), &
                        gp_layers*(m + 2*gp_layers + 1)*(n + 2*gp_layers + 1), &
                        MPI_INTEGER, bc_z%end, 1, &
                        MPI_COMM_WORLD, MPI_STATUS_IGNORE, ierr)

#if defined(MFC_OpenACC)
                end if
#endif

            end if

#if defined(MFC_OpenACC)
            if (rdma_mpi .eqv. .false.) then
                !$acc update device(ib_buff_recv)
            end if
#endif

            ! Unpacking buffer received from bc_z%end
            !$acc parallel loop collapse(3) gang vector default(present) private(r)
            do l = p + 1, p + gp_layers
                do k = -gp_layers, n + gp_layers
                    do j = -gp_layers, m + gp_layers
                        r = ((j + gp_layers) + (m + 2*gp_layers + 1)* &
                             ((k + gp_layers) + (n + 2*gp_layers + 1)* &
                              (l - p - 1)))
                        ib_markers%sf(j, k, l) = ib_buff_recv(r)
                    end do
                end do
            end do

        end if

        ! END: MPI Communication in z-direction ============================

#endif

    end subroutine s_mpi_sendrecv_ib_buffers

    subroutine s_mpi_sendrecv_capilary_variables_buffers(c_divs_vf, mpi_dir, pbc_loc)

        type(scalar_field), dimension(num_dims + 1), intent(inout) :: c_divs_vf
        integer, intent(in) :: mpi_dir, pbc_loc

        integer :: i, j, k, l, r, q !< Generic loop iterators

        integer :: buffer_counts(1:3), buffer_count

        type(int_bounds_info) :: boundary_conditions(1:3)
        integer :: beg_end(1:2), grid_dims(1:3)
        integer :: dst_proc, src_proc, recv_tag, send_tag

        logical :: beg_end_geq_0

        integer :: pack_offset, unpack_offset
        real(wp), pointer :: p_send, p_recv

#ifdef MFC_MPI

        nVars = num_dims + 1
        !$acc update device(nVars)

        buffer_counts = (/ &
                        buff_size*nVars*(n + 1)*(p + 1), &
                        buff_size*nVars*(m + 2*buff_size + 1)*(p + 1), &
                        buff_size*nVars*(m + 2*buff_size + 1)*(n + 2*buff_size + 1) &
                        /)

        buffer_count = buffer_counts(mpi_dir)
        boundary_conditions = (/bc_x, bc_y, bc_z/)
        beg_end = (/boundary_conditions(mpi_dir)%beg, boundary_conditions(mpi_dir)%end/)
        beg_end_geq_0 = beg_end(max(pbc_loc, 0) - pbc_loc + 1) >= 0

        ! Implements:
        ! pbc_loc  bc_x >= 0 -> [send/recv]_tag  [dst/src]_proc
        ! -1 (=0)      0            ->     [1,0]       [0,0]      | 0 0 [1,0] [beg,beg]
        ! -1 (=0)      1            ->     [0,0]       [1,0]      | 0 1 [0,0] [end,beg]
        ! +1 (=1)      0            ->     [0,1]       [1,1]      | 1 0 [0,1] [end,end]
        ! +1 (=1)      1            ->     [1,1]       [0,1]      | 1 1 [1,1] [beg,end]

        send_tag = f_logical_to_int(.not. f_xor(beg_end_geq_0, pbc_loc == 1))
        recv_tag = f_logical_to_int(pbc_loc == 1)

        dst_proc = beg_end(1 + f_logical_to_int(f_xor(pbc_loc == 1, beg_end_geq_0)))
        src_proc = beg_end(1 + f_logical_to_int(pbc_loc == 1))

        grid_dims = (/m, n, p/)

        pack_offset = 0
        if (f_xor(pbc_loc == 1, beg_end_geq_0)) then
            pack_offset = grid_dims(mpi_dir) - buff_size + 1
        end if

        unpack_offset = 0
        if (pbc_loc == 1) then
            unpack_offset = grid_dims(mpi_dir) + buff_size + 1
        end if

        ! Pack Buffer to Send
        #:for mpi_dir in [1, 2, 3]
            if (mpi_dir == ${mpi_dir}$) then
                #:if mpi_dir == 1
                    !$acc parallel loop collapse(4) gang vector default(present) private(r)
                    do l = 0, p
                        do k = 0, n
                            do j = 0, buff_size - 1
                                do i = 1, nVars
                                    r = (i - 1) + nVars*(j + buff_size*(k + (n + 1)*l))
                                    c_divs_buff_send(r) = c_divs_vf(i)%sf(j + pack_offset, k, l)
                                end do
                            end do
                        end do
                    end do

                #:elif mpi_dir == 2
                    !$acc parallel loop collapse(4) gang vector default(present) private(r)
                    do i = 1, nVars
                        do l = 0, p
                            do k = 0, buff_size - 1
                                do j = -buff_size, m + buff_size
                                    r = (i - 1) + nVars* &
                                        ((j + buff_size) + (m + 2*buff_size + 1)* &
                                         (k + buff_size*l))
                                    c_divs_buff_send(r) = c_divs_vf(i)%sf(j, k + pack_offset, l)
                                end do
                            end do
                        end do
                    end do

                #:else
                    !$acc parallel loop collapse(4) gang vector default(present) private(r)
                    do i = 1, nVars
                        do l = 0, buff_size - 1
                            do k = -buff_size, n + buff_size
                                do j = -buff_size, m + buff_size
                                    r = (i - 1) + nVars* &
                                        ((j + buff_size) + (m + 2*buff_size + 1)* &
                                         ((k + buff_size) + (n + 2*buff_size + 1)*l))
                                    c_divs_buff_send(r) = c_divs_vf(i)%sf(j, k, l + pack_offset)
                                end do
                            end do
                        end do
                    end do
                #:endif
            end if
        #:endfor

        ! Send/Recv
        #:for rdma_mpi in [False, True]
            if (rdma_mpi .eqv. ${'.true.' if rdma_mpi else '.false.'}$) then
                p_send => c_divs_buff_send(0)
                p_recv => c_divs_buff_recv(0)

                #:if rdma_mpi
                    !$acc data attach(p_send, p_recv)
                    !$acc host_data use_device(p_send, p_recv)
                #:else
                    !$acc update host(c_divs_buff_send)
                #:endif

                call MPI_SENDRECV( &
                    p_send, buffer_count, mpi_p, dst_proc, send_tag, &
                    p_recv, buffer_count, mpi_p, src_proc, recv_tag, &
                    MPI_COMM_WORLD, MPI_STATUS_IGNORE, ierr)

                #:if rdma_mpi
                    !$acc end host_data
                    !$acc end data
                    !$acc wait
                #:else
                    !$acc update device(c_divs_buff_recv)
                #:endif
            end if
        #:endfor

        ! Unpack Received Buffer
        #:for mpi_dir in [1, 2, 3]
            if (mpi_dir == ${mpi_dir}$) then
                #:if mpi_dir == 1
                    !$acc parallel loop collapse(4) gang vector default(present) private(r)
                    do l = 0, p
                        do k = 0, n
                            do j = -buff_size, -1
                                do i = 1, nVars
                                    r = (i - 1) + nVars* &
                                        (j + buff_size*((k + 1) + (n + 1)*l))
                                    c_divs_vf(i)%sf(j + unpack_offset, k, l) = c_divs_buff_recv(r)
#if defined(__INTEL_COMPILER)
                                    if (ieee_is_nan(c_divs_vf(i)%sf(j, k, l))) then
                                        print *, "Error", j, k, l, i
                                        error stop "NaN(s) in recv"
                                    end if
#endif
                                end do
                            end do
                        end do
                    end do

                #:elif mpi_dir == 2
                    !$acc parallel loop collapse(4) gang vector default(present) private(r)
                    do i = 1, nVars
                        do l = 0, p
                            do k = -buff_size, -1
                                do j = -buff_size, m + buff_size
                                    r = (i - 1) + nVars* &
                                        ((j + buff_size) + (m + 2*buff_size + 1)* &
                                         ((k + buff_size) + buff_size*l))
                                    c_divs_vf(i)%sf(j, k + unpack_offset, l) = c_divs_buff_recv(r)
#if defined(__INTEL_COMPILER)
                                    if (ieee_is_nan(c_divs_vf(i)%sf(j, k, l))) then
                                        print *, "Error", j, k, l, i
                                        error stop "NaN(s) in recv"
                                    end if
#endif
                                end do
                            end do
                        end do
                    end do

                #:else
                    ! Unpacking buffer from bc_z%beg
                    !$acc parallel loop collapse(4) gang vector default(present) private(r)
                    do i = 1, nVars
                        do l = -buff_size, -1
                            do k = -buff_size, n + buff_size
                                do j = -buff_size, m + buff_size
                                    r = (i - 1) + nVars* &
                                        ((j + buff_size) + (m + 2*buff_size + 1)* &
                                         ((k + buff_size) + (n + 2*buff_size + 1)* &
                                          (l + buff_size)))
                                    c_divs_vf(i)%sf(j, k, l + unpack_offset) = c_divs_buff_recv(r)
#if defined(__INTEL_COMPILER)
                                    if (ieee_is_nan(c_divs_vf(i)%sf(j, k, l))) then
                                        print *, "Error", j, k, l, i
                                        error stop "NaN(s) in recv"
                                    end if
#endif
                                end do
                            end do
                        end do
                    end do

                #:endif
            end if
        #:endfor

#endif

    end subroutine s_mpi_sendrecv_capilary_variables_buffers

    subroutine s_mpi_send_random_number(phi_rn, num_freq)
        integer, intent(in) :: num_freq
        real(wp), intent(inout), dimension(1:num_freq) :: phi_rn
#ifdef MFC_MPI
        call MPI_BCAST(phi_rn, num_freq, mpi_p, 0, MPI_COMM_WORLD, ierr)
#endif
    end subroutine s_mpi_send_random_number

    !> Module deallocation and/or disassociation procedures
    subroutine s_finalize_mpi_proxy_module

#ifdef MFC_MPI

        ! Deallocating q_cons_buff_send and q_cons_buff_recv
        @:DEALLOCATE(q_cons_buff_send, q_cons_buff_recv)
        if (ib) then
            @:DEALLOCATE(ib_buff_send, ib_buff_recv)
        end if

        if (surface_tension) then
            @:DEALLOCATE(c_divs_buff_send, c_divs_buff_recv)
        end if

#endif

    end subroutine s_finalize_mpi_proxy_module

end module m_mpi_proxy<|MERGE_RESOLUTION|>--- conflicted
+++ resolved
@@ -160,42 +160,6 @@
         !!      available to the other processors. Then, the purpose of
         !!      this subroutine is to distribute the user inputs to the
         !!      remaining processors in the communicator.
-<<<<<<< HEAD
-
-    subroutine s_mpi_gather_data(my_vector, counts, gathered_vector, root)
-
-#ifdef MFC_MPI
-
-        implicit none
-        integer, intent(in) :: counts          ! Array of vector lengths for each process
-        real(kind(0d0)), intent(in), dimension(counts) :: my_vector   ! Input vector on each process
-        integer, intent(in) :: root               ! Rank of the root process
-        real(kind(0d0)), allocatable, intent(out) :: gathered_vector(:) ! Gathered vector on the root process
-
-        integer :: i, offset, ierr
-        integer, allocatable :: recounts(:), displs(:)
-
-        allocate (recounts(num_procs))
-
-        call MPI_GATHER(counts, 1, MPI_INTEGER, recounts, 1, MPI_INTEGER, root, &
-                        MPI_COMM_WORLD, ierr)
-
-        allocate (displs(size(recounts)))
-
-        displs(1) = 0
-
-        do i = 2, size(recounts)
-            displs(i) = displs(i - 1) + recounts(i - 1)
-        end do
-
-        allocate (gathered_vector(sum(recounts)))
-        call MPI_GATHERV(my_vector, counts, MPI_DOUBLE_PRECISION, gathered_vector, recounts, displs, MPI_DOUBLE_PRECISION, &
-                         root, MPI_COMM_WORLD, ierr)
-#endif
-    end subroutine s_mpi_gather_data
-
-=======
->>>>>>> 29c132ef
     subroutine s_mpi_bcast_user_inputs() ! ---------------------------------
 
 #ifdef MFC_MPI
