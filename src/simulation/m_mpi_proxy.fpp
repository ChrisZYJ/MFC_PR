--- conflicted
+++ resolved
@@ -204,11 +204,7 @@
             call MPI_BCAST(${VAR}$, 1, MPI_LOGICAL, 0, MPI_COMM_WORLD, ierr)
         #:endfor
 
-<<<<<<< HEAD
-        #:for VAR in [ 'dt','weno_eps','teno_CT','pref','rhoref','R0ref','Web','Ca',       &
-=======
-        #:for VAR in [ 'dt','weno_eps','pref','rhoref','R0ref','Web','Ca', 'sigma', &
->>>>>>> 6e16485a
+        #:for VAR in [ 'dt','weno_eps','teno_CT','pref','rhoref','R0ref','Web','Ca', 'sigma', &
             & 'Re_inv', 'poly_sigma', 'palpha_eps', 'ptgalpha_eps', 'pi_fac',    &
             & 'bc_x%vb1','bc_x%vb2','bc_x%vb3','bc_x%ve1','bc_x%ve2','bc_x%ve2', &
             & 'bc_y%vb1','bc_y%vb2','bc_y%vb3','bc_y%ve1','bc_y%ve2','bc_y%ve3', &
