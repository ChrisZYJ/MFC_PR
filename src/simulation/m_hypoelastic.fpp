!>
!! @file m_hypoelastic.f90
!! @brief Contains module m_hypoelastic

#:include 'macros.fpp'

!> @brief This module is used to compute source terms for hypoelastic model
module m_hypoelastic

    use m_derived_types        !< Definitions of the derived types
    use m_global_parameters    !< Definitions of the global parameters
<<<<<<< HEAD

    use m_finite_differences

    use m_helper

    use m_mpi_proxy            !< Message passing interface (MPI) module proxy
=======
    use m_finite_differences
    use m_helper
>>>>>>> d667ea74

    implicit none

    private; public :: s_initialize_hypoelastic_module, &
 s_finalize_hypoelastic_module, &
 s_compute_hypoelastic_rhs

    real(wp), allocatable, dimension(:) :: Gs
    !$acc declare create(Gs)

    real(wp), allocatable, dimension(:, :, :) :: du_dx, du_dy, du_dz
    real(wp), allocatable, dimension(:, :, :) :: dv_dx, dv_dy, dv_dz
    real(wp), allocatable, dimension(:, :, :) :: dw_dx, dw_dy, dw_dz
    !$acc declare create(du_dx,du_dy,du_dz,dv_dx,dv_dy,dv_dz,dw_dx,dw_dy,dw_dz)

    real(wp), allocatable, dimension(:, :, :) :: rho_K_field, G_K_field
    !$acc declare create(rho_K_field, G_K_field)

    real(wp), allocatable, dimension(:, :) :: fd_coeff_x_h
    real(wp), allocatable, dimension(:, :) :: fd_coeff_y_h
    real(wp), allocatable, dimension(:, :) :: fd_coeff_z_h
    !$acc declare create(fd_coeff_x_h,fd_coeff_y_h,fd_coeff_z_h)

contains

    subroutine s_initialize_hypoelastic_module

        integer :: i, k, r

        @:ALLOCATE(Gs(1:num_fluids))
        @:ALLOCATE(rho_K_field(0:m,0:n,0:p), G_K_field(0:m,0:n,0:p))
        @:ALLOCATE(du_dx(0:m,0:n,0:p))
        if (n > 0) then
            @:ALLOCATE(du_dy(0:m,0:n,0:p), dv_dx(0:m,0:n,0:p), dv_dy(0:m,0:n,0:p))
            if (p > 0) then
                @:ALLOCATE(du_dz(0:m,0:n,0:p), dv_dz(0:m,0:n,0:p))
                @:ALLOCATE(dw_dx(0:m,0:n,0:p), dw_dy(0:m,0:n,0:p), dw_dz(0:m,0:n,0:p))
            end if
        end if

        do i = 1, num_fluids
            Gs(i) = fluid_pp(i)%G
        end do
        !$acc update device(Gs)

        @:ALLOCATE(fd_coeff_x_h(-fd_number:fd_number, 0:m))
        if (n > 0) then
            @:ALLOCATE(fd_coeff_y_h(-fd_number:fd_number, 0:n))
        end if
        if (p > 0) then
            @:ALLOCATE(fd_coeff_z_h(-fd_number:fd_number, 0:p))
        end if

        ! Computing centered finite difference coefficients
        call s_compute_finite_difference_coefficients(m, x_cc, fd_coeff_x_h, buff_size, &
                                                      fd_number, fd_order)
        !$acc update device(fd_coeff_x_h)
        if (n > 0) then
            call s_compute_finite_difference_coefficients(n, y_cc, fd_coeff_y_h, buff_size, &
                                                          fd_number, fd_order)
            !$acc update device(fd_coeff_y_h)
        end if
        if (p > 0) then
            call s_compute_finite_difference_coefficients(p, z_cc, fd_coeff_z_h, buff_size, &
                                                          fd_number, fd_order)
            !$acc update device(fd_coeff_z_h)
        end if

    end subroutine s_initialize_hypoelastic_module

    !>  The purpose of this procedure is to compute the source terms
        !!      that are needed for the elastic stress equations
        !!  @param idir Dimension splitting index
        !!  @param q_prim_vf Primitive variables
        !!  @param rhs_vf rhs variables
    subroutine s_compute_hypoelastic_rhs(idir, q_prim_vf, rhs_vf)

        integer, intent(in) :: idir
        type(scalar_field), dimension(sys_size), intent(in) :: q_prim_vf
        type(scalar_field), dimension(sys_size), intent(inout) :: rhs_vf

        real(wp) :: rho_K, G_K

        integer :: i, k, l, q, r !< Loop variables
        integer :: ndirs  !< Number of coordinate directions

        ndirs = 1; if (n > 0) ndirs = 2; if (p > 0) ndirs = 3

        if (idir == 1) then
            ! calculate velocity gradients + rho_K and G_K
            ! TODO: re-organize these loops one by one for GPU efficiency if possible?

            !$acc parallel loop collapse(3) gang vector default(present)
            do q = 0, p
                do l = 0, n
                    do k = 0, m
                        du_dx(k, l, q) = 0._wp
                    end do
                end do
            end do
            !$acc end parallel loop

            !$acc parallel loop collapse(3) gang vector default(present)
            do q = 0, p
                do l = 0, n
                    do k = 0, m
                        !$acc loop seq
                        do r = -fd_number, fd_number
                            du_dx(k, l, q) = du_dx(k, l, q) &
                                             + q_prim_vf(momxb)%sf(k + r, l, q)*fd_coeff_x_h(r, k)
                        end do

                    end do
                end do
            end do
            !$acc end parallel loop

            if (ndirs > 1) then
                !$acc parallel loop collapse(3) gang vector default(present)
                do q = 0, p
                    do l = 0, n
                        do k = 0, m
                            du_dy(k, l, q) = 0._wp; dv_dx(k, l, q) = 0._wp; dv_dy(k, l, q) = 0._wp
                        end do
                    end do
                end do
                !$acc end parallel loop

                !$acc parallel loop collapse(3) gang vector default(present)
                do q = 0, p
                    do l = 0, n
                        do k = 0, m
                            !$acc loop seq
                            do r = -fd_number, fd_number
                                du_dy(k, l, q) = du_dy(k, l, q) &
                                                 + q_prim_vf(momxb)%sf(k, l + r, q)*fd_coeff_y_h(r, l)
                                dv_dx(k, l, q) = dv_dx(k, l, q) &
                                                 + q_prim_vf(momxb + 1)%sf(k + r, l, q)*fd_coeff_x_h(r, k)
                                dv_dy(k, l, q) = dv_dy(k, l, q) &
                                                 + q_prim_vf(momxb + 1)%sf(k, l + r, q)*fd_coeff_y_h(r, l)
                            end do
                        end do
                    end do
                end do
                !$acc end parallel loop

                ! 3D
                if (ndirs == 3) then

                    !$acc parallel loop collapse(3) gang vector default(present)
                    do q = 0, p
                        do l = 0, n
                            do k = 0, m
                                du_dz(k, l, q) = 0_wp; dv_dz(k, l, q) = 0_wp; dw_dx(k, l, q) = 0_wp; 
                                dw_dy(k, l, q) = 0_wp; dw_dz(k, l, q) = 0_wp; 
                            end do
                        end do
                    end do
                    !$acc end parallel loop

                    !$acc parallel loop collapse(3) gang vector default(present)
                    do q = 0, p
                        do l = 0, n
                            do k = 0, m
                                !$acc loop seq
                                do r = -fd_number, fd_number
                                    du_dz(k, l, q) = du_dz(k, l, q) &
                                                     + q_prim_vf(momxb)%sf(k, l, q + r)*fd_coeff_z_h(r, q)
                                    dv_dz(k, l, q) = dv_dz(k, l, q) &
                                                     + q_prim_vf(momxb + 1)%sf(k, l, q + r)*fd_coeff_z_h(r, q)
                                    dw_dx(k, l, q) = dw_dx(k, l, q) &
                                                     + q_prim_vf(momxe)%sf(k + r, l, q)*fd_coeff_x_h(r, k)
                                    dw_dy(k, l, q) = dw_dy(k, l, q) &
                                                     + q_prim_vf(momxe)%sf(k, l + r, q)*fd_coeff_y_h(r, l)
                                    dw_dz(k, l, q) = dw_dz(k, l, q) &
                                                     + q_prim_vf(momxe)%sf(k, l, q + r)*fd_coeff_z_h(r, q)
                                end do
                            end do
                        end do
                    end do
                    !$acc end parallel loop
                end if
            end if

            !$acc parallel loop collapse(3) gang vector default(present)
            do q = 0, p
                do l = 0, n
                    do k = 0, m
                        rho_K = 0._wp; G_K = 0._wp
                        do i = 1, num_fluids
                            rho_K = rho_K + q_prim_vf(i)%sf(k, l, q) !alpha_rho_K(1)
                            G_K = G_K + q_prim_vf(advxb - 1 + i)%sf(k, l, q)*Gs(i)  !alpha_K(1) * Gs(1)
                        end do
                        rho_K_field(k, l, q) = rho_K
                        G_K_field(k, l, q) = G_K

                        !TODO: take this out if not needed
                        if (G_K < verysmall) then
                            G_K_field(k, l, q) = 0
                        end if
                    end do
                end do
            end do

            ! apply rhs source term to elastic stress equation
            !$acc parallel loop collapse(3) gang vector default(present)
            do q = 0, p
                do l = 0, n
                    do k = 0, m
                        rhs_vf(strxb)%sf(k, l, q) = &
                            rhs_vf(strxb)%sf(k, l, q) + rho_K_field(k, l, q)* &
                            ((4._wp*G_K_field(k, l, q)/3._wp) + &
                             q_prim_vf(strxb)%sf(k, l, q))* &
                            du_dx(k, l, q)
                    end do
                end do
            end do

        elseif (idir == 2) then
            !$acc parallel loop collapse(3) gang vector default(present)
            do q = 0, p
                do l = 0, n
                    do k = 0, m
                        rhs_vf(strxb)%sf(k, l, q) = rhs_vf(strxb)%sf(k, l, q) + rho_K_field(k, l, q)* &
                                                    (q_prim_vf(strxb + 1)%sf(k, l, q)*du_dy(k, l, q) + &
                                                     q_prim_vf(strxb + 1)%sf(k, l, q)*du_dy(k, l, q) - &
                                                     q_prim_vf(strxb)%sf(k, l, q)*dv_dy(k, l, q) - &
                                                     2._wp*G_K_field(k, l, q)*(1._wp/3._wp)*dv_dy(k, l, q))

                        rhs_vf(strxb + 1)%sf(k, l, q) = rhs_vf(strxb + 1)%sf(k, l, q) + rho_K_field(k, l, q)* &
                                                        (q_prim_vf(strxb + 1)%sf(k, l, q)*du_dx(k, l, q) + &
                                                         q_prim_vf(strxb)%sf(k, l, q)*dv_dx(k, l, q) - &
                                                         q_prim_vf(strxb + 1)%sf(k, l, q)*du_dx(k, l, q) + &
                                                         q_prim_vf(strxb + 2)%sf(k, l, q)*du_dy(k, l, q) + &
                                                         q_prim_vf(strxb + 1)%sf(k, l, q)*dv_dy(k, l, q) - &
                                                         q_prim_vf(strxb + 1)%sf(k, l, q)*dv_dy(k, l, q) + &
                                                         2._wp*G_K_field(k, l, q)*(1._wp/2._wp)*(du_dy(k, l, q) + &
                                                                                                 dv_dx(k, l, q)))

                        rhs_vf(strxb + 2)%sf(k, l, q) = rhs_vf(strxb + 2)%sf(k, l, q) + rho_K_field(k, l, q)* &
                                                        (q_prim_vf(strxb + 1)%sf(k, l, q)*dv_dx(k, l, q) + &
                                                         q_prim_vf(strxb + 1)%sf(k, l, q)*dv_dx(k, l, q) - &
                                                         q_prim_vf(strxb + 2)%sf(k, l, q)*du_dx(k, l, q) + &
                                                         q_prim_vf(strxb + 2)%sf(k, l, q)*dv_dy(k, l, q) + &
                                                         q_prim_vf(strxb + 2)%sf(k, l, q)*dv_dy(k, l, q) - &
                                                         q_prim_vf(strxb + 2)%sf(k, l, q)*dv_dy(k, l, q) + &
                                                         2._wp*G_K_field(k, l, q)*(dv_dy(k, l, q) - (1._wp/3._wp)* &
                                                                                   (du_dx(k, l, q) + &
                                                                                    dv_dy(k, l, q))))
                    end do
                end do
            end do

        elseif (idir == 3) then
            !$acc parallel loop collapse(3) gang vector default(present)
            do q = 0, p
                do l = 0, n
                    do k = 0, m
                        rhs_vf(strxb)%sf(k, l, q) = rhs_vf(strxb)%sf(k, l, q) + rho_K_field(k, l, q)* &
                                                    (q_prim_vf(strxb + 3)%sf(k, l, q)*du_dz(k, l, q) + &
                                                     q_prim_vf(strxb + 3)%sf(k, l, q)*du_dz(k, l, q) - &
                                                     q_prim_vf(strxb)%sf(k, l, q)*dw_dz(k, l, q) - &
                                                     2._wp*G_K_field(k, l, q)*(1._wp/3._wp)*dw_dz(k, l, q))

                        rhs_vf(strxb + 1)%sf(k, l, q) = rhs_vf(strxb + 1)%sf(k, l, q) + rho_K_field(k, l, q)* &
                                                        (q_prim_vf(strxb + 4)%sf(k, l, q)*du_dz(k, l, q) + &
                                                         q_prim_vf(strxb + 3)%sf(k, l, q)*dv_dz(k, l, q) - &
                                                         q_prim_vf(strxb + 1)%sf(k, l, q)*dw_dz(k, l, q))

                        rhs_vf(strxb + 2)%sf(k, l, q) = rhs_vf(strxb + 2)%sf(k, l, q) + rho_K_field(k, l, q)* &
                                                        (q_prim_vf(strxb + 4)%sf(k, l, q)*dv_dz(k, l, q) + &
                                                         q_prim_vf(strxb + 4)%sf(k, l, q)*dv_dz(k, l, q) - &
                                                         q_prim_vf(strxb + 2)%sf(k, l, q)*dw_dz(k, l, q) - &
                                                         2._wp*G_K_field(k, l, q)*(1._wp/3._wp)*dw_dz(k, l, q))

                        rhs_vf(strxb + 3)%sf(k, l, q) = rhs_vf(strxb + 3)%sf(k, l, q) + rho_K_field(k, l, q)* &
                                                        (q_prim_vf(strxb + 3)%sf(k, l, q)*du_dx(k, l, q) + &
                                                         q_prim_vf(strxb)%sf(k, l, q)*dw_dx(k, l, q) - &
                                                         q_prim_vf(strxb + 3)%sf(k, l, q)*du_dx(k, l, q) + &
                                                         q_prim_vf(strxb + 4)%sf(k, l, q)*du_dy(k, l, q) + &
                                                         q_prim_vf(strxb + 1)%sf(k, l, q)*dw_dy(k, l, q) - &
                                                         q_prim_vf(strxb + 3)%sf(k, l, q)*dv_dy(k, l, q) + &
                                                         q_prim_vf(strxb + 5)%sf(k, l, q)*du_dz(k, l, q) + &
                                                         q_prim_vf(strxb + 3)%sf(k, l, q)*dw_dz(k, l, q) - &
                                                         q_prim_vf(strxb + 3)%sf(k, l, q)*dw_dz(k, l, q) + &
                                                         2._wp*G_K_field(k, l, q)*(1._wp/2._wp)*(du_dz(k, l, q) + &
                                                                                                 dw_dx(k, l, q)))

                        rhs_vf(strxb + 4)%sf(k, l, q) = rhs_vf(strxb + 4)%sf(k, l, q) + rho_K_field(k, l, q)* &
                                                        (q_prim_vf(strxb + 3)%sf(k, l, q)*dv_dx(k, l, q) + &
                                                         q_prim_vf(strxb + 1)%sf(k, l, q)*dw_dx(k, l, q) - &
                                                         q_prim_vf(strxb + 4)%sf(k, l, q)*du_dx(k, l, q) + &
                                                         q_prim_vf(strxb + 4)%sf(k, l, q)*dv_dy(k, l, q) + &
                                                         q_prim_vf(strxb + 2)%sf(k, l, q)*dw_dy(k, l, q) - &
                                                         q_prim_vf(strxb + 4)%sf(k, l, q)*dv_dy(k, l, q) + &
                                                         q_prim_vf(strxb + 5)%sf(k, l, q)*dv_dz(k, l, q) + &
                                                         q_prim_vf(strxb + 4)%sf(k, l, q)*dw_dz(k, l, q) - &
                                                         q_prim_vf(strxb + 4)%sf(k, l, q)*dw_dz(k, l, q) + &
                                                         2._wp*G_K_field(k, l, q)*(1._wp/2._wp)*(dv_dz(k, l, q) + &
                                                                                                 dw_dy(k, l, q)))

                        rhs_vf(strxe)%sf(k, l, q) = rhs_vf(strxe)%sf(k, l, q) + rho_K_field(k, l, q)* &
                                                    (q_prim_vf(strxe - 2)%sf(k, l, q)*dw_dx(k, l, q) + &
                                                     q_prim_vf(strxe - 2)%sf(k, l, q)*dw_dx(k, l, q) - &
                                                     q_prim_vf(strxe)%sf(k, l, q)*du_dx(k, l, q) + &
                                                     q_prim_vf(strxe - 1)%sf(k, l, q)*dw_dy(k, l, q) + &
                                                     q_prim_vf(strxe - 1)%sf(k, l, q)*dw_dy(k, l, q) - &
                                                     q_prim_vf(strxe)%sf(k, l, q)*dv_dy(k, l, q) + &
                                                     q_prim_vf(strxe)%sf(k, l, q)*dw_dz(k, l, q) + &
                                                     q_prim_vf(strxe)%sf(k, l, q)*dw_dz(k, l, q) - &
                                                     q_prim_vf(strxe)%sf(k, l, q)*dw_dz(k, l, q) + &
                                                     2._wp*G_K_field(k, l, q)*(dw_dz(k, l, q) - (1._wp/3._wp)* &
                                                                               (du_dx(k, l, q) + &
                                                                                dv_dy(k, l, q) + &
                                                                                dw_dz(k, l, q))))
                    end do
                end do
            end do
        end if

    end subroutine s_compute_hypoelastic_rhs

    subroutine s_finalize_hypoelastic_module()

        @:DEALLOCATE(Gs)
        @:DEALLOCATE(rho_K_field, G_K_field)
        @:DEALLOCATE(du_dx)
        @:DEALLOCATE(fd_coeff_x_h)
        if (n > 0) then
            @:DEALLOCATE(du_dy,dv_dx,dv_dy)
            @:DEALLOCATE(fd_coeff_y_h)
            if (p > 0) then
                @:DEALLOCATE(du_dz, dv_dz, dw_dx, dw_dy, dw_dz)
                @:DEALLOCATE(fd_coeff_z_h)
            end if
        end if

    end subroutine s_finalize_hypoelastic_module

end module m_hypoelastic<|MERGE_RESOLUTION|>--- conflicted
+++ resolved
@@ -9,17 +9,9 @@
 
     use m_derived_types        !< Definitions of the derived types
     use m_global_parameters    !< Definitions of the global parameters
-<<<<<<< HEAD
-
-    use m_finite_differences
-
-    use m_helper
-
-    use m_mpi_proxy            !< Message passing interface (MPI) module proxy
-=======
     use m_finite_differences
     use m_helper
->>>>>>> d667ea74
+    use m_mpi_proxy            !< Message passing interface (MPI) module proxy
 
     implicit none
 
