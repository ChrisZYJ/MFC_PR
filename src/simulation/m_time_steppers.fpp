--- conflicted
+++ resolved
@@ -799,14 +799,6 @@
         if (model_eqns == 3 .and. (.not. relax)) then
             call s_pressure_relaxation_procedure(q_cons_ts(1)%vf)
         end if
-
-        call nvtxStartRange("RHS-ELASTIC")
-<<<<<<< HEAD
-           if (hyperelasticity) call s_hyperelastic_rmt_stress_update(q_cons_ts(1)%vf, q_prim_vf)
-=======
-        if (hyperelasticity) call s_hyperelastic_rmt_stress_update(q_cons_ts(1)%vf, q_prim_vf)
->>>>>>> 29c132ef
-        call nvtxEndRange
 
         if (adv_n) call s_comp_alpha_from_n(q_cons_ts(1)%vf)
 
