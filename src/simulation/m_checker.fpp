--- conflicted
+++ resolved
@@ -30,20 +30,11 @@
         call s_check_inputs_riemann_solver
         call s_check_inputs_time_stepping
         call s_check_inputs_model_eqns
-<<<<<<< HEAD
-        if (acoustic_source) call s_check_inputs_acoustic_src
-        if (hypoelasticity) call s_check_inputs_hypoelasticity
-        if (hyperelasticity) call s_check_inputs_hyperelasticity
-        if (bubbles) call s_check_inputs_bubbles
-        if (adap_dt) call s_check_inputs_adapt_dt
-        if (alt_soundspeed) call s_check_inputs_alt_soundspeed
-=======
         call s_check_inputs_acoustic_src
         call s_check_inputs_hypoelasticity
         call s_check_inputs_bubbles
         call s_check_inputs_adapt_dt
         call s_check_inputs_alt_soundspeed
->>>>>>> 4ceaefb2
         call s_check_inputs_stiffened_eos_viscosity
         call s_check_inputs_body_forces
         call s_check_inputs_misc
@@ -234,26 +225,8 @@
 
     !> Checks constraints on hypoelasticity parameters
     subroutine s_check_inputs_hypoelasticity
-<<<<<<< HEAD
-        !if (riemann_solver /= 1) then
-        !    call s_mpi_abort('hypoelasticity requires HLL '// &
-        !                     '(riemann_solver = 1) Riemann solver. '// &
-        !                     'Exiting ...')
-        !end if
-    end subroutine s_check_inputs_hypoelasticity
-
-    !> Checks constraints on hyperelasticity parameters
-    subroutine s_check_inputs_hyperelasticity
-        if (riemann_solver /= 2) then
-            call s_mpi_abort('hyperelasticity requires HLLC '// &
-                             '(riemann_solver = 2) Riemann solver. '// &
-                             'Exiting ...')
-        end if
-    end subroutine s_check_inputs_hyperelasticity
-=======
         @:PROHIBIT(hypoelasticity .and. riemann_solver /= 1, "hypoelasticity requires HLL Riemann solver (riemann_solver = 1)")
     end subroutine
->>>>>>> 4ceaefb2
 
     !> Checks constraints on bubble parameters
     subroutine s_check_inputs_bubbles
