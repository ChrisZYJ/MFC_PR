--- conflicted
+++ resolved
@@ -170,11 +170,7 @@
         !$acc declare create(num_dims, weno_polyn, weno_order, num_fluids, wenojs, mapped_weno, wenoz, teno)
     #:endif
 
-<<<<<<< HEAD
-    !$acc declare create(mpp_lim, model_eqns, mixture_err, alt_soundspeed, avg_state, mp_weno, weno_eps, teno_CT, hypoelasticity, hyperelasticity, elasticity)
-=======
-    !$acc declare create(mpp_lim, model_eqns, mixture_err, alt_soundspeed, avg_state, mp_weno, weno_eps, teno_CT, hypoelasticity, low_Mach)
->>>>>>> c79f291a
+    !$acc declare create(mpp_lim, model_eqns, mixture_err, alt_soundspeed, avg_state, mp_weno, weno_eps, teno_CT, hypoelasticity, hyperelasticity, elasticity, low_Mach)
 
     logical :: relax          !< activate phase change
     integer :: relax_model    !< Relaxation model
@@ -1113,11 +1109,7 @@
         !$acc update device(m, n, p)
 
         !$acc update device(alt_soundspeed, acoustic_source, num_source)
-<<<<<<< HEAD
-        !$acc update device(dt, sys_size, buff_size, pref, rhoref, gamma_idx, pi_inf_idx, E_idx, alf_idx, stress_idx, mpp_lim, bubbles, hypoelasticity, alt_soundspeed, avg_state, num_fluids, model_eqns, num_dims, mixture_err, grid_geometry, cyl_coord, mp_weno, weno_eps, teno_CT, hyperelasticity, elasticity, xi_idx)
-=======
-        !$acc update device(dt, sys_size, buff_size, pref, rhoref, gamma_idx, pi_inf_idx, E_idx, alf_idx, stress_idx, mpp_lim, bubbles, hypoelasticity, alt_soundspeed, avg_state, num_fluids, model_eqns, num_dims, mixture_err, grid_geometry, cyl_coord, mp_weno, weno_eps, teno_CT, low_Mach)
->>>>>>> c79f291a
+        !$acc update device(dt, sys_size, buff_size, pref, rhoref, gamma_idx, pi_inf_idx, E_idx, alf_idx, stress_idx, mpp_lim, bubbles, hypoelasticity, alt_soundspeed, avg_state, num_fluids, model_eqns, num_dims, mixture_err, grid_geometry, cyl_coord, mp_weno, weno_eps, teno_CT, hyperelasticity, elasticity, xi_idx, low_Mach)
 
         #:if not MFC_CASE_OPTIMIZATION
             !$acc update device(wenojs, mapped_weno, wenoz, teno)
