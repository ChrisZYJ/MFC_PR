!>
!! @file m_global_parameters.f90
!! @brief Contains module m_global_parameters

#:include 'case.fpp'
#:include 'macros.fpp'

!> @brief The module contains all of the parameters describing the program
!!              logistics, the computational domain and the simulation algorithm.
!!              Additionally, for the volume fraction model, physical parameters
!!              of each of the fluids present in the flow are located here. They
!!              include stiffened gas equation of state parameters, the Reynolds
!!              numbers and the Weber numbers.
module m_global_parameters

    ! Dependencies =============================================================
#ifdef MFC_MPI
    use mpi                    !< Message passing interface (MPI) module
#endif

    use m_derived_types        !< Definitions of the derived types

#ifdef MFC_OpenACC
    use openacc
#endif

    ! ==========================================================================

    implicit none

    real(kind(0d0)) :: time = 0

    ! Logistics ================================================================
    integer :: num_procs             !< Number of processors
    character(LEN=path_len) :: case_dir              !< Case folder location
    logical :: run_time_info         !< Run-time output flag
    integer :: t_step_old            !< Existing IC/grid folder
    ! ==========================================================================

    ! Computational Domain Parameters ==========================================
    integer :: proc_rank !< Rank of the local processor

    !> @name Number of cells in the x-, y- and z-directions, respectively
    !> @{
    integer :: m, n, p
    !> @}

    !> @name Global number of cells in each direction
    !> @{
    integer :: m_glb, n_glb, p_glb
    !> @}

    !> @name Cylindrical coordinates (either axisymmetric or full 3D)
    !> @{
    logical :: cyl_coord
    integer :: grid_geometry
    !> @}
    !$acc declare create(cyl_coord, grid_geometry)

    !> @name Cell-boundary (CB) locations in the x-, y- and z-directions, respectively
    !> @{
#ifdef CRAY_ACC_WAR
    @:CRAY_DECLARE_GLOBAL(real(kind(0d0)), dimension(:), x_cb, y_cb, z_cb)
#else
    real(kind(0d0)), target, allocatable, dimension(:) :: x_cb, y_cb, z_cb
#endif
    !> @}

    !> @name Cell-center (CC) locations in the x-, y- and z-directions, respectively
    !> @{
#ifdef CRAY_ACC_WAR
    @:CRAY_DECLARE_GLOBAL(real(kind(0d0)), dimension(:), x_cc, y_cc, z_cc)
#else
    real(kind(0d0)), target, allocatable, dimension(:) :: x_cc, y_cc, z_cc
#endif
    !> @}
    !type(bounds_info) :: x_domain, y_domain, z_domain !<
    !! Locations of the domain bounds in the x-, y- and z-coordinate directions
    !> @name Cell-width distributions in the x-, y- and z-directions, respectively
    !> @{
#ifdef CRAY_ACC_WAR
    @:CRAY_DECLARE_GLOBAL(real(kind(0d0)), dimension(:), dx, dy, dz)
#else
    real(kind(0d0)), target, allocatable, dimension(:) :: dx, dy, dz
#endif
    !> @}

    real(kind(0d0)) :: dt !< Size of the time-step

#ifdef CRAY_ACC_WAR
    !$acc declare link(x_cb, y_cb, z_cb, x_cc, y_cc, z_cc, dx, dy, dz)
    !$acc declare create(m, n, p, dt)
#else
    !$acc declare create(x_cb, y_cb, z_cb, x_cc, y_cc, z_cc, dx, dy, dz, dt, m, n, p)
#endif
    !> @name Starting time-step iteration, stopping time-step iteration and the number
    !! of time-step iterations between successive solution backups, respectively
    !> @{
    integer :: t_step_start, t_step_stop, t_step_save
    !> @}

    integer :: t_step_print !< Number of time-steps between printouts

    ! ==========================================================================

    ! Simulation Algorithm Parameters ==========================================
    integer :: model_eqns     !< Multicomponent flow model
    #:if MFC_CASE_OPTIMIZATION
        integer, parameter :: num_dims = ${num_dims}$       !< Number of spatial dimensions
    #:else
        integer :: num_dims       !< Number of spatial dimensions
    #:endif
    logical :: adv_alphan     !< Advection of the last volume fraction
    logical :: mpp_lim        !< Mixture physical parameters (MPP) limits
    integer :: time_stepper   !< Time-stepper algorithm
    logical :: prim_vars_wrt

    #:if MFC_CASE_OPTIMIZATION
        integer, parameter :: weno_polyn = ${weno_polyn}$ !< Degree of the WENO polynomials (polyn)
        integer, parameter :: weno_order = ${weno_order}$ !< Order of the WENO reconstruction
        integer, parameter :: num_fluids = ${num_fluids}$ !< number of fluids in the simulation
    #:else
        integer :: weno_polyn     !< Degree of the WENO polynomials (polyn)
        integer :: weno_order     !< Order of the WENO reconstruction
        integer :: num_fluids     !< number of fluids in the simulation
    #:endif

    real(kind(0d0)) :: weno_eps       !< Binding for the WENO nonlinear weights
    logical :: mapped_weno    !< WENO with mapping of nonlinear weights
    logical :: mp_weno        !< Monotonicity preserving (MP) WENO
    logical :: weno_avg       ! Average left/right cell-boundary states
    logical :: weno_Re_flux   !< WENO reconstruct velocity gradients for viscous stress tensor
    integer :: riemann_solver !< Riemann solver algorithm
    integer :: wave_speeds    !< Wave speeds estimation method
    integer :: avg_state      !< Average state evaluation method
    logical :: alt_soundspeed !< Alternate mixture sound speed
    logical :: null_weights    !< Null undesired WENO weights
    logical :: mixture_err     !< Mixture properties correction
    logical :: hypoelasticity  !< hypoelasticity modeling
    logical :: hyperelasticity !< hyperelasticity modeling
    logical :: elasticity      !< elasticity modeling
    logical :: cu_tensor

    logical :: bodyForces
    logical :: bf_x, bf_y, bf_z !< body force toggle in three directions
    !< amplitude, frequency, and phase shift sinusoid in each direction
    #:for dir in {'x', 'y', 'z'}
        #:for param in {'k','w','p','g'}
            real :: ${param}$_${dir}$
        #:endfor
    #:endfor
    real(kind(0d0)), dimension(3) :: accel_bf
    !$acc declare create(accel_bf)

    integer :: cpu_start, cpu_end, cpu_rate

    #:if not MFC_CASE_OPTIMIZATION
        !$acc declare create(num_dims, weno_polyn, weno_order, num_fluids)
    #:endif

    !$acc declare create(mpp_lim, model_eqns, mixture_err, alt_soundspeed, avg_state, mapped_weno, mp_weno, weno_eps,hypoelasticity,hyperelasticity)

    logical :: relax          !< activate phase change
    integer :: relax_model    !< Relaxation model
    real(kind(0d0)) :: palpha_eps     !< trigger parameter for the p relaxation procedure, phase change model
    real(kind(0d0)) :: ptgalpha_eps   !< trigger parameter for the pTg relaxation procedure, phase change model

!#ifndef _CRAYFTN
!$acc declare create(relax, relax_model, palpha_eps,ptgalpha_eps)
!#endif

    !> @name Boundary conditions (BC) in the x-, y- and z-directions, respectively
    !> @{
    type(int_bounds_info) :: bc_x, bc_y, bc_z
    !> @}
    type(bounds_info) :: x_domain, y_domain, z_domain
    real(kind(0d0)) :: x_a, y_a, z_a
    real(kind(0d0)) :: x_b, y_b, z_b

    logical :: parallel_io !< Format of the data files
    logical :: file_per_process !< shared file or not when using parallel io
    integer :: precision !< Precision of output files

    integer, allocatable, dimension(:) :: proc_coords !<
    !! Processor coordinates in MPI_CART_COMM

    integer, allocatable, dimension(:) :: start_idx !<
    !! Starting cell-center index of local processor in global grid

    type(mpi_io_var), public :: MPI_IO_DATA
    type(mpi_io_ib_var), public :: MPI_IO_IB_DATA
    type(mpi_io_airfoil_ib_var), public :: MPI_IO_airfoil_IB_DATA

    !> @name MPI info for parallel IO with Lustre file systems
    !> @{
    character(LEN=name_len) :: mpiiofs
    integer :: mpi_info_int
    !> @}

    integer, private :: ierr

    !> @name Annotations of the structure of the state and flux vectors in terms of the
    !! size and the configuration of the system of equations to which they belong
    !> @{
    integer :: sys_size                                !< Number of unknowns in system of eqns.
    type(int_bounds_info) :: cont_idx                  !< Indexes of first & last continuity eqns.
    type(int_bounds_info) :: mom_idx                   !< Indexes of first & last momentum eqns.
    integer :: E_idx                                   !< Index of energy equation
    integer :: n_idx                                   !< Index of number density
    type(int_bounds_info) :: adv_idx                   !< Indexes of first & last advection eqns.
    type(int_bounds_info) :: internalEnergies_idx      !< Indexes of first & last internal energy eqns.
    type(bub_bounds_info) :: bub_idx                   !< Indexes of first & last bubble variable eqns.
    integer :: alf_idx                                 !< Index of void fraction
    integer :: gamma_idx                               !< Index of specific heat ratio func. eqn.
    integer :: pi_inf_idx                              !< Index of liquid stiffness func. eqn.
    type(int_bounds_info) :: stress_idx                !< Indexes of first and last shear stress eqns.
<<<<<<< HEAD
    integer :: b_size                                  !< Number of elements in the symmetric b tensor, plus one
    integer :: tensor_size                             !< Number of elements in the full tensor plus one
=======
    integer :: c_idx         ! Index of the color function
>>>>>>> 6299e112
    !> @}

    !$acc declare create(bub_idx)

    !> @name The number of fluids, along with their identifying indexes, respectively,
    !! for which viscous effects, e.g. the shear and/or the volume Reynolds (Re)
    !! numbers, will be non-negligible.
    !> @{
    integer, dimension(2) :: Re_size
#ifdef CRAY_ACC_WAR
    @:CRAY_DECLARE_GLOBAL(integer, dimension(:, :), Re_idx)
#else
    integer, allocatable, dimension(:, :) :: Re_idx
#endif
    !> @}
#ifdef CRAY_ACC_WAR
    !$acc declare create(Re_size)
    !$acc declare link(Re_idx)
#else
    !$acc declare create(Re_size, Re_idx)
#endif

    ! The WENO average (WA) flag regulates whether the calculation of any cell-
    ! average spatial derivatives is carried out in each cell by utilizing the
    ! arithmetic mean of the left and right, WENO-reconstructed, cell-boundary
    ! values or simply, the unaltered left and right, WENO-reconstructed, cell-
    ! boundary values.
    !> @{
    real(kind(0d0)) :: wa_flg
    !> @{

    !$acc declare create(wa_flg)

    !> @name The coordinate direction indexes and flags (flg), respectively, for which
    !! the configurations will be determined with respect to a working direction
    !! and that will be used to isolate the contributions, in that direction, in
    !! the dimensionally split system of equations.
    !> @{
    integer, dimension(3) :: dir_idx
    real(kind(0d0)), dimension(3) :: dir_flg
    integer, dimension(3) :: dir_idx_tau !!used for hypoelasticity=true
    !> @}

    !$acc declare create(dir_idx, dir_flg, dir_idx_tau)

    integer :: buff_size !<
    !! The number of cells that are necessary to be able to store enough boundary
    !! conditions data to march the solution in the physical computational domain
    !! to the next time-step.

    integer :: startx, starty, startz

    !$acc declare create(sys_size, buff_size, startx, starty, startz, E_idx, gamma_idx, pi_inf_idx, alf_idx, n_idx, stress_idx, b_size, tensor_size)

    ! END: Simulation Algorithm Parameters =====================================

    ! Fluids Physical Parameters ===============================================

    type(physical_parameters), dimension(num_fluids_max) :: fluid_pp !<
    !! Database of the physical parameters of each of the fluids that is present
    !! in the flow. These include the stiffened gas equation of state parameters,
    !! the Reynolds numbers and the Weber numbers.

    !$acc declare create(bc_x%vb1, bc_x%vb2, bc_x%vb3, bc_x%ve1, bc_x%ve2, bc_x%ve3)
    !$acc declare create(bc_y%vb1, bc_y%vb2, bc_y%vb3, bc_y%ve1, bc_y%ve2, bc_y%ve3)
    !$acc declare create(bc_z%vb1, bc_z%vb2, bc_z%vb3, bc_z%ve1, bc_z%ve2, bc_z%ve3)

    ! ==========================================================================

    integer :: fd_order !<
    !! The order of the finite-difference (fd) approximations of the first-order
    !! derivatives that need to be evaluated when the CoM or flow probe data
    !! files are to be written at each time step

    integer :: fd_number !<
    !! The finite-difference number is given by MAX(1, fd_order/2). Essentially,
    !! it is a measure of the half-size of the finite-difference stencil for the
    !! selected order of accuracy.

    logical :: probe_wrt
    logical :: integral_wrt
    integer :: num_probes
    integer :: num_integrals
    type(probe_parameters), dimension(num_probes_max) :: probe
    type(integral_parameters), dimension(num_probes_max) :: integral

    !> @name Reference density and pressure for Tait EOS
    !> @{
    real(kind(0d0)) :: rhoref, pref
    !> @}
    !$acc declare create(rhoref, pref)

    !> @name Immersed Boundaries
    !> @{
    logical :: ib
    integer :: num_ibs

    type(ib_patch_parameters), dimension(num_patches_max) :: patch_ib
    type(probe_parameters), allocatable, dimension(:) :: airfoil_grid_u, airfoil_grid_l
    integer :: Np
    !! Database of the immersed boundary patch parameters for each of the
    !! patches employed in the configuration of the initial condition. Note that
    !! the maximum allowable number of patches, num_patches_max, may be changed
    !! in the module m_derived_types.f90.
    ! ==========================================================================

    !$acc declare create(ib, num_ibs, patch_ib)
    !> @}

    !> @name Bubble modeling
    !> @{
    #:if MFC_CASE_OPTIMIZATION
        integer, parameter :: nb = ${nb}$ !< Number of eq. bubble sizes
    #:else
        integer :: nb       !< Number of eq. bubble sizes
    #:endif

    real(kind(0d0)) :: R0ref    !< Reference bubble size
    real(kind(0d0)) :: Ca       !< Cavitation number
    real(kind(0d0)) :: Web      !< Weber number
    real(kind(0d0)) :: Re_inv   !< Inverse Reynolds number
#ifdef CRAY_ACC_WAR
    @:CRAY_DECLARE_GLOBAL(real(kind(0d0)), dimension(:), weight)
    @:CRAY_DECLARE_GLOBAL(real(kind(0d0)), dimension(:), R0)
    @:CRAY_DECLARE_GLOBAL(real(kind(0d0)), dimension(:), V0)
    !$acc declare link(weight, R0, V0)
#else
    real(kind(0d0)), dimension(:), allocatable :: weight !< Simpson quadrature weights
    real(kind(0d0)), dimension(:), allocatable :: R0     !< Bubble sizes
    real(kind(0d0)), dimension(:), allocatable :: V0     !< Bubble velocities
    !$acc declare create(weight, R0, V0)
#endif
    logical :: bubbles      !< Bubbles on/off
    logical :: polytropic   !< Polytropic  switch
    logical :: polydisperse !< Polydisperse bubbles
    logical :: adv_n        !< Solve the number density equation and compute alpha from number density
    logical :: adap_dt      !< Adaptive step size control

    integer :: bubble_model !< Gilmore or Keller--Miksis bubble model
    integer :: thermal      !< Thermal behavior. 1 = adiabatic, 2 = isotherm, 3 = transfer
#ifdef CRAY_ACC_WAR
    @:CRAY_DECLARE_GLOBAL(real(kind(0d0)), dimension(:, :, :), ptil)
    !$acc declare link(ptil)
#else
    real(kind(0d0)), allocatable, dimension(:, :, :) :: ptil  !< Pressure modification
    !$acc declare create(ptil)
#endif
    real(kind(0d0)) :: poly_sigma  !< log normal sigma for polydisperse PDF

    logical :: qbmm      !< Quadrature moment method
    integer, parameter :: nmom = 6 !< Number of carried moments per R0 location
    integer :: nmomsp    !< Number of moments required by ensemble-averaging
    integer :: nmomtot   !< Total number of carried moments moments/transport equations
    integer :: R0_type

    real(kind(0d0)) :: pi_fac   !< Factor for artificial pi_inf

    #:if not MFC_CASE_OPTIMIZATION
        !$acc declare create(nb)
    #:endif

!$acc declare create(R0ref, Ca, Web, Re_inv, bubbles, polytropic, polydisperse, qbmm, nmomsp, nmomtot, R0_type, bubble_model, thermal, poly_sigma, adv_n, adap_dt, pi_fac)

#ifdef CRAY_ACC_WAR
    @:CRAY_DECLARE_GLOBAL(type(scalar_field), dimension(:), mom_sp)
    @:CRAY_DECLARE_GLOBAL(type(scalar_field), dimension(:, :, :), mom_3d)
    !$acc declare link(mom_sp, mom_3d)
#else
    type(scalar_field), allocatable, dimension(:) :: mom_sp
    type(scalar_field), allocatable, dimension(:, :, :) :: mom_3d
    !$acc declare create(mom_sp, mom_3d)
#endif
    !> @}

    !> @name Physical bubble parameters (see Ando 2010, Preston 2007)
    !> @{
    real(kind(0d0)) :: R_n, R_v, phi_vn, phi_nv, Pe_c, Tw, pv, M_n, M_v
!$acc declare create(R_n, R_v, phi_vn, phi_nv, Pe_c, Tw, pv, M_n, M_v)
#ifdef CRAY_ACC_WAR
    @:CRAY_DECLARE_GLOBAL(real(kind(0d0)), dimension(:), k_n, k_v, pb0, mass_n0, mass_v0, Pe_T)
    @:CRAY_DECLARE_GLOBAL(real(kind(0d0)), dimension(:), Re_trans_T, Re_trans_c, Im_trans_T, Im_trans_c, omegaN)
    !$acc declare link( k_n, k_v, pb0, mass_n0, mass_v0, Pe_T, Re_trans_T, Re_trans_c, Im_trans_T, Im_trans_c, omegaN)
#else
    real(kind(0d0)), dimension(:), allocatable :: k_n, k_v, pb0, mass_n0, mass_v0, Pe_T
    real(kind(0d0)), dimension(:), allocatable :: Re_trans_T, Re_trans_c, Im_trans_T, Im_trans_c, omegaN
    !$acc declare create( k_n, k_v, pb0, mass_n0, mass_v0, Pe_T, Re_trans_T, Re_trans_c, Im_trans_T, Im_trans_c, omegaN)
#endif
    real(kind(0d0)) :: mul0, ss, gamma_v, mu_v
    real(kind(0d0)) :: gamma_m, gamma_n, mu_n
    real(kind(0d0)) :: gam
    !> @}

    !$acc declare create(mul0, ss, gamma_v, mu_v, gamma_m, gamma_n, mu_n, gam)

    !> @name Acoustic monopole parameters
    !> @{
    logical :: monopole !< Monopole switch
    type(mono_parameters), dimension(num_probes_max) :: mono !< Monopole parameters
    integer :: num_mono !< Number of monopoles
    !> @}
    !$acc declare create(monopole, mono, num_mono)

    !> @name Surface tension parameters
    !> @{
    real(kind(0d0)) :: sigma
    !$acc declare create(sigma)
    !> @}

    integer :: momxb, momxe
    integer :: advxb, advxe
    integer :: contxb, contxe
    integer :: intxb, intxe
    integer :: bubxb, bubxe
    integer :: strxb, strxe
    integer :: xibeg, xiend
!$acc declare create(momxb, momxe, advxb, advxe, contxb, contxe, intxb, intxe, bubxb, bubxe, strxb, strxe)
!$acc declare create(xibeg,xiend)

#ifdef CRAY_ACC_WAR
    @:CRAY_DECLARE_GLOBAL(real(kind(0d0)), dimension(:), gammas, gs_min, pi_infs, ps_inf, cvs, qvs, qvps)
    !$acc declare link(gammas, gs_min, pi_infs, ps_inf, cvs, qvs, qvps)
#else
    real(kind(0d0)), allocatable, dimension(:) :: gammas, gs_min, pi_infs, ps_inf, cvs, qvs, qvps
    !$acc declare create(gammas, gs_min, pi_infs, ps_inf, cvs, qvs, qvps)
#endif

    real(kind(0d0)) :: mytime       !< Current simulation time
    real(kind(0d0)) :: finaltime    !< Final simulation time

    logical :: weno_flat, riemann_flat, rdma_mpi

#ifdef CRAY_ACC_WAR
    @:CRAY_DECLARE_GLOBAL(type(pres_field), dimension(:), pb_ts)

    @:CRAY_DECLARE_GLOBAL(type(pres_field), dimension(:), mv_ts)

    !$acc declare link(pb_ts, mv_ts)
#else
    type(pres_field), allocatable, dimension(:) :: pb_ts

    type(pres_field), allocatable, dimension(:) :: mv_ts

    !$acc declare create(pb_ts, mv_ts)
#endif
    ! ======================================================================

contains

    !> Assigns default values to the user inputs before reading
        !!  them in. This enables for an easier consistency check of
        !!  these parameters once they are read from the input file.
    subroutine s_assign_default_values_to_user_inputs() ! ------------------

        integer :: i, j !< Generic loop iterator

        ! Logistics
        case_dir = '.'
        run_time_info = .false.
        t_step_old = dflt_int

        ! Computational domain parameters
        m = dflt_int; n = 0; p = 0

        cyl_coord = .false.

        dt = dflt_real

        t_step_start = dflt_int
        t_step_stop = dflt_int
        t_step_save = dflt_int
        t_step_print = 1

        ! Simulation algorithm parameters
        model_eqns = dflt_int
        adv_alphan = .false.
        mpp_lim = .false.
        time_stepper = dflt_int
        weno_eps = dflt_real
        mapped_weno = .false.
        mp_weno = .false.
        weno_avg = .false.
        weno_Re_flux = .false.
        riemann_solver = dflt_int
        wave_speeds = dflt_int
        avg_state = dflt_int
        alt_soundspeed = .false.
        null_weights = .false.
        mixture_err = .false.
        parallel_io = .false.
        file_per_process = .false.
        precision = 2
        relax = .false.
        relax_model = dflt_int
        palpha_eps = dflt_real
        ptgalpha_eps = dflt_real
        hypoelasticity = .false.
        hyperelasticity = .false.
        elasticity = .false.
        weno_flat = .true.
        riemann_flat = .true.
        rdma_mpi = .false.

        bc_x%beg = dflt_int; bc_x%end = dflt_int
        bc_y%beg = dflt_int; bc_y%end = dflt_int
        bc_z%beg = dflt_int; bc_z%end = dflt_int

        #:for DIM in ['x', 'y', 'z']
            #:for DIR in [1, 2, 3]
                bc_${DIM}$%vb${DIR}$ = 0d0
                bc_${DIM}$%ve${DIR}$ = 0d0
            #:endfor
        #:endfor

        x_domain%beg = dflt_int; x_domain%end = dflt_int
        y_domain%beg = dflt_int; y_domain%end = dflt_int
        z_domain%beg = dflt_int; z_domain%end = dflt_int

        ! Fluids physical parameters
        do i = 1, num_fluids_max
            fluid_pp(i)%gamma = dflt_real
            fluid_pp(i)%pi_inf = dflt_real
            fluid_pp(i)%cv = 0d0
            fluid_pp(i)%qv = 0d0
            fluid_pp(i)%qvp = 0d0
            fluid_pp(i)%Re(:) = dflt_real
            fluid_pp(i)%mul0 = dflt_real
            fluid_pp(i)%ss = dflt_real
            fluid_pp(i)%pv = dflt_real
            fluid_pp(i)%gamma_v = dflt_real
            fluid_pp(i)%M_v = dflt_real
            fluid_pp(i)%mu_v = dflt_real
            fluid_pp(i)%k_v = dflt_real
            fluid_pp(i)%G = 0d0
        end do

        ! Tait EOS
        rhoref = dflt_real
        pref = dflt_real

        ! Immersed Boundaries
        ib = .false.
        num_ibs = dflt_int

        ! Bubble modeling
        bubbles = .false.
        bubble_model = 1
        polytropic = .true.
        polydisperse = .false.
        thermal = dflt_int
        R0ref = dflt_real

        #:if not MFC_CASE_OPTIMIZATION
            nb = 1
            weno_order = dflt_int
            num_fluids = dflt_int
        #:endif

        R0_type = dflt_int

        adv_n = .false.
        adap_dt = .false.

        pi_fac = 1d0

        ! User inputs for qbmm for simulation code
        qbmm = .false.

        Ca = dflt_real
        Re_inv = dflt_real
        Web = dflt_real
        poly_sigma = dflt_real

        ! Monopole source
        monopole = .false.
        num_mono = 1

        ! Surface tension
        sigma = dflt_real

        ! Cuda aware MPI
        cu_tensor = .false.

        bodyForces = .false.
        bf_x = .false.; bf_y = .false.; bf_z = .false.
        !< amplitude, frequency, and phase shift sinusoid in each direction
        #:for dir in {'x', 'y', 'z'}
            #:for param in {'k','w','p','g'}
                ${param}$_${dir}$ = dflt_real
            #:endfor
        #:endfor

        do j = 1, num_probes_max
            do i = 1, 3
                mono(j)%loc(i) = dflt_real
            end do
            mono(j)%mag = dflt_real
            mono(j)%length = dflt_real
            mono(j)%delay = dflt_real
            mono(j)%dir = 1.d0
            mono(j)%npulse = 1.d0
            mono(j)%pulse = 1
            mono(j)%support = 1
            mono(j)%foc_length = dflt_real
            mono(j)%aperture = dflt_real
            ! The author suggested the support width is typically on the order of
            ! the width of the characteristic cells. Here, we choose 2.5 cell width
            ! as the default value.
            mono(j)%support_width = 2.5d0
        end do

        fd_order = dflt_int
        probe_wrt = .false.
        integral_wrt = .false.
        num_probes = dflt_int
        num_integrals = dflt_int

        do i = 1, num_probes_max
            probe(i)%x = dflt_real
            probe(i)%y = dflt_real
            probe(i)%z = dflt_real
        end do

        do i = 1, num_probes_max
            integral(i)%xmin = dflt_real
            integral(i)%xmax = dflt_real
            integral(i)%ymin = dflt_real
            integral(i)%ymax = dflt_real
            integral(i)%ymin = dflt_real
            integral(i)%ymax = dflt_real
        end do

    end subroutine s_assign_default_values_to_user_inputs ! ----------------

    !>  The computation of parameters, the allocation of memory,
        !!      the association of pointers and/or the execution of any
        !!      other procedures that are necessary to setup the module.
    subroutine s_initialize_global_parameters_module() ! -------------------

        integer :: i, j, k
        integer :: fac

        type(int_bounds_info) :: ix, iy, iz

        #:if not MFC_CASE_OPTIMIZATION
            ! Determining the degree of the WENO polynomials
            weno_polyn = (weno_order - 1)/2
            !$acc update device(weno_polyn)
            !$acc update device(nb)
            !$acc update device(num_dims, num_fluids)
        #:endif

        ! Initializing the number of fluids for which viscous effects will
        ! be non-negligible, the number of distinctive material interfaces
        ! for which surface tension will be important and also, the number
        ! of fluids for which the physical and geometric curvatures of the
        ! interfaces will be computed
        Re_size = 0

        ! Gamma/Pi_inf Model ===============================================
        if (model_eqns == 1) then

            ! Annotating structure of the state and flux vectors belonging
            ! to the system of equations defined by the selected number of
            ! spatial dimensions and the gamma/pi_inf model
            cont_idx%beg = 1
            cont_idx%end = cont_idx%beg
            mom_idx%beg = cont_idx%end + 1
            mom_idx%end = cont_idx%end + num_dims
            E_idx = mom_idx%end + 1
            adv_idx%beg = E_idx + 1
            adv_idx%end = adv_idx%beg + 1
            gamma_idx = adv_idx%beg
            pi_inf_idx = adv_idx%end
            sys_size = adv_idx%end

            ! ==================================================================

            ! Volume Fraction Model ============================================
        else

            ! Annotating structure of the state and flux vectors belonging
            ! to the system of equations defined by the selected number of
            ! spatial dimensions and the volume fraction model
            if (model_eqns == 2) then
                cont_idx%beg = 1
                cont_idx%end = num_fluids
                mom_idx%beg = cont_idx%end + 1
                mom_idx%end = cont_idx%end + num_dims
                E_idx = mom_idx%end + 1
                adv_idx%beg = E_idx + 1
                adv_idx%end = E_idx + num_fluids

                sys_size = adv_idx%end

                if (bubbles) then
                    alf_idx = adv_idx%end
                else
                    alf_idx = 1
                end if

                if (bubbles) then
                    bub_idx%beg = sys_size + 1
                    if (qbmm) then
                        nmomsp = 4 !number of special moments
                        if (nnode == 4) then
                            ! nmom = 6 : It is already a parameter
                            nmomtot = nmom*nb
                        end if
                        bub_idx%end = adv_idx%end + nb*nmom
                    else
                        if (.not. polytropic) then
                            bub_idx%end = sys_size + 4*nb
                        else
                            bub_idx%end = sys_size + 2*nb
                        end if
                    end if
                    sys_size = bub_idx%end
                    ! print*, 'alf idx', alf_idx
                    ! print*, 'bub -idx beg end', bub_idx%beg, bub_idx%end

                    if (adv_n) then
                        n_idx = bub_idx%end + 1
                        sys_size = n_idx
                    end if

                    @:ALLOCATE_GLOBAL(weight(nb), R0(nb), V0(nb))
                    @:ALLOCATE(bub_idx%rs(nb), bub_idx%vs(nb))
                    @:ALLOCATE(bub_idx%ps(nb), bub_idx%ms(nb))

                    if (num_fluids == 1) then
                        gam = 1.d0/fluid_pp(num_fluids + 1)%gamma + 1.d0
                    else
                        gam = 1.d0/fluid_pp(num_fluids)%gamma + 1.d0
                    end if

                    if (qbmm) then
                        @:ALLOCATE(bub_idx%moms(nb, nmom))
                        do i = 1, nb
                            do j = 1, nmom
                                bub_idx%moms(i, j) = bub_idx%beg + (j - 1) + (i - 1)*nmom
                            end do
                            bub_idx%rs(i) = bub_idx%moms(i, 2)
                            bub_idx%vs(i) = bub_idx%moms(i, 3)
                        end do

                    else
                        do i = 1, nb
                            if (.not. polytropic) then
                                fac = 4
                            else
                                fac = 2
                            end if

                            bub_idx%rs(i) = bub_idx%beg + (i - 1)*fac
                            bub_idx%vs(i) = bub_idx%rs(i) + 1

                            if (.not. polytropic) then
                                bub_idx%ps(i) = bub_idx%vs(i) + 1
                                bub_idx%ms(i) = bub_idx%ps(i) + 1
                            end if
                        end do
                    end if

                    if (nb == 1) then
                        weight(:) = 1d0
                        R0(:) = 1d0
                        V0(:) = 1d0
                    else if (nb > 1) then
                        V0(:) = 1d0
                        !R0 and weight initialized in s_simpson
                    else
                        stop 'Invalid value of nb'
                    end if

                    !Initialize pref,rhoref for polytropic qbmm (done in s_initialize_nonpoly for non-polytropic)
                    if (.not. qbmm) then
                        if (polytropic) then
                            rhoref = 1.d0
                            pref = 1.d0
                        end if
                    end if

                    !Initialize pb0, pv, pref, rhoref for polytropic qbmm (done in s_initialize_nonpoly for non-polytropic)
                    if (qbmm) then
                        if (polytropic) then
                            pv = fluid_pp(1)%pv
                            pv = pv/pref
                            @:ALLOCATE_GLOBAL(pb0(nb))
                            if (Web == dflt_real) then
                                pb0 = pref
                                pb0 = pb0/pref
                                pref = 1d0
                            end if
                            rhoref = 1d0
                        end if
                    end if
                end if

                if ( hypoelasticity ) then
                    elasticity = .true.
                    stress_idx%beg = sys_size + 1
                    stress_idx%end = sys_size + (num_dims*(num_dims + 1))/2
                    ! number of distinct stresses is 1 in 1D, 3 in 2D, 6 in 3D
                    sys_size = stress_idx%end
                end if

<<<<<<< HEAD
                if ( hyperelasticity ) then
                    elasticity = .true.
                    ! number of distinct stress is 1 in 1D, 2 in 2D, and 3 in 3D
                    stress_idx%beg = sys_size + 1
                    stress_idx%end = sys_size + (num_dims*(num_dims + 1))/2
                    ! number of entries in the symmetric btensor plus the jacobian
                    b_size = (num_dims*(num_dims + 1))/2 + 1
                    ! storing the jacobian in the last entry
                    tensor_size = num_dims**2 + 1
                    ! adding three more equations for the \xi field and the elastic energy
                    sys_size = stress_idx%end + num_dims + 1
=======
                if (sigma /= dflt_real) then
                    c_idx = sys_size + 1
                    sys_size = c_idx
>>>>>>> 6299e112
                end if

            else if (model_eqns == 3) then
                cont_idx%beg = 1
                cont_idx%end = num_fluids
                mom_idx%beg = cont_idx%end + 1
                mom_idx%end = cont_idx%end + num_dims
                E_idx = mom_idx%end + 1
                adv_idx%beg = E_idx + 1
                adv_idx%end = E_idx + num_fluids
                alf_idx = adv_idx%end
                internalEnergies_idx%beg = adv_idx%end + 1
                internalEnergies_idx%end = adv_idx%end + num_fluids
                sys_size = internalEnergies_idx%end

                if (sigma /= dflt_real) then
                    c_idx = sys_size + 1
                    sys_size = c_idx
                end if

            else if (model_eqns == 4) then
                cont_idx%beg = 1 ! one continuity equation
                cont_idx%end = 1 !num_fluids
                mom_idx%beg = cont_idx%end + 1 ! one momentum equation in each direction
                mom_idx%end = cont_idx%end + num_dims
                E_idx = mom_idx%end + 1 ! one energy equation
                adv_idx%beg = E_idx + 1
                adv_idx%end = adv_idx%beg !one volume advection equation
                alf_idx = adv_idx%end
                sys_size = adv_idx%end

                if (bubbles) then
                    bub_idx%beg = sys_size + 1
                    bub_idx%end = sys_size + 2*nb
                    if (.not. polytropic) then
                        bub_idx%end = sys_size + 4*nb
                    end if
                    sys_size = bub_idx%end

                    @:ALLOCATE(bub_idx%rs(nb), bub_idx%vs(nb))
                    @:ALLOCATE(bub_idx%ps(nb), bub_idx%ms(nb))
                    @:ALLOCATE_GLOBAL(weight(nb), R0(nb), V0(nb))

                    do i = 1, nb
                        if (polytropic) then
                            fac = 2
                        else
                            fac = 4
                        end if

                        bub_idx%rs(i) = bub_idx%beg + (i - 1)*fac
                        bub_idx%vs(i) = bub_idx%rs(i) + 1

                        if (.not. polytropic) then
                            bub_idx%ps(i) = bub_idx%vs(i) + 1
                            bub_idx%ms(i) = bub_idx%ps(i) + 1
                        end if
                    end do
                    if (nb == 1) then
                        weight(:) = 1d0
                        R0(:) = 1d0
                        V0(:) = 0d0
                    else if (nb > 1) then
                        V0(:) = 1d0
                    else
                        stop 'Invalid value of nb'
                    end if

                    if (polytropic) then
                        rhoref = 1.d0
                        pref = 1.d0
                    end if
                end if
            end if

            ! Determining the number of fluids for which the shear and the
            ! volume Reynolds numbers, e.g. viscous effects, are important
            do i = 1, num_fluids
                if (fluid_pp(i)%Re(1) > 0) Re_size(1) = Re_size(1) + 1
                if (fluid_pp(i)%Re(2) > 0) Re_size(2) = Re_size(2) + 1
            end do

            !$acc update device(Re_size)

            ! Bookkeeping the indexes of any viscous fluids and any pairs of
            ! fluids whose interface will support effects of surface tension
            if (any(Re_size > 0)) then

                @:ALLOCATE_GLOBAL(Re_idx(1:2, 1:maxval(Re_size)))

                k = 0
                do i = 1, num_fluids
                    if (fluid_pp(i)%Re(1) > 0) then
                        k = k + 1; Re_idx(1, k) = i
                    end if
                end do

                k = 0
                do i = 1, num_fluids
                    if (fluid_pp(i)%Re(2) > 0) then
                        k = k + 1; Re_idx(2, k) = i
                    end if
                end do

            end if

        end if
        ! END: Volume Fraction Model =======================================

        if (qbmm .and. .not. polytropic) then
            allocate (MPI_IO_DATA%view(1:sys_size + 2*nb*4))
            allocate (MPI_IO_DATA%var(1:sys_size + 2*nb*4))
        else
            allocate (MPI_IO_DATA%view(1:sys_size))
            allocate (MPI_IO_DATA%var(1:sys_size))
        end if

        do i = 1, sys_size
            allocate (MPI_IO_DATA%var(i)%sf(0:m, 0:n, 0:p))
            MPI_IO_DATA%var(i)%sf => null()
        end do
        if (qbmm .and. .not. polytropic) then
            do i = sys_size + 1, sys_size + 2*nb*4
                allocate (MPI_IO_DATA%var(i)%sf(0:m, 0:n, 0:p))
                MPI_IO_DATA%var(i)%sf => null()
            end do
        end if

        ! Configuring the WENO average flag that will be used to regulate
        ! whether any spatial derivatives are to computed in each cell by
        ! using the arithmetic mean of left and right, WENO-reconstructed,
        ! cell-boundary values or otherwise, the unaltered left and right,
        ! WENO-reconstructed, cell-boundary values
        wa_flg = 0d0; if (weno_avg) wa_flg = 1d0
        !$acc update device(wa_flg)

        if (ib) allocate (MPI_IO_IB_DATA%var%sf(0:m, 0:n, 0:p))
        Np = 0

        !$acc update device(Re_size)
        ! Determining the number of cells that are needed in order to store
        ! sufficient boundary conditions data as to iterate the solution in
        ! the physical computational domain from one time-step iteration to
        ! the next one
        if (any(Re_size > 0)) then
            buff_size = 2*weno_polyn + 2
!        else if (hypoelasticity) then !TODO: check if necessary
!            buff_size = 2*weno_polyn + 2
        else
            buff_size = weno_polyn + 2
        end if

        ! Configuring Coordinate Direction Indexes =========================
        if (bubbles) then
            ix%beg = -buff_size; iy%beg = 0; iz%beg = 0
            if (n > 0) then
                iy%beg = -buff_size
                if (p > 0) then
                    iz%beg = -buff_size
                end if
            end if

            ix%end = m - ix%beg; iy%end = n - iy%beg; iz%end = p - iz%beg

            @:ALLOCATE_GLOBAL(ptil(ix%beg:ix%end, iy%beg:iy%end, iz%beg:iz%end))
        end if

        if (probe_wrt) then
            fd_number = max(1, fd_order/2)
            buff_size = buff_size + fd_number
        end if

        startx = -buff_size
        starty = 0
        startz = 0
        if (n > 0) then
            starty = -buff_size
        end if
        if (p > 0) then
            startz = -buff_size
        end if

        !$acc update device(startx, starty, startz)

        if (cyl_coord .neqv. .true.) then ! Cartesian grid
            grid_geometry = 1
        elseif (cyl_coord .and. p == 0) then ! Axisymmetric cylindrical grid
            grid_geometry = 2
        else ! Fully 3D cylindrical grid
            grid_geometry = 3
        end if

        momxb = mom_idx%beg
        momxe = mom_idx%end
        advxb = adv_idx%beg
        advxe = adv_idx%end
        contxb = cont_idx%beg
        contxe = cont_idx%end
        bubxb = bub_idx%beg
        bubxe = bub_idx%end
        strxb = stress_idx%beg
        strxe = stress_idx%end
        intxb = internalEnergies_idx%beg
        intxe = internalEnergies_idx%end
        xibeg = stress_idx%end+1
        xiend = stress_idx%end+num_dims

        !$acc update device(momxb, momxe, advxb, advxe, contxb, contxe, bubxb, bubxe, intxb, intxe, sys_size, buff_size, E_idx, alf_idx, n_idx, adv_n, adap_dt, pi_fac, strxb, strxe, b_size, xibeg, xiend, tensor_size)
        !$acc update device(m, n, p)

        !$acc update device(alt_soundspeed, monopole, num_mono)
        !$acc update device(dt, sys_size, buff_size, pref, rhoref, gamma_idx, pi_inf_idx, E_idx, alf_idx, stress_idx, mpp_lim, bubbles, hypoelasticity, alt_soundspeed, avg_state, num_fluids, model_eqns, num_dims, mixture_err, grid_geometry, cyl_coord, mapped_weno, mp_weno, weno_eps, hyperelasticity)

        !$acc enter data copyin(nb, R0ref, Ca, Web, Re_inv, weight, R0, V0, bubbles, polytropic, polydisperse, qbmm, R0_type, ptil, bubble_model, thermal, poly_sigma)
        !$acc enter data copyin(R_n, R_v, phi_vn, phi_nv, Pe_c, Tw, pv, M_n, M_v, k_n, k_v, pb0, mass_n0, mass_v0, Pe_T, Re_trans_T, Re_trans_c, Im_trans_T, Im_trans_c, omegaN , mul0, ss, gamma_v, mu_v, gamma_m, gamma_n, mu_n, gam)
        !$acc enter data copyin(dir_idx, dir_flg, dir_idx_tau)

        !$acc enter data copyin(relax, relax_model, palpha_eps,ptgalpha_eps)

        ! Allocating grid variables for the x-, y- and z-directions
        @:ALLOCATE_GLOBAL(x_cb(-1 - buff_size:m + buff_size))
        @:ALLOCATE_GLOBAL(x_cc(-buff_size:m + buff_size))
        @:ALLOCATE_GLOBAL(dx(-buff_size:m + buff_size))

        if (n == 0) return; 
        @:ALLOCATE_GLOBAL(y_cb(-1 - buff_size:n + buff_size))
        @:ALLOCATE_GLOBAL(y_cc(-buff_size:n + buff_size))
        @:ALLOCATE_GLOBAL(dy(-buff_size:n + buff_size))

        if (p == 0) return; 
        @:ALLOCATE_GLOBAL(z_cb(-1 - buff_size:p + buff_size))
        @:ALLOCATE_GLOBAL(z_cc(-buff_size:p + buff_size))
        @:ALLOCATE_GLOBAL(dz(-buff_size:p + buff_size))

    end subroutine s_initialize_global_parameters_module ! -----------------

    !> Initializes parallel infrastructure
    subroutine s_initialize_parallel_io() ! --------------------------------

        #:if not MFC_CASE_OPTIMIZATION
            num_dims = 1 + min(1, n) + min(1, p)
        #:endif

        allocate (proc_coords(1:num_dims))

        if (parallel_io .neqv. .true.) return

#ifdef MFC_MPI

        ! Option for Lustre file system (Darter/Comet/Stampede)
        write (mpiiofs, '(A)') '/lustre_'
        mpiiofs = trim(mpiiofs)

        call MPI_INFO_CREATE(mpi_info_int, ierr)
        call MPI_INFO_SET(mpi_info_int, 'romio_ds_write', 'disable', ierr)

        ! Option for UNIX file system (Hooke/Thomson)
        ! WRITE(mpiiofs, '(A)') '/ufs_'
        ! mpiiofs = TRIM(mpiiofs)
        ! mpi_info_int = MPI_INFO_NULL

        allocate (start_idx(1:num_dims))

#endif

    end subroutine s_initialize_parallel_io ! ------------------------------

    !> Module deallocation and/or disassociation procedures
    subroutine s_finalize_global_parameters_module() ! ---------------------

        integer :: i

        ! Deallocating the variables bookkeeping the indexes of any viscous
        ! fluids and any pairs of fluids whose interfaces supported effects
        ! of surface tension
        if (any(Re_size > 0)) then
            @:DEALLOCATE_GLOBAL(Re_idx)
        end if

        deallocate (proc_coords)
        if (parallel_io) then
            deallocate (start_idx)
            do i = 1, sys_size
                MPI_IO_DATA%var(i)%sf => null()
            end do

            deallocate (MPI_IO_DATA%var)
            deallocate (MPI_IO_DATA%view)
        end if

        if (ib) MPI_IO_IB_DATA%var%sf => null()

        ! Deallocating grid variables for the x-, y- and z-directions
        @:DEALLOCATE_GLOBAL(x_cb, x_cc, dx)

        if (n == 0) return; 
        @:DEALLOCATE_GLOBAL(y_cb, y_cc, dy)

        if (p == 0) return; 
        @:DEALLOCATE_GLOBAL(z_cb, z_cc, dz)

    end subroutine s_finalize_global_parameters_module ! -------------------

end module m_global_parameters<|MERGE_RESOLUTION|>--- conflicted
+++ resolved
@@ -214,12 +214,9 @@
     integer :: gamma_idx                               !< Index of specific heat ratio func. eqn.
     integer :: pi_inf_idx                              !< Index of liquid stiffness func. eqn.
     type(int_bounds_info) :: stress_idx                !< Indexes of first and last shear stress eqns.
-<<<<<<< HEAD
     integer :: b_size                                  !< Number of elements in the symmetric b tensor, plus one
     integer :: tensor_size                             !< Number of elements in the full tensor plus one
-=======
-    integer :: c_idx         ! Index of the color function
->>>>>>> 6299e112
+    integer :: c_idx                                   ! Index of the color function
     !> @}
 
     !$acc declare create(bub_idx)
@@ -826,7 +823,6 @@
                     sys_size = stress_idx%end
                 end if
 
-<<<<<<< HEAD
                 if ( hyperelasticity ) then
                     elasticity = .true.
                     ! number of distinct stress is 1 in 1D, 2 in 2D, and 3 in 3D
@@ -838,11 +834,11 @@
                     tensor_size = num_dims**2 + 1
                     ! adding three more equations for the \xi field and the elastic energy
                     sys_size = stress_idx%end + num_dims + 1
-=======
+                end if
+
                 if (sigma /= dflt_real) then
                     c_idx = sys_size + 1
                     sys_size = c_idx
->>>>>>> 6299e112
                 end if
 
             else if (model_eqns == 3) then
