!>
!! @file m_global_parameters.f90
!! @brief Contains module m_global_parameters

#:include 'case.fpp'
#:include 'macros.fpp'

!> @brief The module contains all of the parameters describing the program
!!              logistics, the computational domain and the simulation algorithm.
!!              Additionally, for the volume fraction model, physical parameters
!!              of each of the fluids present in the flow are located here. They
!!              include stiffened gas equation of state parameters, the Reynolds
!!              numbers and the Weber numbers.
module m_global_parameters

#ifdef MFC_MPI
    use mpi                    !< Message passing interface (MPI) module
#endif

    use m_derived_types        !< Definitions of the derived types

    use m_helper_basic         !< Functions to compare floating point numbers

#ifdef MFC_OpenACC
    use openacc
#endif

    implicit none

    real(wp) :: time = 0

    ! Logistics
    integer :: num_procs             !< Number of processors
    character(LEN=path_len) :: case_dir              !< Case folder location
    logical :: run_time_info         !< Run-time output flag
    integer :: t_step_old            !< Existing IC/grid folder

    ! Computational Domain Parameters
    integer :: proc_rank !< Rank of the local processor

    !> @name Number of cells in the x-, y- and z-directions, respectively
    !> @{
    integer :: m, n, p
    !> @}

    !> @name Global number of cells in each direction
    !> @{
    integer :: m_glb, n_glb, p_glb
    !> @}

    !> @name Cylindrical coordinates (either axisymmetric or full 3D)
    !> @{
    logical :: cyl_coord
    integer :: grid_geometry
    !> @}
    !$acc declare create(cyl_coord, grid_geometry)

    !> @name Cell-boundary (CB) locations in the x-, y- and z-directions, respectively
    !> @{

    real(wp), target, allocatable, dimension(:) :: x_cb, y_cb, z_cb
    !> @}

    !> @name Cell-center (CC) locations in the x-, y- and z-directions, respectively
    !> @{

    real(wp), target, allocatable, dimension(:) :: x_cc, y_cc, z_cc
    !> @}
    !type(bounds_info) :: x_domain, y_domain, z_domain !<
    !! Locations of the domain bounds in the x-, y- and z-coordinate directions
    !> @name Cell-width distributions in the x-, y- and z-directions, respectively
    !> @{

    real(wp), target, allocatable, dimension(:) :: dx, dy, dz
    !> @}

    real(wp) :: dt !< Size of the time-step

    !$acc declare create(x_cb, y_cb, z_cb, x_cc, y_cc, z_cc, dx, dy, dz, dt, m, n, p)

    !> @name Starting time-step iteration, stopping time-step iteration and the number
    !! of time-step iterations between successive solution backups, respectively
    !> @{
    integer :: t_step_start, t_step_stop, t_step_save
    !> @}

    !> @name Starting time, stopping time, and time between backups, simulation time,
    !! and prescribed cfl respectively
    !> @{
    real(wp) :: t_stop, t_save, cfl_target
    integer :: n_start
    !> @}
    !$acc declare create(cfl_target)

    logical :: cfl_adap_dt, cfl_const_dt, cfl_dt

    integer :: t_step_print !< Number of time-steps between printouts

    ! Simulation Algorithm Parameters
    integer :: model_eqns     !< Multicomponent flow model
    #:if MFC_CASE_OPTIMIZATION
        integer, parameter :: num_dims = ${num_dims}$       !< Number of spatial dimensions
        integer, parameter :: num_vels = ${num_vels}$       !< Number of velocity components (different from num_dims for mhd)
    #:else
        integer :: num_dims       !< Number of spatial dimensions
        integer :: num_vels       !< Number of velocity components (different from num_dims for mhd)
    #:endif
    logical :: mpp_lim        !< Mixture physical parameters (MPP) limits
    integer :: time_stepper   !< Time-stepper algorithm
    logical :: prim_vars_wrt

    #:if MFC_CASE_OPTIMIZATION
        integer, parameter :: weno_polyn = ${weno_polyn}$ !< Degree of the WENO polynomials (polyn)
        integer, parameter :: weno_order = ${weno_order}$ !< Order of the WENO reconstruction
        integer, parameter :: weno_num_stencils = ${weno_num_stencils}$ !< Number of stencils for WENO reconstruction (only different from weno_polyn for TENO(>5))
        integer, parameter :: num_fluids = ${num_fluids}$           !< number of fluids in the simulation
        logical, parameter :: wenojs = (${wenojs}$ /= 0)            !< WENO-JS (default)
        logical, parameter :: mapped_weno = (${mapped_weno}$ /= 0)  !< WENO-M (WENO with mapping of nonlinear weights)
        logical, parameter :: wenoz = (${wenoz}$ /= 0)              !< WENO-Z
        logical, parameter :: teno = (${teno}$ /= 0)                !< TENO (Targeted ENO)
        real(wp), parameter :: wenoz_q = ${wenoz_q}$                !< Power constant for WENO-Z
        logical, parameter :: mhd = (${mhd}$ /= 0)                  !< Magnetohydrodynamics
        logical, parameter :: relativity = (${relativity}$ /= 0)    !< Relativity (only for MHD)
    #:else
        integer :: weno_polyn     !< Degree of the WENO polynomials (polyn)
        integer :: weno_order     !< Order of the WENO reconstruction
        integer :: weno_num_stencils    !< Number of stencils for WENO reconstruction (only different from weno_polyn for TENO(>5))
        integer :: num_fluids     !< number of fluids in the simulation
        logical :: wenojs         !< WENO-JS (default)
        logical :: mapped_weno    !< WENO-M (WENO with mapping of nonlinear weights)
        logical :: wenoz          !< WENO-Z
        logical :: teno           !< TENO (Targeted ENO)
        real(wp) :: wenoz_q       !< Power constant for WENO-Z
        logical :: mhd            !< Magnetohydrodynamics
        logical :: relativity     !< Relativity (only for MHD)
    #:endif

    real(wp) :: weno_eps       !< Binding for the WENO nonlinear weights
    real(wp) :: teno_CT        !< Smoothness threshold for TENO
    logical :: mp_weno        !< Monotonicity preserving (MP) WENO
    logical :: weno_avg       ! Average left/right cell-boundary states
    logical :: weno_Re_flux   !< WENO reconstruct velocity gradients for viscous stress tensor
    integer :: riemann_solver !< Riemann solver algorithm
    integer :: low_Mach       !< Low Mach number fix to HLLC Riemann solver
    integer :: wave_speeds    !< Wave speeds estimation method
    integer :: avg_state      !< Average state evaluation method
    logical :: alt_soundspeed !< Alternate mixture sound speed
    logical :: null_weights    !< Null undesired WENO weights
    logical :: mixture_err     !< Mixture properties correction
    logical :: hypoelasticity  !< hypoelasticity modeling
    logical :: hyperelasticity !< hyperelasticity modeling
    integer :: hyper_model     !< hyperelasticity solver algorithm
    logical :: elasticity      !< elasticity modeling, true for hyper or hypo
    logical, parameter :: chemistry = .${chemistry}$. !< Chemistry modeling
    logical :: cu_tensor
    logical :: viscous       !< Viscous effects
    logical :: shear_stress  !< Shear stresses
    logical :: bulk_stress   !< Bulk stresses

    !$acc declare create(chemistry)

    logical :: bodyForces
    logical :: bf_x, bf_y, bf_z !< body force toggle in three directions
    !< amplitude, frequency, and phase shift sinusoid in each direction
    #:for dir in {'x', 'y', 'z'}
        #:for param in {'k','w','p','g'}
            real(wp) :: ${param}$_${dir}$
        #:endfor
    #:endfor
    real(wp), dimension(3) :: accel_bf
    !$acc declare create(accel_bf)

    integer :: cpu_start, cpu_end, cpu_rate

    #:if not MFC_CASE_OPTIMIZATION
        !$acc declare create(num_dims, num_vels, weno_polyn, weno_order, weno_num_stencils, num_fluids, wenojs, mapped_weno, wenoz, teno, wenoz_q, mhd, relativity)
    #:endif

    !$acc declare create(mpp_lim, model_eqns, mixture_err, alt_soundspeed, avg_state, mp_weno, weno_eps, teno_CT, hypoelasticity, hyperelasticity, hyper_model, elasticity, low_Mach, viscous, shear_stress, bulk_stress)

    logical :: relax          !< activate phase change
    integer :: relax_model    !< Relaxation model
    real(wp) :: palpha_eps     !< trigger parameter for the p relaxation procedure, phase change model
    real(wp) :: ptgalpha_eps   !< trigger parameter for the pTg relaxation procedure, phase change model

!#ifndef _CRAYFTN
!$acc declare create(relax, relax_model, palpha_eps,ptgalpha_eps)
!#endif

    !> @name Boundary conditions (BC) in the x-, y- and z-directions, respectively
    !> @{
    type(int_bounds_info) :: bc_x, bc_y, bc_z
    !> @}
    type(bounds_info) :: x_domain, y_domain, z_domain
    real(wp) :: x_a, y_a, z_a
    real(wp) :: x_b, y_b, z_b

    logical :: parallel_io !< Format of the data files
    logical :: file_per_process !< shared file or not when using parallel io
    integer :: precision !< Precision of output files

    integer, allocatable, dimension(:) :: proc_coords !<
    !! Processor coordinates in MPI_CART_COMM

    integer, allocatable, dimension(:) :: start_idx !<
    !! Starting cell-center index of local processor in global grid

    type(mpi_io_var), public :: MPI_IO_DATA
    type(mpi_io_ib_var), public :: MPI_IO_IB_DATA
    type(mpi_io_airfoil_ib_var), public :: MPI_IO_airfoil_IB_DATA
    type(mpi_io_levelset_var), public :: MPI_IO_levelset_DATA
    type(mpi_io_levelset_norm_var), public :: MPI_IO_levelsetnorm_DATA
    real(wp), allocatable, dimension(:, :), public :: MPI_IO_DATA_lag_bubbles

    !> @name MPI info for parallel IO with Lustre file systems
    !> @{
    character(LEN=name_len) :: mpiiofs
    integer :: mpi_info_int
    !> @}

    integer, private :: ierr

    !> @name Annotations of the structure of the state and flux vectors in terms of the
    !! size and the configuration of the system of equations to which they belong
    !> @{
    integer :: sys_size                                !< Number of unknowns in system of eqns.
    type(int_bounds_info) :: cont_idx                  !< Indexes of first & last continuity eqns.
    type(int_bounds_info) :: mom_idx                   !< Indexes of first & last momentum eqns.
    integer :: E_idx                                   !< Index of energy equation
    integer :: n_idx                                   !< Index of number density
    type(int_bounds_info) :: adv_idx                   !< Indexes of first & last advection eqns.
    type(int_bounds_info) :: internalEnergies_idx      !< Indexes of first & last internal energy eqns.
    type(bub_bounds_info) :: bub_idx                   !< Indexes of first & last bubble variable eqns.
    integer :: alf_idx                                 !< Index of void fraction
    integer :: gamma_idx                               !< Index of specific heat ratio func. eqn.
    integer :: pi_inf_idx                              !< Index of liquid stiffness func. eqn.
    type(int_bounds_info) :: B_idx                     !< Indexes of first and last magnetic field eqns.
    type(int_bounds_info) :: stress_idx                !< Indexes of first and last shear stress eqns.
    type(int_bounds_info) :: xi_idx                    !< Indexes of first and last reference map eqns.
    integer :: b_size                                  !< Number of elements in the symmetric b tensor, plus one
    integer :: tensor_size                             !< Number of elements in the full tensor plus one
    type(int_bounds_info) :: species_idx               !< Indexes of first & last concentration eqns.
    integer :: c_idx                                   !< Index of color function
    !> @}

    !$acc declare create(bub_idx)

    ! Cell Indices for the (local) interior points (O-m, O-n, 0-p).
    ! Stands for "InDices With INTerior".
    type(int_bounds_info) :: idwint(1:3)
    !$acc declare create(idwint)

    ! Cell Indices for the entire (local) domain. In simulation and post_process,
    ! this includes the buffer region. idwbuff and idwint are the same otherwise.
    ! Stands for "InDices With BUFFer".
    type(int_bounds_info) :: idwbuff(1:3)
    !$acc declare create(idwbuff)

    !> @name The number of fluids, along with their identifying indexes, respectively,
    !! for which viscous effects, e.g. the shear and/or the volume Reynolds (Re)
    !! numbers, will be non-negligible.
    !> @{
    integer, dimension(2) :: Re_size
    integer, allocatable, dimension(:, :) :: Re_idx
    !> @}

    !$acc declare create(Re_size, Re_idx)

    ! The WENO average (WA) flag regulates whether the calculation of any cell-
    ! average spatial derivatives is carried out in each cell by utilizing the
    ! arithmetic mean of the left and right, WENO-reconstructed, cell-boundary
    ! values or simply, the unaltered left and right, WENO-reconstructed, cell-
    ! boundary values.
    !> @{
    real(wp) :: wa_flg
    !> @{

    !$acc declare create(wa_flg)

    !> @name The coordinate direction indexes and flags (flg), respectively, for which
    !! the configurations will be determined with respect to a working direction
    !! and that will be used to isolate the contributions, in that direction, in
    !! the dimensionally split system of equations.
    !> @{
    integer, dimension(3) :: dir_idx
    real(wp), dimension(3) :: dir_flg
    integer, dimension(3) :: dir_idx_tau !!used for hypoelasticity=true
    !> @}

    !$acc declare create(dir_idx, dir_flg, dir_idx_tau)

    integer :: buff_size !<
    !! The number of cells that are necessary to be able to store enough boundary
    !! conditions data to march the solution in the physical computational domain
    !! to the next time-step.

<<<<<<< HEAD
    integer :: startx, starty, startz

    !$acc declare create(sys_size, buff_size, startx, starty, startz, E_idx, gamma_idx, pi_inf_idx, alf_idx, n_idx, stress_idx, b_size, tensor_size, xi_idx, species_idx, B_idx)
=======
    !$acc declare create(sys_size, buff_size, E_idx, gamma_idx, pi_inf_idx, alf_idx, n_idx, stress_idx, b_size, tensor_size, xi_idx, species_idx)
>>>>>>> 700267d7

    ! END: Simulation Algorithm Parameters

    ! Fluids Physical Parameters

    type(physical_parameters), dimension(num_fluids_max) :: fluid_pp !<
    !! Database of the physical parameters of each of the fluids that is present
    !! in the flow. These include the stiffened gas equation of state parameters,
    !! the Reynolds numbers and the Weber numbers.

    !$acc declare create(bc_x%vb1, bc_x%vb2, bc_x%vb3, bc_x%ve1, bc_x%ve2, bc_x%ve3)
    !$acc declare create(bc_y%vb1, bc_y%vb2, bc_y%vb3, bc_y%ve1, bc_y%ve2, bc_y%ve3)
    !$acc declare create(bc_z%vb1, bc_z%vb2, bc_z%vb3, bc_z%ve1, bc_z%ve2, bc_z%ve3)

    integer :: fd_order !<
    !! The order of the finite-difference (fd) approximations of the first-order
    !! derivatives that need to be evaluated when the CoM or flow probe data
    !! files are to be written at each time step

    integer :: fd_number !<
    !! The finite-difference number is given by MAX(1, fd_order/2). Essentially,
    !! it is a measure of the half-size of the finite-difference stencil for the
    !! selected order of accuracy.
    !$acc declare create(fd_order,fd_number)

    logical :: probe_wrt
    logical :: integral_wrt
    integer :: num_probes
    integer :: num_integrals
    type(probe_parameters), dimension(num_probes_max) :: probe
    type(integral_parameters), dimension(num_probes_max) :: integral

    !> @name Reference density and pressure for Tait EOS
    !> @{
    real(wp) :: rhoref, pref
    !> @}
    !$acc declare create(rhoref, pref)

    !> @name Immersed Boundaries
    !> @{
    logical :: ib
    integer :: num_ibs

    type(ib_patch_parameters), dimension(num_patches_max) :: patch_ib
    type(probe_parameters), allocatable, dimension(:) :: airfoil_grid_u, airfoil_grid_l
    integer :: Np
    !! Database of the immersed boundary patch parameters for each of the
    !! patches employed in the configuration of the initial condition. Note that
    !! the maximum allowable number of patches, num_patches_max, may be changed
    !! in the module m_derived_types.f90.

    !$acc declare create(ib, num_ibs, patch_ib)
    !> @}

    !> @name Bubble modeling
    !> @{
    #:if MFC_CASE_OPTIMIZATION
        integer, parameter :: nb = ${nb}$ !< Number of eq. bubble sizes
    #:else
        integer :: nb       !< Number of eq. bubble sizes
    #:endif

    real(wp) :: R0ref    !< Reference bubble size
    real(wp) :: Ca       !< Cavitation number
    real(wp) :: Web      !< Weber number
    real(wp) :: Re_inv   !< Inverse Reynolds number

    real(wp), dimension(:), allocatable :: weight !< Simpson quadrature weights
    real(wp), dimension(:), allocatable :: R0     !< Bubble sizes
    real(wp), dimension(:), allocatable :: V0     !< Bubble velocities
    !$acc declare create(weight, R0, V0)

    logical :: bubbles_euler      !< Bubbles euler on/off
    logical :: polytropic   !< Polytropic  switch
    logical :: polydisperse !< Polydisperse bubbles
    logical :: adv_n        !< Solve the number density equation and compute alpha from number density
    logical :: adap_dt      !< Adaptive step size control

    integer :: bubble_model !< Gilmore or Keller--Miksis bubble model
    integer :: thermal      !< Thermal behavior. 1 = adiabatic, 2 = isotherm, 3 = transfer

    real(wp), allocatable, dimension(:, :, :) :: ptil  !< Pressure modification
    !$acc declare create(ptil)

    real(wp) :: poly_sigma  !< log normal sigma for polydisperse PDF

    logical :: qbmm      !< Quadrature moment method
    integer, parameter :: nmom = 6 !< Number of carried moments per R0 location
    integer :: nmomsp    !< Number of moments required by ensemble-averaging
    integer :: nmomtot   !< Total number of carried moments moments/transport equations
    integer :: R0_type

    real(wp) :: pi_fac   !< Factor for artificial pi_inf

    #:if not MFC_CASE_OPTIMIZATION
        !$acc declare create(nb)
    #:endif

    !$acc declare create(R0ref, Ca, Web, Re_inv, bubbles_euler, polytropic, polydisperse, qbmm, nmomsp, nmomtot, R0_type, bubble_model, thermal, poly_sigma, adv_n, adap_dt, pi_fac)

    type(scalar_field), allocatable, dimension(:) :: mom_sp
    type(scalar_field), allocatable, dimension(:, :, :) :: mom_3d
    !$acc declare create(mom_sp, mom_3d)

    !> @}

    type(chemistry_parameters) :: chem_params
    !$acc declare create(chem_params)

    !> @name Physical bubble parameters (see Ando 2010, Preston 2007)
    !> @{

    real(wp) :: R_n, R_v, phi_vn, phi_nv, Pe_c, Tw, pv, M_n, M_v, k_vl, k_nl, cp_n, cp_v
    !$acc declare create(R_n, R_v, phi_vn, phi_nv, Pe_c, Tw, pv, M_n, M_v, k_vl, k_nl, cp_n, cp_v)

    real(wp), dimension(:), allocatable :: k_n, k_v, pb0, mass_n0, mass_v0, Pe_T
    real(wp), dimension(:), allocatable :: Re_trans_T, Re_trans_c, Im_trans_T, Im_trans_c, omegaN
    !$acc declare create( k_n, k_v, pb0, mass_n0, mass_v0, Pe_T, Re_trans_T, Re_trans_c, Im_trans_T, Im_trans_c, omegaN)

    real(wp) :: mul0, ss, gamma_v, mu_v
    real(wp) :: gamma_m, gamma_n, mu_n
    real(wp) :: gam
    !> @}

    !$acc declare create(mul0, ss, gamma_v, mu_v, gamma_m, gamma_n, mu_n, gam)

    !> @name Acoustic acoustic_source parameters
    !> @{
    logical :: acoustic_source !< Acoustic source switch
    type(acoustic_parameters), dimension(num_probes_max) :: acoustic !< Acoustic source parameters
    integer :: num_source !< Number of acoustic sources
    !> @}
    !$acc declare create(acoustic_source, acoustic, num_source)

    !> @name Surface tension parameters
    !> @{

    real(wp) :: sigma
    logical :: surface_tension
    !$acc declare create(sigma, surface_tension)
    !> @}

    integer :: momxb, momxe
    integer :: advxb, advxe
    integer :: contxb, contxe
    integer :: intxb, intxe
    integer :: bubxb, bubxe
    integer :: strxb, strxe
    integer :: chemxb, chemxe
    integer :: xibeg, xiend
    integer :: Bxb, Bxe
    !$acc declare create(momxb, momxe, advxb, advxe, contxb, contxe, intxb, intxe, bubxb, bubxe, strxb, strxe, chemxb, chemxe, Bxb, Bxe)
    !$acc declare create(xibeg,xiend)

    real(wp), allocatable, dimension(:) :: gammas, gs_min, pi_infs, ps_inf, cvs, qvs, qvps
    !$acc declare create(gammas, gs_min, pi_infs, ps_inf, cvs, qvs, qvps)

    real(wp) :: mytime       !< Current simulation time
    real(wp) :: finaltime    !< Final simulation time

    logical :: weno_flat, riemann_flat, rdma_mpi

    type(pres_field), allocatable, dimension(:) :: pb_ts

    type(pres_field), allocatable, dimension(:) :: mv_ts

    !$acc declare create(pb_ts, mv_ts)

    !> @name lagrangian subgrid bubble parameters
    !> @{!
    logical :: bubbles_lagrange                         !< Lagrangian subgrid bubble model switch
    type(bubbles_lagrange_parameters) :: lag_params     !< Lagrange bubbles' parameters
    logical :: rkck_adap_dt                             !< Activates the adaptive rkck time stepping algorithm
    real(wp) :: rkck_time_tmp, rkck_tolerance    !Temp time (in rkck stepper) and tolerance error
    real(wp) :: dt_max                           !< Maximum time step size
    !$acc declare create(bubbles_lagrange, lag_params, rkck_adap_dt, dt_max, rkck_time_tmp, rkck_tolerance)
    !> @}

    real(wp) :: Bx0 !< Constant magnetic field in the x-direction (1D)
    logical :: powell !< Powell‐correction for div B = 0
    !$acc declare create(Bx0, powell)

contains

    !> Assigns default values to the user inputs before reading
        !!  them in. This enables for an easier consistency check of
        !!  these parameters once they are read from the input file.
    subroutine s_assign_default_values_to_user_inputs

        integer :: i, j !< Generic loop iterator

        ! Logistics
        case_dir = '.'
        run_time_info = .false.
        t_step_old = dflt_int

        ! Computational domain parameters
        m = dflt_int; n = 0; p = 0

        cyl_coord = .false.

        dt = dflt_real

        cfl_adap_dt = .false.
        cfl_const_dt = .false.
        cfl_dt = .false.
        cfl_target = dflt_real

        t_step_start = dflt_int
        t_step_stop = dflt_int
        t_step_save = dflt_int
        t_step_print = 1

        n_start = dflt_int
        t_stop = dflt_real
        t_save = dflt_real

        ! Simulation algorithm parameters
        model_eqns = dflt_int
        mpp_lim = .false.
        time_stepper = dflt_int
        weno_eps = dflt_real
        teno_CT = dflt_real
        mp_weno = .false.
        weno_avg = .false.
        weno_Re_flux = .false.
        riemann_solver = dflt_int
        low_Mach = 0
        wave_speeds = dflt_int
        avg_state = dflt_int
        alt_soundspeed = .false.
        null_weights = .false.
        mixture_err = .false.
        parallel_io = .false.
        file_per_process = .false.
        precision = 2
        relax = .false.
        relax_model = dflt_int
        palpha_eps = dflt_real
        ptgalpha_eps = dflt_real
        hypoelasticity = .false.
        hyperelasticity = .false.
        elasticity = .false.
        hyper_model = dflt_int
        b_size = dflt_int
        tensor_size = dflt_int
        weno_flat = .true.
        riemann_flat = .true.
        rdma_mpi = .false.
        viscous = .false.
        shear_stress = .false.
        bulk_stress = .false.

        #:if not MFC_CASE_OPTIMIZATION
            mapped_weno = .false.
            wenoz = .false.
            teno = .false.
            wenoz_q = dflt_real
        #:endif

        chem_params%diffusion = .false.
        chem_params%reactions = .false.
        chem_params%gamma_method = 1

        bc_x%beg = dflt_int; bc_x%end = dflt_int
        bc_y%beg = dflt_int; bc_y%end = dflt_int
        bc_z%beg = dflt_int; bc_z%end = dflt_int

        #:for DIM in ['x', 'y', 'z']
            #:for DIR in [1, 2, 3]
                bc_${DIM}$%vb${DIR}$ = 0._wp
                bc_${DIM}$%ve${DIR}$ = 0._wp
            #:endfor
        #:endfor

        x_domain%beg = dflt_int; x_domain%end = dflt_int
        y_domain%beg = dflt_int; y_domain%end = dflt_int
        z_domain%beg = dflt_int; z_domain%end = dflt_int

        ! Fluids physical parameters
        do i = 1, num_fluids_max
            fluid_pp(i)%gamma = dflt_real
            fluid_pp(i)%pi_inf = dflt_real
            fluid_pp(i)%cv = 0._wp
            fluid_pp(i)%qv = 0._wp
            fluid_pp(i)%qvp = 0._wp
            fluid_pp(i)%Re(:) = dflt_real
            fluid_pp(i)%mul0 = dflt_real
            fluid_pp(i)%ss = dflt_real
            fluid_pp(i)%pv = dflt_real
            fluid_pp(i)%gamma_v = dflt_real
            fluid_pp(i)%M_v = dflt_real
            fluid_pp(i)%mu_v = dflt_real
            fluid_pp(i)%k_v = dflt_real
            fluid_pp(i)%cp_v = dflt_real
            fluid_pp(i)%G = 0._wp
        end do

        ! Tait EOS
        rhoref = dflt_real
        pref = dflt_real

        ! Immersed Boundaries
        ib = .false.
        num_ibs = dflt_int

        ! Bubble modeling
        bubbles_euler = .false.
        bubble_model = 1
        polytropic = .true.
        polydisperse = .false.
        thermal = dflt_int
        R0ref = dflt_real

        #:if not MFC_CASE_OPTIMIZATION
            nb = 1
            weno_order = dflt_int
            num_fluids = dflt_int
        #:endif

        R0_type = dflt_int

        adv_n = .false.
        adap_dt = .false.

        pi_fac = 1._wp

        ! User inputs for qbmm for simulation code
        qbmm = .false.

        Ca = dflt_real
        Re_inv = dflt_real
        Web = dflt_real
        poly_sigma = dflt_real

        ! Acoustic source
        acoustic_source = .false.
        num_source = dflt_int

        ! Surface tension
        sigma = dflt_real
        surface_tension = .false.

        ! Cuda aware MPI
        cu_tensor = .false.

        bodyForces = .false.
        bf_x = .false.; bf_y = .false.; bf_z = .false.
        !< amplitude, frequency, and phase shift sinusoid in each direction
        #:for dir in {'x', 'y', 'z'}
            #:for param in {'k','w','p','g'}
                ${param}$_${dir}$ = dflt_real
            #:endfor
        #:endfor

        do j = 1, num_probes_max
            acoustic(j)%pulse = dflt_int
            acoustic(j)%support = dflt_int
            acoustic(j)%dipole = .false.
            do i = 1, 3
                acoustic(j)%loc(i) = dflt_real
            end do
            acoustic(j)%mag = dflt_real
            acoustic(j)%length = dflt_real
            acoustic(j)%height = dflt_real
            acoustic(j)%wavelength = dflt_real
            acoustic(j)%frequency = dflt_real
            acoustic(j)%gauss_sigma_dist = dflt_real
            acoustic(j)%gauss_sigma_time = dflt_real
            acoustic(j)%npulse = dflt_real
            acoustic(j)%dir = dflt_real
            acoustic(j)%delay = dflt_real
            acoustic(j)%foc_length = dflt_real
            acoustic(j)%aperture = dflt_real
            acoustic(j)%element_spacing_angle = dflt_real
            acoustic(j)%element_polygon_ratio = dflt_real
            acoustic(j)%rotate_angle = dflt_real
            acoustic(j)%num_elements = dflt_int
            acoustic(j)%element_on = dflt_int
            acoustic(j)%bb_num_freq = dflt_int
            acoustic(j)%bb_lowest_freq = dflt_real
            acoustic(j)%bb_bandwidth = dflt_real
        end do

        fd_order = dflt_int
        probe_wrt = .false.
        integral_wrt = .false.
        num_probes = dflt_int
        num_integrals = dflt_int

        do i = 1, num_probes_max
            probe(i)%x = dflt_real
            probe(i)%y = dflt_real
            probe(i)%z = dflt_real
        end do

        do i = 1, num_probes_max
            integral(i)%xmin = dflt_real
            integral(i)%xmax = dflt_real
            integral(i)%ymin = dflt_real
            integral(i)%ymax = dflt_real
            integral(i)%ymin = dflt_real
            integral(i)%ymax = dflt_real
        end do

        ! GRCBC flags
        #:for dir in {'x', 'y', 'z'}
            bc_${dir}$%grcbc_in = .false.
            bc_${dir}$%grcbc_out = .false.
            bc_${dir}$%grcbc_vel_out = .false.
        #:endfor

        ! Lagrangian subgrid bubble model
        bubbles_lagrange = .false.
        lag_params%solver_approach = dflt_int
        lag_params%cluster_type = dflt_int
        lag_params%pressure_corrector = .false.
        lag_params%smooth_type = dflt_int
        lag_params%heatTransfer_model = .false.
        lag_params%massTransfer_model = .false.
        lag_params%write_bubbles = .false.
        lag_params%write_bubbles_stats = .false.
        lag_params%nBubs_glb = dflt_int
        lag_params%epsilonb = 1._wp
        lag_params%charwidth = dflt_real
        lag_params%valmaxvoid = dflt_real
        lag_params%c0 = dflt_real
        lag_params%rho0 = dflt_real
        lag_params%T0 = dflt_real
        lag_params%Thost = dflt_real
        lag_params%x0 = dflt_real
        lag_params%diffcoefvap = dflt_real
        rkck_adap_dt = .false.
        rkck_time_tmp = dflt_real
        rkck_tolerance = dflt_real
        dt_max = dflt_real

        Bx0 = dflt_real
        powell = .false.

        #:if not MFC_CASE_OPTIMIZATION
            mhd = .false.
            relativity = .false.
        #:endif

    end subroutine s_assign_default_values_to_user_inputs

    !>  The computation of parameters, the allocation of memory,
        !!      the association of pointers and/or the execution of any
        !!      other procedures that are necessary to setup the module.
    subroutine s_initialize_global_parameters_module

        integer :: i, j, k
        integer :: fac

        #:if not MFC_CASE_OPTIMIZATION
            ! Determining the degree of the WENO polynomials
            weno_polyn = (weno_order - 1)/2
            if (teno) then
                weno_num_stencils = weno_order - 3
            else
                weno_num_stencils = weno_polyn
            end if
            !$acc update device(weno_polyn)
            !$acc update device(weno_num_stencils)
            !$acc update device(nb)
            !$acc update device(num_dims, num_vels, num_fluids)
        #:endif

        ! Initializing the number of fluids for which viscous effects will
        ! be non-negligible, the number of distinctive material interfaces
        ! for which surface tension will be important and also, the number
        ! of fluids for which the physical and geometric curvatures of the
        ! interfaces will be computed
        Re_size = 0

        ! Gamma/Pi_inf Model
        if (model_eqns == 1) then

            ! Annotating structure of the state and flux vectors belonging
            ! to the system of equations defined by the selected number of
            ! spatial dimensions and the gamma/pi_inf model
            cont_idx%beg = 1
            cont_idx%end = cont_idx%beg
            mom_idx%beg = cont_idx%end + 1
            mom_idx%end = cont_idx%end + num_vels
            E_idx = mom_idx%end + 1
            adv_idx%beg = E_idx + 1
            adv_idx%end = adv_idx%beg + 1
            gamma_idx = adv_idx%beg
            pi_inf_idx = adv_idx%end
            sys_size = adv_idx%end

            ! Volume Fraction Model
        else

            ! Annotating structure of the state and flux vectors belonging
            ! to the system of equations defined by the selected number of
            ! spatial dimensions and the volume fraction model
            if (model_eqns == 2) then
                cont_idx%beg = 1
                cont_idx%end = num_fluids
                mom_idx%beg = cont_idx%end + 1
                mom_idx%end = cont_idx%end + num_vels
                E_idx = mom_idx%end + 1
                adv_idx%beg = E_idx + 1
                adv_idx%end = E_idx + num_fluids

                sys_size = adv_idx%end

                if (bubbles_euler) then
                    alf_idx = adv_idx%end
                else
                    alf_idx = 1
                end if

                if (bubbles_euler) then
                    bub_idx%beg = sys_size + 1
                    if (qbmm) then
                        nmomsp = 4 !number of special moments
                        if (nnode == 4) then
                            ! nmom = 6 : It is already a parameter
                            nmomtot = nmom*nb
                        end if
                        bub_idx%end = adv_idx%end + nb*nmom
                    else
                        if (.not. polytropic) then
                            bub_idx%end = sys_size + 4*nb
                        else
                            bub_idx%end = sys_size + 2*nb
                        end if
                    end if
                    sys_size = bub_idx%end
                    ! print*, 'alf idx', alf_idx
                    ! print*, 'bub -idx beg end', bub_idx%beg, bub_idx%end

                    if (adv_n) then
                        n_idx = bub_idx%end + 1
                        sys_size = n_idx
                    end if

                    @:ALLOCATE(weight(nb), R0(nb), V0(nb))
                    @:ALLOCATE(bub_idx%rs(nb), bub_idx%vs(nb))
                    @:ALLOCATE(bub_idx%ps(nb), bub_idx%ms(nb))

                    if (num_fluids == 1) then
                        gam = 1._wp/fluid_pp(num_fluids + 1)%gamma + 1._wp
                    else
                        gam = 1._wp/fluid_pp(num_fluids)%gamma + 1._wp
                    end if

                    if (qbmm) then
                        @:ALLOCATE(bub_idx%moms(nb, nmom))
                        do i = 1, nb
                            do j = 1, nmom
                                bub_idx%moms(i, j) = bub_idx%beg + (j - 1) + (i - 1)*nmom
                            end do
                            bub_idx%rs(i) = bub_idx%moms(i, 2)
                            bub_idx%vs(i) = bub_idx%moms(i, 3)
                        end do

                    else
                        do i = 1, nb
                            if (.not. polytropic) then
                                fac = 4
                            else
                                fac = 2
                            end if

                            bub_idx%rs(i) = bub_idx%beg + (i - 1)*fac
                            bub_idx%vs(i) = bub_idx%rs(i) + 1

                            if (.not. polytropic) then
                                bub_idx%ps(i) = bub_idx%vs(i) + 1
                                bub_idx%ms(i) = bub_idx%ps(i) + 1
                            end if
                        end do
                    end if

                    if (nb == 1) then
                        weight(:) = 1._wp
                        R0(:) = 1._wp
                        V0(:) = 1._wp
                    else if (nb > 1) then
                        V0(:) = 1._wp
                        !R0 and weight initialized in s_simpson
                    else
                        stop 'Invalid value of nb'
                    end if

                    !Initialize pref,rhoref for polytropic qbmm (done in s_initialize_nonpoly for non-polytropic)
                    if (.not. qbmm) then
                        if (polytropic) then
                            rhoref = 1._wp
                            pref = 1._wp
                        end if
                    end if

                    !Initialize pb0, pv, pref, rhoref for polytropic qbmm (done in s_initialize_nonpoly for non-polytropic)
                    if (qbmm) then
                        if (polytropic) then
                            pv = fluid_pp(1)%pv
                            pv = pv/pref
                            @:ALLOCATE(pb0(nb))
                            if ((f_is_default(Web))) then
                                pb0 = pref
                                pb0 = pb0/pref
                                pref = 1._wp
                            end if
                            rhoref = 1._wp
                        end if
                    end if
                end if

                if (mhd) then
                    B_idx%beg = sys_size + 1
                    if (n == 0) then
                        B_idx%end = sys_size + 2 ! 1D: By, Bz
                    else
                        B_idx%end = sys_size + 3 ! 2D/3D: Bx, By, Bz
                    end if
                    sys_size = B_idx%end
                end if

                if (hypoelasticity .or. hyperelasticity) then
                    elasticity = .true.
                    stress_idx%beg = sys_size + 1
                    stress_idx%end = sys_size + (num_dims*(num_dims + 1))/2
                    ! number of distinct stresses is 1 in 1D, 3 in 2D, 6 in 3D
                    sys_size = stress_idx%end
                end if

                if (hyperelasticity) then
                    ! number of entries in the symmetric btensor plus the jacobian
                    b_size = (num_dims*(num_dims + 1))/2 + 1
                    ! storing the jacobian in the last entry
                    tensor_size = num_dims**2 + 1
                    xi_idx%beg = sys_size + 1
                    xi_idx%end = sys_size + num_dims
                    ! adding three more equations for the \xi field and the elastic energy
                    sys_size = xi_idx%end + 1
                    hyper_model = 1
                end if

                if (surface_tension) then
                    c_idx = sys_size + 1
                    sys_size = c_idx
                end if

            else if (model_eqns == 3) then
                cont_idx%beg = 1
                cont_idx%end = num_fluids
                mom_idx%beg = cont_idx%end + 1
                mom_idx%end = cont_idx%end + num_vels
                E_idx = mom_idx%end + 1
                adv_idx%beg = E_idx + 1
                adv_idx%end = E_idx + num_fluids
                alf_idx = adv_idx%end
                internalEnergies_idx%beg = adv_idx%end + 1
                internalEnergies_idx%end = adv_idx%end + num_fluids
                sys_size = internalEnergies_idx%end

                if (hypoelasticity .or. hyperelasticity) then
                    elasticity = .true.
                    stress_idx%beg = sys_size + 1
                    stress_idx%end = sys_size + (num_dims*(num_dims + 1))/2
                    ! number of stresses is 1 in 1D, 3 in 2D, 6 in 3D
                    sys_size = stress_idx%end
                end if

                if (hyperelasticity) then
                    ! number of entries in the symmetric btensor plus the jacobian
                    b_size = (num_dims*(num_dims + 1))/2 + 1
                    ! storing the jacobian in the last entry
                    tensor_size = num_dims**2 + 1
                    xi_idx%beg = sys_size + 1
                    xi_idx%end = sys_size + num_dims
                    ! adding three more equations for the \xi field and the elastic energy
                    sys_size = xi_idx%end + 1
                end if

                if (surface_tension) then
                    c_idx = sys_size + 1
                    sys_size = c_idx
                end if

            else if (model_eqns == 4) then
                cont_idx%beg = 1 ! one continuity equation
                cont_idx%end = 1 !num_fluids
                mom_idx%beg = cont_idx%end + 1 ! one momentum equation in each direction
                mom_idx%end = cont_idx%end + num_vels
                E_idx = mom_idx%end + 1 ! one energy equation
                adv_idx%beg = E_idx + 1
                adv_idx%end = adv_idx%beg !one volume advection equation
                alf_idx = adv_idx%end
                sys_size = adv_idx%end

                if (bubbles_euler) then
                    bub_idx%beg = sys_size + 1
                    bub_idx%end = sys_size + 2*nb
                    if (.not. polytropic) then
                        bub_idx%end = sys_size + 4*nb
                    end if
                    sys_size = bub_idx%end

                    @:ALLOCATE(bub_idx%rs(nb), bub_idx%vs(nb))
                    @:ALLOCATE(bub_idx%ps(nb), bub_idx%ms(nb))
                    @:ALLOCATE(weight(nb), R0(nb), V0(nb))

                    do i = 1, nb
                        if (polytropic) then
                            fac = 2
                        else
                            fac = 4
                        end if

                        bub_idx%rs(i) = bub_idx%beg + (i - 1)*fac
                        bub_idx%vs(i) = bub_idx%rs(i) + 1

                        if (.not. polytropic) then
                            bub_idx%ps(i) = bub_idx%vs(i) + 1
                            bub_idx%ms(i) = bub_idx%ps(i) + 1
                        end if
                    end do
                    if (nb == 1) then
                        weight(:) = 1._wp
                        R0(:) = 1._wp
                        V0(:) = 0._wp
                    else if (nb > 1) then
                        V0(:) = 1._wp
                    else
                        stop 'Invalid value of nb'
                    end if

                    if (polytropic) then
                        rhoref = 1._wp
                        pref = 1._wp
                    end if
                end if
            end if

            ! Determining the number of fluids for which the shear and the
            ! volume Reynolds numbers, e.g. viscous effects, are important
            do i = 1, num_fluids
                if (fluid_pp(i)%Re(1) > 0) Re_size(1) = Re_size(1) + 1
                if (fluid_pp(i)%Re(2) > 0) Re_size(2) = Re_size(2) + 1
            end do

            if (Re_size(1) > 0._wp) shear_stress = .true.
            if (Re_size(2) > 0._wp) bulk_stress = .true.

            !$acc update device(Re_size, viscous, shear_stress, bulk_stress)

            ! Bookkeeping the indexes of any viscous fluids and any pairs of
            ! fluids whose interface will support effects of surface tension
            if (viscous) then

                @:ALLOCATE(Re_idx(1:2, 1:maxval(Re_size)))

                k = 0
                do i = 1, num_fluids
                    if (fluid_pp(i)%Re(1) > 0) then
                        k = k + 1; Re_idx(1, k) = i
                    end if
                end do

                k = 0
                do i = 1, num_fluids
                    if (fluid_pp(i)%Re(2) > 0) then
                        k = k + 1; Re_idx(2, k) = i
                    end if
                end do

            end if

        end if
        ! END: Volume Fraction Model

        if (chemistry) then
            species_idx%beg = sys_size + 1
            species_idx%end = sys_size + num_species
            sys_size = species_idx%end
        end if

        if (bubbles_euler .and. qbmm .and. .not. polytropic) then
            allocate (MPI_IO_DATA%view(1:sys_size + 2*nb*4))
            allocate (MPI_IO_DATA%var(1:sys_size + 2*nb*4))
        elseif (bubbles_lagrange) then
            allocate (MPI_IO_DATA%view(1:sys_size + 1))
            allocate (MPI_IO_DATA%var(1:sys_size + 1))
        else
            allocate (MPI_IO_DATA%view(1:sys_size))
            allocate (MPI_IO_DATA%var(1:sys_size))
        end if

        do i = 1, sys_size
            allocate (MPI_IO_DATA%var(i)%sf(0:m, 0:n, 0:p))
            MPI_IO_DATA%var(i)%sf => null()
        end do
        if (bubbles_euler .and. qbmm .and. .not. polytropic) then
            do i = sys_size + 1, sys_size + 2*nb*4
                allocate (MPI_IO_DATA%var(i)%sf(0:m, 0:n, 0:p))
                MPI_IO_DATA%var(i)%sf => null()
            end do
        elseif (bubbles_lagrange) then
            do i = 1, sys_size + 1
                allocate (MPI_IO_DATA%var(i)%sf(0:m, 0:n, 0:p))
                MPI_IO_DATA%var(i)%sf => null()
            end do
        end if

        ! Configuring the WENO average flag that will be used to regulate
        ! whether any spatial derivatives are to computed in each cell by
        ! using the arithmetic mean of left and right, WENO-reconstructed,
        ! cell-boundary values or otherwise, the unaltered left and right,
        ! WENO-reconstructed, cell-boundary values
        wa_flg = 0._wp; if (weno_avg) wa_flg = 1._wp
        !$acc update device(wa_flg)

        ! Resort to default WENO-JS if no other WENO scheme is selected
        #:if not MFC_CASE_OPTIMIZATION
            wenojs = .not. (mapped_weno .or. wenoz .or. teno)
        #:endif

        if (ib) allocate (MPI_IO_IB_DATA%var%sf(0:m, 0:n, 0:p))
        Np = 0

        !$acc update device(Re_size)

        if (elasticity) then
            fd_number = max(1, fd_order/2)
        end if

        if (mhd) then ! TODO merge with above; waiting for hyperelasticity PR
            fd_number = max(1, fd_order/2)
        end if

        if (probe_wrt) then
            fd_number = max(1, fd_order/2)
        end if

        call s_configure_coordinate_bounds(weno_polyn, buff_size, &
                                           idwint, idwbuff, viscous, &
                                           bubbles_lagrange, m, n, p, &
                                           num_dims)
        !$acc update device(idwint, idwbuff)

        ! Configuring Coordinate Direction Indexes
        if (bubbles_euler) then
            @:ALLOCATE(ptil(&
                & idwbuff(1)%beg:idwbuff(1)%end, &
                & idwbuff(2)%beg:idwbuff(2)%end, &
                & idwbuff(3)%beg:idwbuff(3)%end))
        end if

        !$acc update device(fd_order,fd_number)

        if (cyl_coord .neqv. .true.) then ! Cartesian grid
            grid_geometry = 1
        elseif (cyl_coord .and. p == 0) then ! Axisymmetric cylindrical grid
            grid_geometry = 2
        else ! Fully 3D cylindrical grid
            grid_geometry = 3
        end if

        momxb = mom_idx%beg
        momxe = mom_idx%end
        advxb = adv_idx%beg
        advxe = adv_idx%end
        contxb = cont_idx%beg
        contxe = cont_idx%end
        bubxb = bub_idx%beg
        bubxe = bub_idx%end
        strxb = stress_idx%beg
        strxe = stress_idx%end
        intxb = internalEnergies_idx%beg
        intxe = internalEnergies_idx%end
        xibeg = xi_idx%beg
        xiend = xi_idx%end
        chemxb = species_idx%beg
        chemxe = species_idx%end
        Bxb = B_idx%beg
        Bxe = B_idx%end

        !$acc update device(momxb, momxe, advxb, advxe, contxb, contxe, bubxb, bubxe, intxb, intxe, sys_size, buff_size, E_idx, alf_idx, n_idx, adv_n, adap_dt, pi_fac, strxb, strxe, chemxb, chemxe, Bxb, Bxe)
        !$acc update device(b_size, xibeg, xiend, tensor_size)

        !$acc update device(species_idx)
        !$acc update device(cfl_target, m, n, p)

        !$acc update device(alt_soundspeed, acoustic_source, num_source)
        !$acc update device(dt, sys_size, buff_size, pref, rhoref, gamma_idx, pi_inf_idx, E_idx, alf_idx, stress_idx, mpp_lim, bubbles_euler, hypoelasticity, alt_soundspeed, avg_state, num_fluids, model_eqns, num_dims, num_vels, mixture_err, grid_geometry, cyl_coord, mp_weno, weno_eps, teno_CT, hyperelasticity, hyper_model, elasticity, xi_idx, B_idx, low_Mach)

        !$acc update device(Bx0, powell)

        #:if not MFC_CASE_OPTIMIZATION
            !$acc update device(wenojs, mapped_weno, wenoz, teno)
            !$acc update device(wenoz_q)
            !$acc update device(mhd, relativity)
        #:endif

        !$acc enter data copyin(nb, R0ref, Ca, Web, Re_inv, weight, R0, V0, bubbles_euler, polytropic, polydisperse, qbmm, R0_type, ptil, bubble_model, thermal, poly_sigma)
        !$acc enter data copyin(R_n, R_v, phi_vn, phi_nv, Pe_c, Tw, pv, M_n, M_v, k_n, k_v, pb0, mass_n0, mass_v0, Pe_T, Re_trans_T, Re_trans_c, Im_trans_T, Im_trans_c, omegaN, mul0, ss, gamma_v, mu_v, gamma_m, gamma_n, mu_n, gam)
        !$acc enter data copyin(dir_idx, dir_flg, dir_idx_tau)

        !$acc enter data copyin(relax, relax_model, palpha_eps,ptgalpha_eps)

        ! Allocating grid variables for the x-, y- and z-directions
        @:ALLOCATE(x_cb(-1 - buff_size:m + buff_size))
        @:ALLOCATE(x_cc(-buff_size:m + buff_size))
        @:ALLOCATE(dx(-buff_size:m + buff_size))

        if (n == 0) return; 
        @:ALLOCATE(y_cb(-1 - buff_size:n + buff_size))
        @:ALLOCATE(y_cc(-buff_size:n + buff_size))
        @:ALLOCATE(dy(-buff_size:n + buff_size))

        if (p == 0) return; 
        @:ALLOCATE(z_cb(-1 - buff_size:p + buff_size))
        @:ALLOCATE(z_cc(-buff_size:p + buff_size))
        @:ALLOCATE(dz(-buff_size:p + buff_size))

    end subroutine s_initialize_global_parameters_module

    !> Initializes parallel infrastructure
    subroutine s_initialize_parallel_io

        #:if not MFC_CASE_OPTIMIZATION
            num_dims = 1 + min(1, n) + min(1, p)

            if (mhd) then
                num_vels = 3
            else
                num_vels = num_dims
            end if
        #:endif

        allocate (proc_coords(1:num_dims))

        if (parallel_io .neqv. .true.) return

#ifdef MFC_MPI

        ! Option for Lustre file system (Darter/Comet/Stampede)
        write (mpiiofs, '(A)') '/lustre_'
        mpiiofs = trim(mpiiofs)

        call MPI_INFO_CREATE(mpi_info_int, ierr)
        call MPI_INFO_SET(mpi_info_int, 'romio_ds_write', 'disable', ierr)

        ! Option for UNIX file system (Hooke/Thomson)
        ! WRITE(mpiiofs, '(A)') '/ufs_'
        ! mpiiofs = TRIM(mpiiofs)
        ! mpi_info_int = MPI_INFO_NULL

        allocate (start_idx(1:num_dims))

#endif

    end subroutine s_initialize_parallel_io

    !> Module deallocation and/or disassociation procedures
    subroutine s_finalize_global_parameters_module

        integer :: i

        ! Deallocating the variables bookkeeping the indexes of any viscous
        ! fluids and any pairs of fluids whose interfaces supported effects
        ! of surface tension
        if (viscous) then
            @:DEALLOCATE(Re_idx)
        end if

        deallocate (proc_coords)
        if (parallel_io) then
            deallocate (start_idx)

            if (bubbles_lagrange) then
                do i = 1, sys_size + 1
                    MPI_IO_DATA%var(i)%sf => null()
                end do
            else
                do i = 1, sys_size
                    MPI_IO_DATA%var(i)%sf => null()
                end do
            end if

            deallocate (MPI_IO_DATA%var)
            deallocate (MPI_IO_DATA%view)
        end if

        if (ib) MPI_IO_IB_DATA%var%sf => null()

        ! Deallocating grid variables for the x-, y- and z-directions
        @:DEALLOCATE(x_cb, x_cc, dx)

        if (n == 0) return; 
        @:DEALLOCATE(y_cb, y_cc, dy)

        if (p == 0) return; 
        @:DEALLOCATE(z_cb, z_cc, dz)

    end subroutine s_finalize_global_parameters_module

end module m_global_parameters<|MERGE_RESOLUTION|>--- conflicted
+++ resolved
@@ -294,13 +294,7 @@
     !! conditions data to march the solution in the physical computational domain
     !! to the next time-step.
 
-<<<<<<< HEAD
-    integer :: startx, starty, startz
-
-    !$acc declare create(sys_size, buff_size, startx, starty, startz, E_idx, gamma_idx, pi_inf_idx, alf_idx, n_idx, stress_idx, b_size, tensor_size, xi_idx, species_idx, B_idx)
-=======
-    !$acc declare create(sys_size, buff_size, E_idx, gamma_idx, pi_inf_idx, alf_idx, n_idx, stress_idx, b_size, tensor_size, xi_idx, species_idx)
->>>>>>> 700267d7
+    !$acc declare create(sys_size, buff_size, E_idx, gamma_idx, pi_inf_idx, alf_idx, n_idx, stress_idx, b_size, tensor_size, xi_idx, species_idx, B_idx)
 
     ! END: Simulation Algorithm Parameters
 
