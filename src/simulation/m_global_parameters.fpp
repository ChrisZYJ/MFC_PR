!>
!! @file m_global_parameters.f90
!! @brief Contains module m_global_parameters

#:include 'case.fpp'
#:include 'macros.fpp'

!> @brief The module contains all of the parameters describing the program
!!              logistics, the computational domain and the simulation algorithm.
!!              Additionally, for the volume fraction model, physical parameters
!!              of each of the fluids present in the flow are located here. They
!!              include stiffened gas equation of state parameters, the Reynolds
!!              numbers and the Weber numbers.
module m_global_parameters

    ! Dependencies =============================================================
#ifdef MFC_MPI
    use mpi                    !< Message passing interface (MPI) module
#endif

    use m_derived_types        !< Definitions of the derived types

    use m_helper_basic         !< Functions to compare floating point numbers

#ifdef MFC_OpenACC
    use openacc
#endif

    ! ==========================================================================

    implicit none

    real(wp) :: time = 0

    ! Logistics ================================================================
    integer :: num_procs             !< Number of processors
    character(LEN=path_len) :: case_dir              !< Case folder location
    logical :: run_time_info         !< Run-time output flag
    integer :: t_step_old            !< Existing IC/grid folder
    ! ==========================================================================

    ! Computational Domain Parameters ==========================================
    integer :: proc_rank !< Rank of the local processor

    !> @name Number of cells in the x-, y- and z-directions, respectively
    !> @{
    integer :: m, n, p
    !> @}

    !> @name Global number of cells in each direction
    !> @{
    integer :: m_glb, n_glb, p_glb
    !> @}

    !> @name Cylindrical coordinates (either axisymmetric or full 3D)
    !> @{
    logical :: cyl_coord
    integer :: grid_geometry
    !> @}
    !$acc declare create(cyl_coord, grid_geometry)

    !> @name Cell-boundary (CB) locations in the x-, y- and z-directions, respectively
    !> @{

    real(wp), target, allocatable, dimension(:) :: x_cb, y_cb, z_cb
    !> @}

    !> @name Cell-center (CC) locations in the x-, y- and z-directions, respectively
    !> @{

    real(wp), target, allocatable, dimension(:) :: x_cc, y_cc, z_cc
    !> @}
    !type(bounds_info) :: x_domain, y_domain, z_domain !<
    !! Locations of the domain bounds in the x-, y- and z-coordinate directions
    !> @name Cell-width distributions in the x-, y- and z-directions, respectively
    !> @{

    real(wp), target, allocatable, dimension(:) :: dx, dy, dz
    !> @}

    real(wp) :: dt !< Size of the time-step

    !$acc declare create(x_cb, y_cb, z_cb, x_cc, y_cc, z_cc, dx, dy, dz, dt, m, n, p)

    !> @name Starting time-step iteration, stopping time-step iteration and the number
    !! of time-step iterations between successive solution backups, respectively
    !> @{
    integer :: t_step_start, t_step_stop, t_step_save
    !> @}

    !> @name Starting time, stopping time, and time between backups, simulation time,
    !! and prescribed cfl respectively
    !> @{
    real(wp) :: t_stop, t_save, cfl_target
    integer :: n_start
    !> @}
    !$acc declare create(cfl_target)

    logical :: cfl_adap_dt, cfl_const_dt, cfl_dt

    integer :: t_step_print !< Number of time-steps between printouts

    ! ==========================================================================

    ! Simulation Algorithm Parameters ==========================================
    integer :: model_eqns     !< Multicomponent flow model
    #:if MFC_CASE_OPTIMIZATION
        integer, parameter :: num_dims = ${num_dims}$       !< Number of spatial dimensions
    #:else
        integer :: num_dims       !< Number of spatial dimensions
    #:endif
    logical :: mpp_lim        !< Mixture physical parameters (MPP) limits
    integer :: time_stepper   !< Time-stepper algorithm
    logical :: prim_vars_wrt

    #:if MFC_CASE_OPTIMIZATION
        integer, parameter :: weno_polyn = ${weno_polyn}$ !< Degree of the WENO polynomials (polyn)
        integer, parameter :: weno_order = ${weno_order}$ !< Order of the WENO reconstruction
        integer, parameter :: weno_num_stencils = ${weno_num_stencils}$ !< Number of stencils for WENO reconstruction (only different from weno_polyn for TENO(>5))
        integer, parameter :: num_fluids = ${num_fluids}$ !< number of fluids in the simulation
        logical, parameter :: wenojs = (${wenojs}$ /= 0)            !< WENO-JS (default)
        logical, parameter :: mapped_weno = (${mapped_weno}$ /= 0)  !< WENO-M (WENO with mapping of nonlinear weights)
        logical, parameter :: wenoz = (${wenoz}$ /= 0)              !< WENO-Z
        logical, parameter :: teno = (${teno}$ /= 0)                !< TENO (Targeted ENO)
        real(wp), parameter :: wenoz_q = ${wenoz_q}$         !< Power constant for WENO-Z
    #:else
        integer :: weno_polyn     !< Degree of the WENO polynomials (polyn)
        integer :: weno_order     !< Order of the WENO reconstruction
        integer :: weno_num_stencils    !< Number of stencils for WENO reconstruction (only different from weno_polyn for TENO(>5))
        integer :: num_fluids     !< number of fluids in the simulation
        logical :: wenojs         !< WENO-JS (default)
        logical :: mapped_weno    !< WENO-M (WENO with mapping of nonlinear weights)
        logical :: wenoz          !< WENO-Z
        logical :: teno           !< TENO (Targeted ENO)
        real(wp) :: wenoz_q  !< Power constant for WENO-Z
    #:endif

    real(wp) :: weno_eps       !< Binding for the WENO nonlinear weights
    real(wp) :: teno_CT        !< Smoothness threshold for TENO
    logical :: mp_weno        !< Monotonicity preserving (MP) WENO
    logical :: weno_avg       ! Average left/right cell-boundary states
    logical :: weno_Re_flux   !< WENO reconstruct velocity gradients for viscous stress tensor
    integer :: riemann_solver !< Riemann solver algorithm
    integer :: low_Mach       !< Low Mach number fix to HLLC Riemann solver
    integer :: wave_speeds    !< Wave speeds estimation method
    integer :: avg_state      !< Average state evaluation method
    logical :: alt_soundspeed !< Alternate mixture sound speed
    logical :: null_weights    !< Null undesired WENO weights
    logical :: mixture_err     !< Mixture properties correction
    logical :: hypoelasticity  !< hypoelasticity modeling
    logical :: hyperelasticity !< hyperelasticity modeling
    integer :: hyper_model     !< hyperelasticity solver algorithm
    logical :: elasticity      !< elasticity modeling, true for hyper or hypo
    logical, parameter :: chemistry = .${chemistry}$. !< Chemistry modeling
    logical :: cu_tensor
    logical :: viscous       !< Viscous effects
    logical :: shear_stress  !< Shear stresses
    logical :: bulk_stress   !< Bulk stresses

    !$acc declare create(chemistry)

    logical :: bodyForces
    logical :: bf_x, bf_y, bf_z !< body force toggle in three directions
    !< amplitude, frequency, and phase shift sinusoid in each direction
    #:for dir in {'x', 'y', 'z'}
        #:for param in {'k','w','p','g'}
            real(wp) :: ${param}$_${dir}$
        #:endfor
    #:endfor
    real(wp), dimension(3) :: accel_bf
    !$acc declare create(accel_bf)

    integer :: cpu_start, cpu_end, cpu_rate

    #:if not MFC_CASE_OPTIMIZATION
        !$acc declare create(num_dims, weno_polyn, weno_order, weno_num_stencils, num_fluids, wenojs, mapped_weno, wenoz, teno, wenoz_q)
    #:endif

    !$acc declare create(mpp_lim, model_eqns, mixture_err, alt_soundspeed, avg_state, mp_weno, weno_eps, teno_CT, hypoelasticity, hyperelasticity, hyper_model, elasticity, low_Mach, viscous, shear_stress, bulk_stress)

    logical :: relax          !< activate phase change
    integer :: relax_model    !< Relaxation model
    real(wp) :: palpha_eps     !< trigger parameter for the p relaxation procedure, phase change model
    real(wp) :: ptgalpha_eps   !< trigger parameter for the pTg relaxation procedure, phase change model

!#ifndef _CRAYFTN
!$acc declare create(relax, relax_model, palpha_eps,ptgalpha_eps)
!#endif

    !> @name Boundary conditions (BC) in the x-, y- and z-directions, respectively
    !> @{
    type(int_bounds_info) :: bc_x, bc_y, bc_z
    !> @}
    type(bounds_info) :: x_domain, y_domain, z_domain
<<<<<<< HEAD
    real(kind(0d0)) :: x_a, y_a, z_a
    real(kind(0d0)) :: x_b, y_b, z_b
=======
    real(wp) :: x_a, y_a, z_a
    real(wp) :: x_b, y_b, z_b
>>>>>>> 29c132ef

    logical :: parallel_io !< Format of the data files
    logical :: file_per_process !< shared file or not when using parallel io
    integer :: precision !< Precision of output files

    integer, allocatable, dimension(:) :: proc_coords !<
    !! Processor coordinates in MPI_CART_COMM

    integer, allocatable, dimension(:) :: start_idx !<
    !! Starting cell-center index of local processor in global grid

    type(mpi_io_var), public :: MPI_IO_DATA
    type(mpi_io_ib_var), public :: MPI_IO_IB_DATA
    type(mpi_io_airfoil_ib_var), public :: MPI_IO_airfoil_IB_DATA
    type(mpi_io_levelset_var), public :: MPI_IO_levelset_DATA
    type(mpi_io_levelset_norm_var), public :: MPI_IO_levelsetnorm_DATA

    !> @name MPI info for parallel IO with Lustre file systems
    !> @{
    character(LEN=name_len) :: mpiiofs
    integer :: mpi_info_int
    !> @}

    integer, private :: ierr

    !> @name Annotations of the structure of the state and flux vectors in terms of the
    !! size and the configuration of the system of equations to which they belong
    !> @{
    integer :: sys_size                                !< Number of unknowns in system of eqns.
    type(int_bounds_info) :: cont_idx                  !< Indexes of first & last continuity eqns.
    type(int_bounds_info) :: mom_idx                   !< Indexes of first & last momentum eqns.
    integer :: E_idx                                   !< Index of energy equation
    integer :: n_idx                                   !< Index of number density
    type(int_bounds_info) :: adv_idx                   !< Indexes of first & last advection eqns.
    type(int_bounds_info) :: internalEnergies_idx      !< Indexes of first & last internal energy eqns.
    type(bub_bounds_info) :: bub_idx                   !< Indexes of first & last bubble variable eqns.
    integer :: alf_idx                                 !< Index of void fraction
    integer :: gamma_idx                               !< Index of specific heat ratio func. eqn.
    integer :: pi_inf_idx                              !< Index of liquid stiffness func. eqn.
    type(int_bounds_info) :: stress_idx                !< Indexes of first and last shear stress eqns.
    type(int_bounds_info) :: xi_idx                    !< Indexes of first and last reference map eqns.
    integer :: b_size                                  !< Number of elements in the symmetric b tensor, plus one
    integer :: tensor_size                             !< Number of elements in the full tensor plus one
    type(int_bounds_info) :: species_idx               !< Indexes of first & last concentration eqns.
<<<<<<< HEAD
    integer :: c_idx                                   !< Index of the color function
    integer :: T_idx                                   !< Index of the temperature equation
=======
    integer :: c_idx                                   !< Index of color function
>>>>>>> 29c132ef
    !> @}

    !$acc declare create(bub_idx)

    ! Cell Indices for the (local) interior points (O-m, O-n, 0-p).
    ! Stands for "InDices With INTerior".
    type(int_bounds_info) :: idwint(1:3)
    !$acc declare create(idwint)

    ! Cell Indices for the entire (local) domain. In simulation and post_process,
    ! this includes the buffer region. idwbuff and idwint are the same otherwise.
    ! Stands for "InDices With BUFFer".
    type(int_bounds_info) :: idwbuff(1:3)
    !$acc declare create(idwbuff)

    !> @name The number of fluids, along with their identifying indexes, respectively,
    !! for which viscous effects, e.g. the shear and/or the volume Reynolds (Re)
    !! numbers, will be non-negligible.
    !> @{
    integer, dimension(2) :: Re_size
    integer, allocatable, dimension(:, :) :: Re_idx
    !> @}

    !$acc declare create(Re_size, Re_idx)

    ! The WENO average (WA) flag regulates whether the calculation of any cell-
    ! average spatial derivatives is carried out in each cell by utilizing the
    ! arithmetic mean of the left and right, WENO-reconstructed, cell-boundary
    ! values or simply, the unaltered left and right, WENO-reconstructed, cell-
    ! boundary values.
    !> @{
    real(wp) :: wa_flg
    !> @{

    !$acc declare create(wa_flg)

    !> @name The coordinate direction indexes and flags (flg), respectively, for which
    !! the configurations will be determined with respect to a working direction
    !! and that will be used to isolate the contributions, in that direction, in
    !! the dimensionally split system of equations.
    !> @{
    integer, dimension(3) :: dir_idx
    real(wp), dimension(3) :: dir_flg
    integer, dimension(3) :: dir_idx_tau !!used for hypoelasticity=true
    !> @}

    !$acc declare create(dir_idx, dir_flg, dir_idx_tau)

    integer :: buff_size !<
    !! The number of cells that are necessary to be able to store enough boundary
    !! conditions data to march the solution in the physical computational domain
    !! to the next time-step.

    integer :: startx, starty, startz

    !$acc declare create(sys_size, buff_size, startx, starty, startz, E_idx, gamma_idx, pi_inf_idx, alf_idx, n_idx, stress_idx, b_size, tensor_size, xi_idx, species_idx)

    ! END: Simulation Algorithm Parameters =====================================

    ! Fluids Physical Parameters ===============================================

    type(physical_parameters), dimension(num_fluids_max) :: fluid_pp !<
    !! Database of the physical parameters of each of the fluids that is present
    !! in the flow. These include the stiffened gas equation of state parameters,
    !! the Reynolds numbers and the Weber numbers.

    !$acc declare create(bc_x%vb1, bc_x%vb2, bc_x%vb3, bc_x%ve1, bc_x%ve2, bc_x%ve3)
    !$acc declare create(bc_y%vb1, bc_y%vb2, bc_y%vb3, bc_y%ve1, bc_y%ve2, bc_y%ve3)
    !$acc declare create(bc_z%vb1, bc_z%vb2, bc_z%vb3, bc_z%ve1, bc_z%ve2, bc_z%ve3)

    ! ==========================================================================

    integer :: fd_order !<
    !! The order of the finite-difference (fd) approximations of the first-order
    !! derivatives that need to be evaluated when the CoM or flow probe data
    !! files are to be written at each time step

    integer :: fd_number !<
    !! The finite-difference number is given by MAX(1, fd_order/2). Essentially,
    !! it is a measure of the half-size of the finite-difference stencil for the
    !! selected order of accuracy.
    !$acc declare create(fd_order,fd_number)

    logical :: probe_wrt
    logical :: integral_wrt
    integer :: num_probes
    integer :: num_integrals
    type(probe_parameters), dimension(num_probes_max) :: probe
    type(integral_parameters), dimension(num_probes_max) :: integral

    !> @name Reference density and pressure for Tait EOS
    !> @{
    real(wp) :: rhoref, pref
    !> @}
    !$acc declare create(rhoref, pref)

    !> @name Immersed Boundaries
    !> @{
    logical :: ib
    integer :: num_ibs

    type(ib_patch_parameters), dimension(num_patches_max) :: patch_ib
    type(probe_parameters), allocatable, dimension(:) :: airfoil_grid_u, airfoil_grid_l
    integer :: Np
    !! Database of the immersed boundary patch parameters for each of the
    !! patches employed in the configuration of the initial condition. Note that
    !! the maximum allowable number of patches, num_patches_max, may be changed
    !! in the module m_derived_types.f90.
    ! ==========================================================================

    !$acc declare create(ib, num_ibs, patch_ib)
    !> @}

    !> @name Bubble modeling
    !> @{
    #:if MFC_CASE_OPTIMIZATION
        integer, parameter :: nb = ${nb}$ !< Number of eq. bubble sizes
    #:else
        integer :: nb       !< Number of eq. bubble sizes
    #:endif

    real(wp) :: R0ref    !< Reference bubble size
    real(wp) :: Ca       !< Cavitation number
    real(wp) :: Web      !< Weber number
    real(wp) :: Re_inv   !< Inverse Reynolds number

    real(wp), dimension(:), allocatable :: weight !< Simpson quadrature weights
    real(wp), dimension(:), allocatable :: R0     !< Bubble sizes
    real(wp), dimension(:), allocatable :: V0     !< Bubble velocities
    !$acc declare create(weight, R0, V0)

    logical :: bubbles      !< Bubbles on/off
    logical :: polytropic   !< Polytropic  switch
    logical :: polydisperse !< Polydisperse bubbles
    logical :: adv_n        !< Solve the number density equation and compute alpha from number density
    logical :: adap_dt      !< Adaptive step size control

    integer :: bubble_model !< Gilmore or Keller--Miksis bubble model
    integer :: thermal      !< Thermal behavior. 1 = adiabatic, 2 = isotherm, 3 = transfer

    real(wp), allocatable, dimension(:, :, :) :: ptil  !< Pressure modification
    !$acc declare create(ptil)

    real(wp) :: poly_sigma  !< log normal sigma for polydisperse PDF

    logical :: qbmm      !< Quadrature moment method
    integer, parameter :: nmom = 6 !< Number of carried moments per R0 location
    integer :: nmomsp    !< Number of moments required by ensemble-averaging
    integer :: nmomtot   !< Total number of carried moments moments/transport equations
    integer :: R0_type

    real(wp) :: pi_fac   !< Factor for artificial pi_inf

    #:if not MFC_CASE_OPTIMIZATION
        !$acc declare create(nb)
    #:endif

    !$acc declare create(R0ref, Ca, Web, Re_inv, bubbles, polytropic, polydisperse, qbmm, nmomsp, nmomtot, R0_type, bubble_model, thermal, poly_sigma, adv_n, adap_dt, pi_fac)

    type(scalar_field), allocatable, dimension(:) :: mom_sp
    type(scalar_field), allocatable, dimension(:, :, :) :: mom_3d
    !$acc declare create(mom_sp, mom_3d)

    !> @}

    type(chemistry_parameters) :: chem_params
    !$acc declare create(chem_params)

    !> @name Physical bubble parameters (see Ando 2010, Preston 2007)
    !> @{

    real(wp) :: R_n, R_v, phi_vn, phi_nv, Pe_c, Tw, pv, M_n, M_v
    !$acc declare create(R_n, R_v, phi_vn, phi_nv, Pe_c, Tw, pv, M_n, M_v)

    real(wp), dimension(:), allocatable :: k_n, k_v, pb0, mass_n0, mass_v0, Pe_T
    real(wp), dimension(:), allocatable :: Re_trans_T, Re_trans_c, Im_trans_T, Im_trans_c, omegaN
    !$acc declare create( k_n, k_v, pb0, mass_n0, mass_v0, Pe_T, Re_trans_T, Re_trans_c, Im_trans_T, Im_trans_c, omegaN)

    real(wp) :: mul0, ss, gamma_v, mu_v
    real(wp) :: gamma_m, gamma_n, mu_n
    real(wp) :: gam
    !> @}

    !$acc declare create(mul0, ss, gamma_v, mu_v, gamma_m, gamma_n, mu_n, gam)

    !> @name Acoustic acoustic_source parameters
    !> @{
    logical :: acoustic_source !< Acoustic source switch
    type(acoustic_parameters), dimension(num_probes_max) :: acoustic !< Acoustic source parameters
    integer :: num_source !< Number of acoustic sources
    !> @}
    !$acc declare create(acoustic_source, acoustic, num_source)

    !> @name Surface tension parameters
    !> @{

    real(wp) :: sigma
    logical :: surface_tension
    !$acc declare create(sigma, surface_tension)
    !> @}

    integer :: momxb, momxe
    integer :: advxb, advxe
    integer :: contxb, contxe
    integer :: intxb, intxe
    integer :: bubxb, bubxe
    integer :: strxb, strxe
    integer :: chemxb, chemxe
    integer :: xibeg, xiend
    !$acc declare create(momxb, momxe, advxb, advxe, contxb, contxe, intxb, intxe, bubxb, bubxe, strxb, strxe, chemxb, chemxe)
    !$acc declare create(xibeg,xiend)

    real(wp), allocatable, dimension(:) :: gammas, gs_min, pi_infs, ps_inf, cvs, qvs, qvps
    !$acc declare create(gammas, gs_min, pi_infs, ps_inf, cvs, qvs, qvps)

    real(wp) :: mytime       !< Current simulation time
    real(wp) :: finaltime    !< Final simulation time

    logical :: weno_flat, riemann_flat, rdma_mpi

    type(pres_field), allocatable, dimension(:) :: pb_ts

    type(pres_field), allocatable, dimension(:) :: mv_ts

    !$acc declare create(pb_ts, mv_ts)

    ! ======================================================================

contains

    !> Assigns default values to the user inputs before reading
        !!  them in. This enables for an easier consistency check of
        !!  these parameters once they are read from the input file.
    subroutine s_assign_default_values_to_user_inputs

        integer :: i, j !< Generic loop iterator

        ! Logistics
        case_dir = '.'
        run_time_info = .false.
        t_step_old = dflt_int

        ! Computational domain parameters
        m = dflt_int; n = 0; p = 0

        cyl_coord = .false.

        dt = dflt_real

        cfl_adap_dt = .false.
        cfl_const_dt = .false.
        cfl_dt = .false.
        cfl_target = dflt_real

        t_step_start = dflt_int
        t_step_stop = dflt_int
        t_step_save = dflt_int
        t_step_print = 1

        n_start = dflt_int
        t_stop = dflt_real
        t_save = dflt_real

        ! Simulation algorithm parameters
        model_eqns = dflt_int
        mpp_lim = .false.
        time_stepper = dflt_int
        weno_eps = dflt_real
        teno_CT = dflt_real
        mp_weno = .false.
        weno_avg = .false.
        weno_Re_flux = .false.
        riemann_solver = dflt_int
        low_Mach = 0
        wave_speeds = dflt_int
        avg_state = dflt_int
        alt_soundspeed = .false.
        null_weights = .false.
        mixture_err = .false.
        parallel_io = .false.
        file_per_process = .false.
        precision = 2
        relax = .false.
        relax_model = dflt_int
        palpha_eps = dflt_real
        ptgalpha_eps = dflt_real
        hypoelasticity = .false.
        hyperelasticity = .false.
        elasticity = .false.
        hyper_model = dflt_int
<<<<<<< HEAD
=======
        b_size = dflt_int
        tensor_size = dflt_int
>>>>>>> 29c132ef
        weno_flat = .true.
        riemann_flat = .true.
        rdma_mpi = .false.
        viscous = .false.
        shear_stress = .false.
        bulk_stress = .false.

        #:if not MFC_CASE_OPTIMIZATION
            mapped_weno = .false.
            wenoz = .false.
            teno = .false.
            wenoz_q = dflt_real
        #:endif

        chem_params%diffusion = .false.
        chem_params%reactions = .false.
        chem_params%gamma_method = 1

        bc_x%beg = dflt_int; bc_x%end = dflt_int
        bc_y%beg = dflt_int; bc_y%end = dflt_int
        bc_z%beg = dflt_int; bc_z%end = dflt_int

        #:for DIM in ['x', 'y', 'z']
            #:for DIR in [1, 2, 3]
                bc_${DIM}$%vb${DIR}$ = 0._wp
                bc_${DIM}$%ve${DIR}$ = 0._wp
            #:endfor
        #:endfor

        x_domain%beg = dflt_int; x_domain%end = dflt_int
        y_domain%beg = dflt_int; y_domain%end = dflt_int
        z_domain%beg = dflt_int; z_domain%end = dflt_int

        ! Fluids physical parameters
        do i = 1, num_fluids_max
            fluid_pp(i)%gamma = dflt_real
            fluid_pp(i)%pi_inf = dflt_real
            fluid_pp(i)%cv = 0._wp
            fluid_pp(i)%qv = 0._wp
            fluid_pp(i)%qvp = 0._wp
            fluid_pp(i)%Re(:) = dflt_real
            fluid_pp(i)%mul0 = dflt_real
            fluid_pp(i)%ss = dflt_real
            fluid_pp(i)%pv = dflt_real
            fluid_pp(i)%gamma_v = dflt_real
            fluid_pp(i)%M_v = dflt_real
            fluid_pp(i)%mu_v = dflt_real
            fluid_pp(i)%k_v = dflt_real
            fluid_pp(i)%G = 0._wp
        end do

        ! Tait EOS
        rhoref = dflt_real
        pref = dflt_real

        ! Immersed Boundaries
        ib = .false.
        num_ibs = dflt_int

        ! Bubble modeling
        bubbles = .false.
        bubble_model = 1
        polytropic = .true.
        polydisperse = .false.
        thermal = dflt_int
        R0ref = dflt_real

        #:if not MFC_CASE_OPTIMIZATION
            nb = 1
            weno_order = dflt_int
            num_fluids = dflt_int
        #:endif

        R0_type = dflt_int

        adv_n = .false.
        adap_dt = .false.

        pi_fac = 1._wp

        ! User inputs for qbmm for simulation code
        qbmm = .false.

        Ca = dflt_real
        Re_inv = dflt_real
        Web = dflt_real
        poly_sigma = dflt_real

        ! Acoustic source
        acoustic_source = .false.
        num_source = dflt_int

        ! Surface tension
        sigma = dflt_real
        surface_tension = .false.

        ! Cuda aware MPI
        cu_tensor = .false.

        bodyForces = .false.
        bf_x = .false.; bf_y = .false.; bf_z = .false.
        !< amplitude, frequency, and phase shift sinusoid in each direction
        #:for dir in {'x', 'y', 'z'}
            #:for param in {'k','w','p','g'}
                ${param}$_${dir}$ = dflt_real
            #:endfor
        #:endfor

        do j = 1, num_probes_max
            acoustic(j)%pulse = dflt_int
            acoustic(j)%support = dflt_int
            acoustic(j)%dipole = .false.
            do i = 1, 3
                acoustic(j)%loc(i) = dflt_real
            end do
            acoustic(j)%mag = dflt_real
            acoustic(j)%length = dflt_real
            acoustic(j)%height = dflt_real
            acoustic(j)%wavelength = dflt_real
            acoustic(j)%frequency = dflt_real
            acoustic(j)%gauss_sigma_dist = dflt_real
            acoustic(j)%gauss_sigma_time = dflt_real
            acoustic(j)%npulse = dflt_real
            acoustic(j)%dir = dflt_real
            acoustic(j)%delay = dflt_real
            acoustic(j)%foc_length = dflt_real
            acoustic(j)%aperture = dflt_real
            acoustic(j)%element_spacing_angle = dflt_real
            acoustic(j)%element_polygon_ratio = dflt_real
            acoustic(j)%rotate_angle = dflt_real
            acoustic(j)%num_elements = dflt_int
            acoustic(j)%element_on = dflt_int
            acoustic(j)%bb_num_freq = dflt_int
            acoustic(j)%bb_lowest_freq = dflt_real
            acoustic(j)%bb_bandwidth = dflt_real
        end do

        fd_order = dflt_int
        probe_wrt = .false.
        integral_wrt = .false.
        num_probes = dflt_int
        num_integrals = dflt_int

        do i = 1, num_probes_max
            probe(i)%x = dflt_real
            probe(i)%y = dflt_real
            probe(i)%z = dflt_real
        end do

        do i = 1, num_probes_max
            integral(i)%xmin = dflt_real
            integral(i)%xmax = dflt_real
            integral(i)%ymin = dflt_real
            integral(i)%ymax = dflt_real
            integral(i)%ymin = dflt_real
            integral(i)%ymax = dflt_real
        end do

        ! GRCBC flags
        #:for dir in {'x', 'y', 'z'}
            bc_${dir}$%grcbc_in = .false.
            bc_${dir}$%grcbc_out = .false.
            bc_${dir}$%grcbc_vel_out = .false.
        #:endfor

    end subroutine s_assign_default_values_to_user_inputs

    !>  The computation of parameters, the allocation of memory,
        !!      the association of pointers and/or the execution of any
        !!      other procedures that are necessary to setup the module.
    subroutine s_initialize_global_parameters_module

        integer :: i, j, k
        integer :: fac

        #:if not MFC_CASE_OPTIMIZATION
            ! Determining the degree of the WENO polynomials
            weno_polyn = (weno_order - 1)/2
            if (teno) then
                weno_num_stencils = weno_order - 3
            else
                weno_num_stencils = weno_polyn
            end if
            !$acc update device(weno_polyn)
            !$acc update device(weno_num_stencils)
            !$acc update device(nb)
            !$acc update device(num_dims, num_fluids)
        #:endif

        ! Initializing the number of fluids for which viscous effects will
        ! be non-negligible, the number of distinctive material interfaces
        ! for which surface tension will be important and also, the number
        ! of fluids for which the physical and geometric curvatures of the
        ! interfaces will be computed
        Re_size = 0

        ! Gamma/Pi_inf Model ===============================================
        if (model_eqns == 1) then

            ! Annotating structure of the state and flux vectors belonging
            ! to the system of equations defined by the selected number of
            ! spatial dimensions and the gamma/pi_inf model
            cont_idx%beg = 1
            cont_idx%end = cont_idx%beg
            mom_idx%beg = cont_idx%end + 1
            mom_idx%end = cont_idx%end + num_dims
            E_idx = mom_idx%end + 1
            adv_idx%beg = E_idx + 1
            adv_idx%end = adv_idx%beg + 1
            gamma_idx = adv_idx%beg
            pi_inf_idx = adv_idx%end
            sys_size = adv_idx%end

            ! ==================================================================

            ! Volume Fraction Model ============================================
        else

            ! Annotating structure of the state and flux vectors belonging
            ! to the system of equations defined by the selected number of
            ! spatial dimensions and the volume fraction model
            if (model_eqns == 2) then
                cont_idx%beg = 1
                cont_idx%end = num_fluids
                mom_idx%beg = cont_idx%end + 1
                mom_idx%end = cont_idx%end + num_dims
                E_idx = mom_idx%end + 1
                adv_idx%beg = E_idx + 1
                adv_idx%end = E_idx + num_fluids

                sys_size = adv_idx%end

                if (bubbles) then
                    alf_idx = adv_idx%end
                else
                    alf_idx = 1
                end if

                if (bubbles) then
                    bub_idx%beg = sys_size + 1
                    if (qbmm) then
                        nmomsp = 4 !number of special moments
                        if (nnode == 4) then
                            ! nmom = 6 : It is already a parameter
                            nmomtot = nmom*nb
                        end if
                        bub_idx%end = adv_idx%end + nb*nmom
                    else
                        if (.not. polytropic) then
                            bub_idx%end = sys_size + 4*nb
                        else
                            bub_idx%end = sys_size + 2*nb
                        end if
                    end if
                    sys_size = bub_idx%end
                    ! print*, 'alf idx', alf_idx
                    ! print*, 'bub -idx beg end', bub_idx%beg, bub_idx%end

                    if (adv_n) then
                        n_idx = bub_idx%end + 1
                        sys_size = n_idx
                    end if

                    @:ALLOCATE(weight(nb), R0(nb), V0(nb))
                    @:ALLOCATE(bub_idx%rs(nb), bub_idx%vs(nb))
                    @:ALLOCATE(bub_idx%ps(nb), bub_idx%ms(nb))

                    if (num_fluids == 1) then
                        gam = 1._wp/fluid_pp(num_fluids + 1)%gamma + 1._wp
                    else
                        gam = 1._wp/fluid_pp(num_fluids)%gamma + 1._wp
                    end if

                    if (qbmm) then
                        @:ALLOCATE(bub_idx%moms(nb, nmom))
                        do i = 1, nb
                            do j = 1, nmom
                                bub_idx%moms(i, j) = bub_idx%beg + (j - 1) + (i - 1)*nmom
                            end do
                            bub_idx%rs(i) = bub_idx%moms(i, 2)
                            bub_idx%vs(i) = bub_idx%moms(i, 3)
                        end do

                    else
                        do i = 1, nb
                            if (.not. polytropic) then
                                fac = 4
                            else
                                fac = 2
                            end if

                            bub_idx%rs(i) = bub_idx%beg + (i - 1)*fac
                            bub_idx%vs(i) = bub_idx%rs(i) + 1

                            if (.not. polytropic) then
                                bub_idx%ps(i) = bub_idx%vs(i) + 1
                                bub_idx%ms(i) = bub_idx%ps(i) + 1
                            end if
                        end do
                    end if

                    if (nb == 1) then
                        weight(:) = 1._wp
                        R0(:) = 1._wp
                        V0(:) = 1._wp
                    else if (nb > 1) then
                        V0(:) = 1._wp
                        !R0 and weight initialized in s_simpson
                    else
                        stop 'Invalid value of nb'
                    end if

                    !Initialize pref,rhoref for polytropic qbmm (done in s_initialize_nonpoly for non-polytropic)
                    if (.not. qbmm) then
                        if (polytropic) then
                            rhoref = 1._wp
                            pref = 1._wp
                        end if
                    end if

                    !Initialize pb0, pv, pref, rhoref for polytropic qbmm (done in s_initialize_nonpoly for non-polytropic)
                    if (qbmm) then
                        if (polytropic) then
                            pv = fluid_pp(1)%pv
                            pv = pv/pref
                            @:ALLOCATE(pb0(nb))
                            if ((f_is_default(Web))) then
                                pb0 = pref
                                pb0 = pb0/pref
                                pref = 1._wp
                            end if
                            rhoref = 1._wp
                        end if
                    end if
                end if

                if (hypoelasticity .or. hyperelasticity) then
                    elasticity = .true.
                    stress_idx%beg = sys_size + 1
                    stress_idx%end = sys_size + (num_dims*(num_dims + 1))/2
                    ! number of distinct stresses is 1 in 1D, 3 in 2D, 6 in 3D
                    sys_size = stress_idx%end
                end if

                if (hyperelasticity) then
                    ! number of entries in the symmetric btensor plus the jacobian
                    b_size = (num_dims*(num_dims + 1))/2 + 1
                    ! storing the jacobian in the last entry
                    tensor_size = num_dims**2 + 1
                    xi_idx%beg = sys_size + 1
                    xi_idx%end = sys_size + num_dims
                    ! adding three more equations for the \xi field and the elastic energy
                    sys_size = xi_idx%end + 1
                    hyper_model = 1
                end if

                if (surface_tension) then
                    c_idx = sys_size + 1
                    sys_size = c_idx
                end if

            else if (model_eqns == 3) then
                cont_idx%beg = 1
                cont_idx%end = num_fluids
                mom_idx%beg = cont_idx%end + 1
                mom_idx%end = cont_idx%end + num_dims
                E_idx = mom_idx%end + 1
                adv_idx%beg = E_idx + 1
                adv_idx%end = E_idx + num_fluids
                alf_idx = adv_idx%end
                internalEnergies_idx%beg = adv_idx%end + 1
                internalEnergies_idx%end = adv_idx%end + num_fluids
                sys_size = internalEnergies_idx%end

                if (hypoelasticity .or. hyperelasticity) then
                    elasticity = .true.
                    stress_idx%beg = sys_size + 1
                    stress_idx%end = sys_size + (num_dims*(num_dims + 1))/2
                    ! number of stresses is 1 in 1D, 3 in 2D, 6 in 3D
                    sys_size = stress_idx%end
                end if

                if (hyperelasticity) then
                    ! number of entries in the symmetric btensor plus the jacobian
                    b_size = (num_dims*(num_dims + 1))/2 + 1
                    ! storing the jacobian in the last entry
                    tensor_size = num_dims**2 + 1
                    xi_idx%beg = sys_size + 1
                    xi_idx%end = sys_size + num_dims
                    ! adding three more equations for the \xi field and the elastic energy
                    sys_size = xi_idx%end + 1
                end if

<<<<<<< HEAD
                if (.not. f_is_default(sigma)) then
=======
                if (surface_tension) then
>>>>>>> 29c132ef
                    c_idx = sys_size + 1
                    sys_size = c_idx
                end if

            else if (model_eqns == 4) then
                cont_idx%beg = 1 ! one continuity equation
                cont_idx%end = 1 !num_fluids
                mom_idx%beg = cont_idx%end + 1 ! one momentum equation in each direction
                mom_idx%end = cont_idx%end + num_dims
                E_idx = mom_idx%end + 1 ! one energy equation
                adv_idx%beg = E_idx + 1
                adv_idx%end = adv_idx%beg !one volume advection equation
                alf_idx = adv_idx%end
                sys_size = adv_idx%end

                if (bubbles) then
                    bub_idx%beg = sys_size + 1
                    bub_idx%end = sys_size + 2*nb
                    if (.not. polytropic) then
                        bub_idx%end = sys_size + 4*nb
                    end if
                    sys_size = bub_idx%end

                    @:ALLOCATE(bub_idx%rs(nb), bub_idx%vs(nb))
                    @:ALLOCATE(bub_idx%ps(nb), bub_idx%ms(nb))
                    @:ALLOCATE(weight(nb), R0(nb), V0(nb))

                    do i = 1, nb
                        if (polytropic) then
                            fac = 2
                        else
                            fac = 4
                        end if

                        bub_idx%rs(i) = bub_idx%beg + (i - 1)*fac
                        bub_idx%vs(i) = bub_idx%rs(i) + 1

                        if (.not. polytropic) then
                            bub_idx%ps(i) = bub_idx%vs(i) + 1
                            bub_idx%ms(i) = bub_idx%ps(i) + 1
                        end if
                    end do
                    if (nb == 1) then
                        weight(:) = 1._wp
                        R0(:) = 1._wp
                        V0(:) = 0._wp
                    else if (nb > 1) then
                        V0(:) = 1._wp
                    else
                        stop 'Invalid value of nb'
                    end if

                    if (polytropic) then
                        rhoref = 1._wp
                        pref = 1._wp
                    end if
                end if
            end if

            ! Determining the number of fluids for which the shear and the
            ! volume Reynolds numbers, e.g. viscous effects, are important
            do i = 1, num_fluids
                if (fluid_pp(i)%Re(1) > 0) Re_size(1) = Re_size(1) + 1
                if (fluid_pp(i)%Re(2) > 0) Re_size(2) = Re_size(2) + 1
            end do

            if (Re_size(1) > 0._wp) shear_stress = .true.
            if (Re_size(2) > 0._wp) bulk_stress = .true.

            !$acc update device(Re_size, viscous, shear_stress, bulk_stress)

            ! Bookkeeping the indexes of any viscous fluids and any pairs of
            ! fluids whose interface will support effects of surface tension
            if (viscous) then

                @:ALLOCATE(Re_idx(1:2, 1:maxval(Re_size)))

                k = 0
                do i = 1, num_fluids
                    if (fluid_pp(i)%Re(1) > 0) then
                        k = k + 1; Re_idx(1, k) = i
                    end if
                end do

                k = 0
                do i = 1, num_fluids
                    if (fluid_pp(i)%Re(2) > 0) then
                        k = k + 1; Re_idx(2, k) = i
                    end if
                end do

            end if

        end if
        ! END: Volume Fraction Model =======================================

        if (chemistry) then
            species_idx%beg = sys_size + 1
            species_idx%end = sys_size + num_species
            sys_size = species_idx%end
        end if

        if (qbmm .and. .not. polytropic) then
            allocate (MPI_IO_DATA%view(1:sys_size + 2*nb*4))
            allocate (MPI_IO_DATA%var(1:sys_size + 2*nb*4))
        else
            allocate (MPI_IO_DATA%view(1:sys_size))
            allocate (MPI_IO_DATA%var(1:sys_size))
        end if

        do i = 1, sys_size
            allocate (MPI_IO_DATA%var(i)%sf(0:m, 0:n, 0:p))
            MPI_IO_DATA%var(i)%sf => null()
        end do
        if (qbmm .and. .not. polytropic) then
            do i = sys_size + 1, sys_size + 2*nb*4
                allocate (MPI_IO_DATA%var(i)%sf(0:m, 0:n, 0:p))
                MPI_IO_DATA%var(i)%sf => null()
            end do
        end if

        ! Configuring the WENO average flag that will be used to regulate
        ! whether any spatial derivatives are to computed in each cell by
        ! using the arithmetic mean of left and right, WENO-reconstructed,
        ! cell-boundary values or otherwise, the unaltered left and right,
        ! WENO-reconstructed, cell-boundary values
        wa_flg = 0._wp; if (weno_avg) wa_flg = 1._wp
        !$acc update device(wa_flg)

        ! Resort to default WENO-JS if no other WENO scheme is selected
        #:if not MFC_CASE_OPTIMIZATION
            wenojs = .not. (mapped_weno .or. wenoz .or. teno)
        #:endif

        if (ib) allocate (MPI_IO_IB_DATA%var%sf(0:m, 0:n, 0:p))
        Np = 0

        !$acc update device(Re_size)
        ! Determining the number of cells that are needed in order to store
        ! sufficient boundary conditions data as to iterate the solution in
        ! the physical computational domain from one time-step iteration to
        ! the next one
        if (viscous) then
            buff_size = 2*weno_polyn + 2
<<<<<<< HEAD
!        else if (elasticity) then !TODO: check if necessary
!            buff_size = 2*weno_polyn + 2
=======
>>>>>>> 29c132ef
        else
            buff_size = weno_polyn + 2
        end if

        if (elasticity) then
<<<<<<< HEAD
            fd_order = 4
=======
>>>>>>> 29c132ef
            fd_number = max(1, fd_order/2)
            !buff_size = buff_size + fd_number
        end if

        if (probe_wrt) then
            fd_number = max(1, fd_order/2)
        end if

        ! Configuring Coordinate Direction Indexes =========================
        idwint(1)%beg = 0; idwint(2)%beg = 0; idwint(3)%beg = 0
        idwint(1)%end = m; idwint(2)%end = n; idwint(3)%end = p

        idwbuff(1)%beg = -buff_size
        if (num_dims > 1) then; idwbuff(2)%beg = -buff_size; else; idwbuff(2)%beg = 0; end if
        if (num_dims > 2) then; idwbuff(3)%beg = -buff_size; else; idwbuff(3)%beg = 0; end if

        idwbuff(1)%end = idwint(1)%end - idwbuff(1)%beg
        idwbuff(2)%end = idwint(2)%end - idwbuff(2)%beg
        idwbuff(3)%end = idwint(3)%end - idwbuff(3)%beg
        !$acc update device(idwint, idwbuff)
        ! ==================================================================

        ! Configuring Coordinate Direction Indexes =========================
        if (bubbles) then
            @:ALLOCATE(ptil(&
                & idwbuff(1)%beg:idwbuff(1)%end, &
                & idwbuff(2)%beg:idwbuff(2)%end, &
                & idwbuff(3)%beg:idwbuff(3)%end))
        end if

        startx = -buff_size
        starty = 0
        startz = 0
        if (n > 0) then
            starty = -buff_size
        end if
        if (p > 0) then
            startz = -buff_size
        end if

        !$acc update device(fd_order,fd_number)
        !$acc update device(startx, starty, startz)

        if (cyl_coord .neqv. .true.) then ! Cartesian grid
            grid_geometry = 1
        elseif (cyl_coord .and. p == 0) then ! Axisymmetric cylindrical grid
            grid_geometry = 2
        else ! Fully 3D cylindrical grid
            grid_geometry = 3
        end if

        momxb = mom_idx%beg
        momxe = mom_idx%end
        advxb = adv_idx%beg
        advxe = adv_idx%end
        contxb = cont_idx%beg
        contxe = cont_idx%end
        bubxb = bub_idx%beg
        bubxe = bub_idx%end
        strxb = stress_idx%beg
        strxe = stress_idx%end
        intxb = internalEnergies_idx%beg
        intxe = internalEnergies_idx%end
        xibeg = xi_idx%beg
        xiend = xi_idx%end
        chemxb = species_idx%beg
        chemxe = species_idx%end

        !$acc update device(momxb, momxe, advxb, advxe, contxb, contxe, bubxb, bubxe, intxb, intxe, sys_size, buff_size, E_idx, alf_idx, n_idx, adv_n, adap_dt, pi_fac, strxb, strxe, chemxb, chemxe)
        !$acc update device(b_size, xibeg, xiend, tensor_size)

        !$acc update device(species_idx)
        !$acc update device(cfl_target, m, n, p)

        !$acc update device(alt_soundspeed, acoustic_source, num_source)
        !$acc update device(dt, sys_size, buff_size, pref, rhoref, gamma_idx, pi_inf_idx, E_idx, alf_idx, stress_idx, mpp_lim, bubbles, hypoelasticity, alt_soundspeed, avg_state, num_fluids, model_eqns, num_dims, mixture_err, grid_geometry, cyl_coord, mp_weno, weno_eps, teno_CT, hyperelasticity, hyper_model, elasticity, xi_idx, low_Mach)

        #:if not MFC_CASE_OPTIMIZATION
            !$acc update device(wenojs, mapped_weno, wenoz, teno)
            !$acc update device(wenoz_q)
        #:endif

        !$acc enter data copyin(nb, R0ref, Ca, Web, Re_inv, weight, R0, V0, bubbles, polytropic, polydisperse, qbmm, R0_type, ptil, bubble_model, thermal, poly_sigma)

        !$acc enter data copyin(R_n, R_v, phi_vn, phi_nv, Pe_c, Tw, pv, M_n, M_v, k_n, k_v, pb0, mass_n0, mass_v0, Pe_T, Re_trans_T, Re_trans_c, Im_trans_T, Im_trans_c, omegaN, mul0, ss, gamma_v, mu_v, gamma_m, gamma_n, mu_n, gam)

        !$acc enter data copyin(dir_idx, dir_flg, dir_idx_tau)

        !$acc enter data copyin(relax, relax_model, palpha_eps,ptgalpha_eps)

        ! Allocating grid variables for the x-, y- and z-directions
        @:ALLOCATE(x_cb(-1 - buff_size:m + buff_size))
        @:ALLOCATE(x_cc(-buff_size:m + buff_size))
        @:ALLOCATE(dx(-buff_size:m + buff_size))

        if (n == 0) return; 
        @:ALLOCATE(y_cb(-1 - buff_size:n + buff_size))
        @:ALLOCATE(y_cc(-buff_size:n + buff_size))
        @:ALLOCATE(dy(-buff_size:n + buff_size))

        if (p == 0) return; 
        @:ALLOCATE(z_cb(-1 - buff_size:p + buff_size))
        @:ALLOCATE(z_cc(-buff_size:p + buff_size))
        @:ALLOCATE(dz(-buff_size:p + buff_size))

    end subroutine s_initialize_global_parameters_module

    !> Initializes parallel infrastructure
    subroutine s_initialize_parallel_io

        #:if not MFC_CASE_OPTIMIZATION
            num_dims = 1 + min(1, n) + min(1, p)
        #:endif

        allocate (proc_coords(1:num_dims))

        if (parallel_io .neqv. .true.) return

#ifdef MFC_MPI

        ! Option for Lustre file system (Darter/Comet/Stampede)
        write (mpiiofs, '(A)') '/lustre_'
        mpiiofs = trim(mpiiofs)

        call MPI_INFO_CREATE(mpi_info_int, ierr)
        call MPI_INFO_SET(mpi_info_int, 'romio_ds_write', 'disable', ierr)

        ! Option for UNIX file system (Hooke/Thomson)
        ! WRITE(mpiiofs, '(A)') '/ufs_'
        ! mpiiofs = TRIM(mpiiofs)
        ! mpi_info_int = MPI_INFO_NULL

        allocate (start_idx(1:num_dims))

#endif

    end subroutine s_initialize_parallel_io

    !> Module deallocation and/or disassociation procedures
    subroutine s_finalize_global_parameters_module

        integer :: i

        ! Deallocating the variables bookkeeping the indexes of any viscous
        ! fluids and any pairs of fluids whose interfaces supported effects
        ! of surface tension
        if (viscous) then
            @:DEALLOCATE(Re_idx)
        end if

        deallocate (proc_coords)
        if (parallel_io) then
            deallocate (start_idx)
            do i = 1, sys_size
                MPI_IO_DATA%var(i)%sf => null()
            end do

            deallocate (MPI_IO_DATA%var)
            deallocate (MPI_IO_DATA%view)
        end if

        if (ib) MPI_IO_IB_DATA%var%sf => null()

        ! Deallocating grid variables for the x-, y- and z-directions
        @:DEALLOCATE(x_cb, x_cc, dx)

        if (n == 0) return; 
        @:DEALLOCATE(y_cb, y_cc, dy)

        if (p == 0) return; 
        @:DEALLOCATE(z_cb, z_cc, dz)

    end subroutine s_finalize_global_parameters_module

end module m_global_parameters<|MERGE_RESOLUTION|>--- conflicted
+++ resolved
@@ -192,13 +192,8 @@
     type(int_bounds_info) :: bc_x, bc_y, bc_z
     !> @}
     type(bounds_info) :: x_domain, y_domain, z_domain
-<<<<<<< HEAD
-    real(kind(0d0)) :: x_a, y_a, z_a
-    real(kind(0d0)) :: x_b, y_b, z_b
-=======
     real(wp) :: x_a, y_a, z_a
     real(wp) :: x_b, y_b, z_b
->>>>>>> 29c132ef
 
     logical :: parallel_io !< Format of the data files
     logical :: file_per_process !< shared file or not when using parallel io
@@ -243,12 +238,7 @@
     integer :: b_size                                  !< Number of elements in the symmetric b tensor, plus one
     integer :: tensor_size                             !< Number of elements in the full tensor plus one
     type(int_bounds_info) :: species_idx               !< Indexes of first & last concentration eqns.
-<<<<<<< HEAD
-    integer :: c_idx                                   !< Index of the color function
-    integer :: T_idx                                   !< Index of the temperature equation
-=======
     integer :: c_idx                                   !< Index of color function
->>>>>>> 29c132ef
     !> @}
 
     !$acc declare create(bub_idx)
@@ -539,11 +529,8 @@
         hyperelasticity = .false.
         elasticity = .false.
         hyper_model = dflt_int
-<<<<<<< HEAD
-=======
         b_size = dflt_int
         tensor_size = dflt_int
->>>>>>> 29c132ef
         weno_flat = .true.
         riemann_flat = .true.
         rdma_mpi = .false.
@@ -937,11 +924,7 @@
                     sys_size = xi_idx%end + 1
                 end if
 
-<<<<<<< HEAD
-                if (.not. f_is_default(sigma)) then
-=======
                 if (surface_tension) then
->>>>>>> 29c132ef
                     c_idx = sys_size + 1
                     sys_size = c_idx
                 end if
@@ -1086,20 +1069,11 @@
         ! the next one
         if (viscous) then
             buff_size = 2*weno_polyn + 2
-<<<<<<< HEAD
-!        else if (elasticity) then !TODO: check if necessary
-!            buff_size = 2*weno_polyn + 2
-=======
->>>>>>> 29c132ef
         else
             buff_size = weno_polyn + 2
         end if
 
         if (elasticity) then
-<<<<<<< HEAD
-            fd_order = 4
-=======
->>>>>>> 29c132ef
             fd_number = max(1, fd_order/2)
             !buff_size = buff_size + fd_number
         end if
