--- conflicted
+++ resolved
@@ -195,18 +195,11 @@
             do l = 0, p
                 do k = 0, n
                     do j = 0, m
-<<<<<<< HEAD
-                        q_sf(j, k, l) = (11d0*q_prim_vf0(mom_idx%beg)%sf(j, k, l) &
-                                         - 18d0*q_prim_vf1(mom_idx%beg)%sf(j, k, l) &
-                                         + 9d0*q_prim_vf2(mom_idx%beg)%sf(j, k, l) &
-                                         - 2d0*q_prim_vf3(mom_idx%beg)%sf(j, k, l))/(6d0*dt)
-=======
 
                         q_sf(j, k, l) = (11._wp*q_prim_vf0(mom_idx%beg)%sf(j, k, l) &
                                          - 18._wp*q_prim_vf1(mom_idx%beg)%sf(j, k, l) &
                                          + 9._wp*q_prim_vf2(mom_idx%beg)%sf(j, k, l) &
                                          - 2._wp*q_prim_vf3(mom_idx%beg)%sf(j, k, l))/(6._wp*dt)
->>>>>>> 143f710a
 
                         do r = -fd_number, fd_number
                             if (n == 0) then ! 1D simulation
@@ -247,19 +240,12 @@
             do l = 0, p
                 do k = 0, n
                     do j = 0, m
-<<<<<<< HEAD
-                        q_sf(j, k, l) = (11d0*q_prim_vf0(mom_idx%beg + 1)%sf(j, k, l) &
-                                         - 18d0*q_prim_vf1(mom_idx%beg + 1)%sf(j, k, l) &
-                                         + 9d0*q_prim_vf2(mom_idx%beg + 1)%sf(j, k, l) &
-                                         - 2d0*q_prim_vf3(mom_idx%beg + 1)%sf(j, k, l))/(6d0*dt)
-=======
 
                         q_sf(j, k, l) = (11._wp*q_prim_vf0(mom_idx%beg + 1)%sf(j, k, l) &
                                          - 18._wp*q_prim_vf1(mom_idx%beg + 1)%sf(j, k, l) &
                                          + 9._wp*q_prim_vf2(mom_idx%beg + 1)%sf(j, k, l) &
                                          - 2._wp*q_prim_vf3(mom_idx%beg + 1)%sf(j, k, l))/(6._wp*dt)
 
->>>>>>> 143f710a
                         do r = -fd_number, fd_number
                             if (p == 0) then ! 2D simulation
                                 q_sf(j, k, l) = q_sf(j, k, l) &
