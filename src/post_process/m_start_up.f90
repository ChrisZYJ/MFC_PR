--- conflicted
+++ resolved
@@ -368,13 +368,8 @@
         ! ----------------------------------------------------------------------
         ! Adding the elastic shear stresses to the formatted database file -----
         if (elasticity) then
-<<<<<<< HEAD
             if (prim_vars_wrt) then
                do i = 1, stress_idx%end - stress_idx%beg + 1
-=======
-            do i = 1, stress_idx%end - stress_idx%beg + 1
-                if (prim_vars_wrt) then
->>>>>>> 29c132ef
                     q_sf = q_prim_vf(i - 1 + stress_idx%beg)%sf( &
                            -offset_x%beg:m + offset_x%end, &
                            -offset_y%beg:n + offset_y%end, &
@@ -387,19 +382,12 @@
             end if
         end if
         if (hyperelasticity) then
-<<<<<<< HEAD
             if (prim_vars_wrt) then
                do i = 1, xiend - xibeg + 1
-=======
-            do i = 1, xiend - xibeg + 1
-                if (prim_vars_wrt) then
->>>>>>> 29c132ef
                     q_sf = q_prim_vf(i - 1 + xibeg)%sf( &
                            -offset_x%beg:m + offset_x%end, &
                            -offset_y%beg:n + offset_y%end, &
                            -offset_z%beg:p + offset_z%end)
-<<<<<<< HEAD
-
                     write (varname, '(A,I0)') 'xi', i
                     call s_write_variable_to_formatted_database_file(varname, t_step)
 
@@ -416,13 +404,6 @@
                varname(:) = ' '
 
             end if
-=======
-                    write (varname, '(A,I0)') 'xi', i
-                    call s_write_variable_to_formatted_database_file(varname, t_step)
-                end if
-                varname(:) = ' '
-            end do
->>>>>>> 29c132ef
         end if
 
         ! ----------------------------------------------------------------------
