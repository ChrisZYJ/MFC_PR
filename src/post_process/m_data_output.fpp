--- conflicted
+++ resolved
@@ -622,8 +622,7 @@
 
     end subroutine s_open_energy_data_file
 
-<<<<<<< HEAD
-    subroutine s_open_kymo_data_file() ! ------------------------
+    subroutine s_open_kymo_data_file() 
         ! Time-step that is currently being post-processed
 
         ! Relative path to a file in the case directory
@@ -640,12 +639,9 @@
               POSITION='append', &
               STATUS='unknown')
 
-    end subroutine s_open_kymo_data_file ! ----------------------------------------
-
-    subroutine s_write_grid_to_formatted_database_file(t_step) ! -----------
-=======
-    subroutine s_write_grid_to_formatted_database_file(t_step)
->>>>>>> 97296ad9
+    end subroutine s_open_kymo_data_file 
+
+    subroutine s_write_grid_to_formatted_database_file(t_step) 
         ! Description: The general objective of this subroutine is to write the
         !              necessary grid data to the formatted database file, for
         !              the current time-step, t_step. The local processor will
@@ -1412,7 +1408,6 @@
 
     end subroutine s_write_energy_data_file
 
-<<<<<<< HEAD
     subroutine s_write_kymo_data_file(q_prim_vf)
         type(scalar_field), dimension(sys_size), intent(IN) :: q_prim_vf
         integer :: j, k, l, t !< Generic loop iterators
@@ -1449,10 +1444,7 @@
 
     end subroutine s_write_kymo_data_file
 
-    subroutine s_close_formatted_database_file() ! -------------------------
-=======
-    subroutine s_close_formatted_database_file()
->>>>>>> 97296ad9
+    subroutine s_close_formatted_database_file() 
         ! Description: The purpose of this subroutine is to close any formatted
         !              database file(s) that may be opened at the time-step that
         !              is currently being post-processed. The root process must
@@ -1491,17 +1483,13 @@
 
     end subroutine s_close_energy_data_file
 
-<<<<<<< HEAD
     subroutine s_close_kymo_data_file()
 
         close (251)
 
     end subroutine s_close_kymo_data_file
 
-    subroutine s_finalize_data_output_module() ! -------------------------
-=======
-    subroutine s_finalize_data_output_module()
->>>>>>> 97296ad9
+    subroutine s_finalize_data_output_module() 
         ! Description: Deallocation procedures for the module
 
         ! Deallocating the generic storage employed for the flow variable(s)
