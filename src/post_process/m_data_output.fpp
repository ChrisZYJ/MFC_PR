!>
!! @file m_data_output.f90
!! @brief Contains module m_data_output

!> @brief This module enables the restructuring of the raw simulation data
!!              file(s) into formatted database file(s). The formats that may be
!!              chosen from include Silo-HDF5 and Binary. Each of these database
!!              structures contains information about the grid as well as each of
!!              the flow variable(s) that were chosen by the user to be included.
module m_data_output

    ! Dependencies =============================================================
    ! USE f90_unix_proc         ! NAG Compiler Library of UNIX system commands

    use m_derived_types         ! Definitions of the derived types

    use m_global_parameters     ! Global parameters for the code

    use m_derived_variables     !< Procedures used to compute quantities derived

    use m_mpi_proxy             ! Message passing interface (MPI) module proxy

    use m_compile_specific

    use m_helper
    ! ==========================================================================

    implicit none

    private; public :: s_initialize_data_output_module, &
 s_open_formatted_database_file, &
 s_open_intf_data_file, &
 s_open_energy_data_file, &
 s_write_grid_to_formatted_database_file, &
 s_write_variable_to_formatted_database_file, &
 s_write_intf_data_file, &
 s_write_energy_data_file, &
 s_close_formatted_database_file, &
 s_close_intf_data_file, &
 s_close_energy_data_file, &
 s_finalize_data_output_module

    ! Including the Silo Fortran interface library that features the subroutines
    ! and parameters that are required to write in the Silo-HDF5 database format
    ! INCLUDE 'silo.inc'
    include 'silo_f9x.inc'

    ! Generic storage for flow variable(s) that are to be written to formatted
    ! database file(s). Note that for 1D simulations, q_root_sf is employed to
    ! gather the flow variable(s) from all sub-domains on to the root process.
    ! If the run is not parallel, but serial, then q_root_sf is equal to q_sf.
    real(kind(0d0)), allocatable, dimension(:, :, :), public :: q_sf
    real(kind(0d0)), allocatable, dimension(:, :, :) :: q_root_sf
    real(kind(0d0)), allocatable, dimension(:, :, :) :: cyl_q_sf
    ! Single precision storage for flow variables
    real(kind(0.0)), allocatable, dimension(:, :, :), public :: q_sf_s
    real(kind(0.0)), allocatable, dimension(:, :, :) :: q_root_sf_s
    real(kind(0.0)), allocatable, dimension(:, :, :) :: cyl_q_sf_s

    ! The spatial and data extents array variables contain information about the
    ! minimum and maximum values of the grid and flow variable(s), respectively.
    ! The purpose of bookkeeping this information is to boost the visualization
    ! of the Silo-HDF5 database file(s) in VisIt.
    real(kind(0d0)), allocatable, dimension(:, :) :: spatial_extents
    real(kind(0d0)), allocatable, dimension(:, :) :: data_extents

    ! The size of the ghost zone layer at beginning of each coordinate direction
    ! (lo) and at end of each coordinate direction (hi). Adding this information
    ! to Silo-HDF5 database file(s) is recommended since it supplies VisIt with
    ! connectivity information between the sub-domains of a parallel data set.
    integer, allocatable, dimension(:) :: lo_offset
    integer, allocatable, dimension(:) :: hi_offset

    ! For Silo-HDF5 database format, this variable is used to keep track of the
    ! number of cell-boundaries, for the grid associated with the local process,
    ! in each of the active coordinate directions.
    integer, allocatable, dimension(:) :: dims

    ! Locations of various folders in the case's directory tree, associated with
    ! the choice of the formatted database format. These include, in order, the
    ! location of the folder named after the selected formatted database format,
    ! and the locations of two sub-directories of the latter, the first of which
    ! is named after the local processor rank, while the second is named 'root'.
    ! The folder associated with the local processor rank contains only the data
    ! pertaining to the part of the domain taken care of by the local processor.
    ! The root directory, on the other hand, will contain either the information
    ! about the connectivity required to put the entire domain back together, or
    ! the actual data associated with the entire computational domain. This all
    ! depends on dimensionality and the choice of the formatted database format.
    character(LEN=path_len + name_len) :: dbdir
    character(LEN=path_len + 2*name_len) :: proc_rank_dir
    character(LEN=path_len + 2*name_len) :: rootdir

    ! Handles of the formatted database master/root file, slave/local processor
    ! file and options list. The list of options is explicitly used in the Silo-
    ! HDF5 database format to provide additional details about the contents of a
    ! formatted database file, such as the previously described spatial and data
    ! extents.
    integer :: dbroot
    integer :: dbfile
    integer :: optlist

    ! The total number of flow variable(s) to be stored in a formatted database
    ! file. Note that this is only needed when using the Binary format.
    integer :: dbvars

    ! Generic error flags utilized in the handling, checking and the reporting
    ! of the input and output operations errors with a formatted database file
    integer, private :: err, ierr

contains

    subroutine s_initialize_data_output_module
        ! Description: Computation of parameters, allocation procedures, and/or
        !              any other tasks needed to properly setup the module

        ! Generic string used to store the location of a particular file
        character(LEN=len_trim(case_dir) + 2*name_len) :: file_loc

        ! Generic logical used to test the existence of a particular folder
        logical :: dir_check

        ! Generic loop iterator
        integer :: i

        ! Allocating the generic storage for the flow variable(s) that are
        ! going to be written to the formatted database file(s). Note once
        ! more that the root variable is only required for 1D computations.
        allocate (q_sf(-offset_x%beg:m + offset_x%end, &
                       -offset_y%beg:n + offset_y%end, &
                       -offset_z%beg:p + offset_z%end))
        if (grid_geometry == 3) then
            allocate (cyl_q_sf(-offset_y%beg:n + offset_y%end, &
                               -offset_z%beg:p + offset_z%end, &
                               -offset_x%beg:m + offset_x%end))
        end if

        if (precision == 1) then
            allocate (q_sf_s(-offset_x%beg:m + offset_x%end, &
                             -offset_y%beg:n + offset_y%end, &
                             -offset_z%beg:p + offset_z%end))
            if (grid_geometry == 3) then
                allocate (cyl_q_sf_s(-offset_y%beg:n + offset_y%end, &
                                     -offset_z%beg:p + offset_z%end, &
                                     -offset_x%beg:m + offset_x%end))
            end if
        end if

        if (n == 0) then
            allocate (q_root_sf(0:m_root, 0:0, 0:0))
            if (precision == 1) then
                allocate (q_root_sf_s(0:m_root, 0:0, 0:0))
            end if
        end if

        ! Allocating the spatial and data extents and also the variables for
        ! the offsets and the one bookkeeping the number of cell-boundaries
        ! in each active coordinate direction. Note that all these variables
        ! are only needed by the Silo-HDF5 format for multidimensional data.
        if (format == 1 .and. n > 0) then

            allocate (data_extents(1:2, 0:num_procs - 1))

            if (p > 0) then
                allocate (spatial_extents(1:6, 0:num_procs - 1))
                allocate (lo_offset(1:3))
                allocate (hi_offset(1:3))
                allocate (dims(1:3))
            else
                allocate (spatial_extents(1:4, 0:num_procs - 1))
                allocate (lo_offset(1:2))
                allocate (hi_offset(1:2))
                allocate (dims(1:2))
            end if

        end if

        ! The size of the ghost zone layer in each of the active coordinate
        ! directions was set in the module m_mpi_proxy.f90. The results are
        ! now transferred to the local variables of this module when they are
        ! required by the Silo-HDF5 format, for multidimensional data sets.
        ! With the same, latter, requirements, the variables bookkeeping the
        ! number of cell-boundaries in each active coordinate direction are
        ! also set here.
        if (format == 1 .and. n > 0) then
            if (p > 0) then
                if (grid_geometry == 3) then
                    lo_offset = (/offset_y%beg, offset_z%beg, offset_x%beg/)
                    hi_offset = (/offset_y%end, offset_z%end, offset_x%end/)
                else
                    lo_offset = (/offset_x%beg, offset_y%beg, offset_z%beg/)
                    hi_offset = (/offset_x%end, offset_y%end, offset_z%end/)
                end if

                if (grid_geometry == 3) then
                    dims = (/n + offset_y%beg + offset_y%end + 2, &
                             p + offset_z%beg + offset_z%end + 2, &
                             m + offset_x%beg + offset_x%end + 2/)
                else
                    dims = (/m + offset_x%beg + offset_x%end + 2, &
                             n + offset_y%beg + offset_y%end + 2, &
                             p + offset_z%beg + offset_z%end + 2/)
                end if
            else
                lo_offset = (/offset_x%beg, offset_y%beg/)
                hi_offset = (/offset_x%end, offset_y%end/)

                dims = (/m + offset_x%beg + offset_x%end + 2, &
                         n + offset_y%beg + offset_y%end + 2/)
            end if
        end if

        ! Generating Silo-HDF5 Directory Tree ==============================

        if (format == 1) then

            ! Creating the directory associated with the local process
            dbdir = trim(case_dir)//'/silo_hdf5'

            write (proc_rank_dir, '(A,I0)') '/p', proc_rank

            proc_rank_dir = trim(dbdir)//trim(proc_rank_dir)

            file_loc = trim(proc_rank_dir)//'/.'

            !INQUIRE( DIRECTORY = TRIM(file_loc), & ! Intel compiler
            !EXIST     = dir_check       )
            ! INQUIRE( FILE      = TRIM(file_loc), & ! NAG/PGI/GCC compiler
            !           EXIST     = dir_check       )
            call my_inquire(file_loc, dir_check)
            if (dir_check .neqv. .true.) then
                call s_create_directory(trim(proc_rank_dir))
            end if

            ! Creating the directory associated with the root process
            if (proc_rank == 0) then

                rootdir = trim(dbdir)//'/root'

                file_loc = trim(rootdir)//'/.'

                !INQUIRE( DIRECTORY = TRIM(file_loc), & ! Intel compiler
                !        EXIST     = dir_check       )
                !  INQUIRE( FILE      = TRIM(file_loc), & ! NAG/PGI/GCC compiler
                !           EXIST     = dir_check       )
                call my_inquire(file_loc, dir_check)
                if (dir_check .neqv. .true.) then
                    call s_create_directory(trim(rootdir))
                end if

            end if

            ! ==================================================================

            ! Generating Binary Directory Tree =================================

        else

            ! Creating the directory associated with the local process
            dbdir = trim(case_dir)//'/binary'

            write (proc_rank_dir, '(A,I0)') '/p', proc_rank

            proc_rank_dir = trim(dbdir)//trim(proc_rank_dir)

            file_loc = trim(proc_rank_dir)//'/.'

            !INQUIRE( DIRECTORY = TRIM(file_loc), & ! Intel compiler
            !       EXIST     = dir_check       )
            !  INQUIRE( FILE      = TRIM(file_loc), & ! NAG/PGI/GCC compiler
            !           EXIST     = dir_check       )
            call my_inquire(file_loc, dir_check)

            if (dir_check .neqv. .true.) then
                call s_create_directory(trim(proc_rank_dir))
            end if

            ! Creating the directory associated with the root process
            if (n == 0 .and. proc_rank == 0) then

                rootdir = trim(dbdir)//'/root'

                file_loc = trim(rootdir)//'/.'

                !INQUIRE( DIRECTORY = TRIM(file_loc), & ! Intel compiler
                !        EXIST     = dir_check       )
                !  INQUIRE( FILE      = TRIM(file_loc), & ! NAG/PGI/GCC compiler
                !        EXIST     = dir_check       )
                call my_inquire(file_loc, dir_check)

                if (dir_check .neqv. .true.) then
                    call s_create_directory(trim(rootdir))
                end if

            end if

        end if

        ! ==================================================================

        ! Contrary to the Silo-HDF5 database format, handles of the Binary
        ! database master/root and slave/local process files are perfectly
        ! static throughout post-process. Hence, they are set here so that
        ! they do not have to be repetitively computed in later procedures.
        if (format == 2) then
            if (n == 0 .and. proc_rank == 0) dbroot = 2
            dbfile = 1
        end if

        ! Querying Number of Flow Variable(s) in Binary Output =============

        if (format == 2) then

            ! Initializing the counter of the number of flow variable(s) to
            ! be written to the formatted database file(s)
            dbvars = 0

            ! Partial densities
            if ((model_eqns == 2) .or. (model_eqns == 3)) then
                do i = 1, num_fluids
                    if (alpha_rho_wrt(i) &
                        .or. &
                        (cons_vars_wrt .or. prim_vars_wrt)) then
                        dbvars = dbvars + 1
                    end if
                end do
            end if

            ! Density
            if (rho_wrt &
                .or. &
                (model_eqns == 1 .and. (cons_vars_wrt .or. prim_vars_wrt))) &
                then
                dbvars = dbvars + 1
            end if

            ! Momentum
            do i = 1, E_idx - mom_idx%beg
                if (mom_wrt(i) .or. cons_vars_wrt) dbvars = dbvars + 1
            end do

            ! Velocity
            do i = 1, E_idx - mom_idx%beg
                if (vel_wrt(i) .or. prim_vars_wrt) dbvars = dbvars + 1
            end do

            ! Flux limiter function
            do i = 1, E_idx - mom_idx%beg
                if (flux_wrt(i)) dbvars = dbvars + 1
            end do

            ! Energy
            if (E_wrt .or. cons_vars_wrt) dbvars = dbvars + 1

            ! Pressure
            if (pres_wrt .or. prim_vars_wrt) dbvars = dbvars + 1

            ! Volume fraction(s)
            if ((model_eqns == 2) .or. (model_eqns == 3)) then

                do i = 1, num_fluids - 1
                    if (alpha_wrt(i) &
                        .or. &
                        (cons_vars_wrt .or. prim_vars_wrt)) then
                        dbvars = dbvars + 1
                    end if
                end do

                if (alpha_wrt(num_fluids) &
                    .or. &
                    (cons_vars_wrt .or. prim_vars_wrt)) &
                    then
                    dbvars = dbvars + 1
                end if

            end if

            ! Specific heat ratio function
            if (gamma_wrt &
                .or. &
                (model_eqns == 1 .and. (cons_vars_wrt .or. prim_vars_wrt))) &
                then
                dbvars = dbvars + 1
            end if

            ! Specific heat ratio
            if (heat_ratio_wrt) dbvars = dbvars + 1

            ! Liquid stiffness function
            if (pi_inf_wrt &
                .or. &
                (model_eqns == 1 .and. (cons_vars_wrt .or. prim_vars_wrt))) &
                then
                dbvars = dbvars + 1
            end if

            ! Liquid stiffness
            if (pres_inf_wrt) dbvars = dbvars + 1

            ! Speed of sound
            if (c_wrt) dbvars = dbvars + 1

            ! Vorticity
            if (p > 0) then
                do i = 1, E_idx - mom_idx%beg
                    if (omega_wrt(i)) dbvars = dbvars + 1
                end do
            elseif (n > 0) then
                do i = 1, E_idx - cont_idx%end
                    if (omega_wrt(i)) dbvars = dbvars + 1
                end do
            end if

            ! Numerical Schlieren function
            if (schlieren_wrt) dbvars = dbvars + 1

        end if

        ! END: Querying Number of Flow Variable(s) in Binary Output ========

    end subroutine s_initialize_data_output_module

    subroutine s_open_formatted_database_file(t_step)
        ! Description: This subroutine opens a new formatted database file, or
        !              replaces an old one, and readies it for the data storage
        !              of the grid and the flow variable(s) associated with the
        !              current time-step, t_step. This is performed by all the
        !              local process(es). The root processor, in addition, must
        !              also generate a master formatted database file whose job
        !              will be to link, and thus combine, the data from all of
        !              the local process(es). Note that for the Binary format,
        !              this extra task that is assigned to the root process is
        !              not performed in multidimensions.

        ! Time-step that is currently being post-processed
        integer, intent(in) :: t_step

        ! Generic string used to store the location of a particular file
        character(LEN=len_trim(case_dir) + 3*name_len) :: file_loc

        ! Silo-HDF5 Database Format ========================================

        if (format == 1) then

            ! Generating the relative path to the formatted database slave
            ! file, that is to be opened for the current time-step, t_step
            write (file_loc, '(A,I0,A)') '/', t_step, '.silo'
            file_loc = trim(proc_rank_dir)//trim(file_loc)

            ! Creating formatted database slave file at the above location
            ! and setting up the structure of the file and its header info
            ierr = DBCREATE(trim(file_loc), len_trim(file_loc), &
                            DB_CLOBBER, DB_LOCAL, 'MFC v3.0', 8, &
                            DB_HDF5, dbfile)

            ! Verifying that the creation and setup process of the formatted
            ! database slave file has been performed without errors. If this
            ! is not the case, the post-process exits.
            if (dbfile == -1) then
                call s_mpi_abort('Unable to create Silo-HDF5 database '// &
                                 'slave file '//trim(file_loc)//'. '// &
                                 'Exiting ...')
            end if

            ! Next, analogous steps to the ones above are carried out by the
            ! root process to create and setup the formatted database master
            ! file.
            if (proc_rank == 0) then

                write (file_loc, '(A,I0,A)') '/collection_', t_step, '.silo'
                file_loc = trim(rootdir)//trim(file_loc)

                ierr = DBCREATE(trim(file_loc), len_trim(file_loc), &
                                DB_CLOBBER, DB_LOCAL, 'MFC v3.0', 8, &
                                DB_HDF5, dbroot)

                if (dbroot == -1) then
                    call s_mpi_abort('Unable to create Silo-HDF5 database '// &
                                     'master file '//trim(file_loc)//'. '// &
                                     'Exiting ...')
                end if

            end if

            ! ==================================================================

            ! Binary Database Format ===========================================

        else

            ! Generating the relative path to the formatted database slave
            ! file, that is to be opened for the current time-step, t_step
            write (file_loc, '(A,I0,A)') '/', t_step, '.dat'
            file_loc = trim(proc_rank_dir)//trim(file_loc)

            ! Creating the formatted database slave file, at the previously
            ! precised relative path location, and setting up its structure
            open (dbfile, IOSTAT=err, FILE=trim(file_loc), &
                  FORM='unformatted', STATUS='replace')

            ! Verifying that the creation and setup process of the formatted
            ! database slave file has been performed without errors. If this
            ! is not the case, the post-process exits.
            if (err /= 0) then
                call s_mpi_abort('Unable to create Binary database slave '// &
                                 'file '//trim(file_loc)//'. Exiting ...')
            end if

            ! Further defining the structure of the formatted database slave
            ! file by describing in it the dimensionality of post-processed
            ! data as well as the total number of flow variable(s) that will
            ! eventually be stored in it
            write (dbfile) m, n, p, dbvars

            ! Next, analogous steps to the ones above are carried out by the
            ! root process to create and setup the formatted database master
            ! file. Note that this is only done in multidimensional cases.
            if (n == 0 .and. proc_rank == 0) then

                write (file_loc, '(A,I0,A)') '/', t_step, '.dat'
                file_loc = trim(rootdir)//trim(file_loc)

                open (dbroot, IOSTAT=err, FILE=trim(file_loc), &
                      FORM='unformatted', STATUS='replace')

                if (err /= 0) then
                    call s_mpi_abort('Unable to create Binary database '// &
                                     'master file '//trim(file_loc)// &
                                     '. Exiting ...')
                end if

                write (dbroot) m_root, 0, 0, dbvars

            end if

        end if

        ! END: Binary Database Format ======================================

    end subroutine s_open_formatted_database_file

<<<<<<< HEAD
    subroutine s_open_intf_data_file() ! ------------------------

        character(LEN=path_len + 3*name_len) :: file_path !<
              !! Relative path to a file in the case directory

        write (file_path, '(A)') '/intf_data.dat'
        file_path = trim(case_dir)//trim(file_path)

        ! Opening the simulation data file
        open (211, FILE=trim(file_path), &
              FORM='formatted', &
              POSITION='append', &
              STATUS='unknown')

    end subroutine s_open_intf_data_file ! ---------------------------------------

    subroutine s_open_energy_data_file() ! ------------------------

        character(LEN=path_len + 3*name_len) :: file_path !<
              !! Relative path to a file in the case directory

        write (file_path, '(A)') '/eng_data.dat'
        file_path = trim(case_dir)//trim(file_path)

        ! Opening the simulation data file
        open (251, FILE=trim(file_path), &
              FORM='formatted', &
              POSITION='append', &
              STATUS='unknown')

    end subroutine s_open_energy_data_file ! ----------------------------------------

    subroutine s_write_grid_to_formatted_database_file(t_step) ! -----------
=======
    subroutine s_write_grid_to_formatted_database_file(t_step)
>>>>>>> e4f04b7b
        ! Description: The general objective of this subroutine is to write the
        !              necessary grid data to the formatted database file, for
        !              the current time-step, t_step. The local processor will
        !              write the grid data of the domain segment that it is in
        !              charge of to the formatted database slave file. The root
        !              process will additionally take care of linking that grid
        !              data in the formatted database master file. In the Silo-
        !              HDF5 database format, the spatial extents of each local
        !              process grid are also written to the master file. In the
        !              Binary format, note that no master file is maintained in
        !              multidimensions. Finally, in 1D, no grid data is written
        !              within this subroutine for the Silo-HDF5 format because
        !              curve objects rather than quadrilateral meshes are used.
        !              For curve objects, in contrast to the quadrilateral mesh
        !              objects, the grid data is included side by side with the
        !              flow variable data. Then, in this case, we take care of
        !              writing both the grid and the flow variable data in the
        !              subroutine s_write_variable_to_formatted_database_file.

        ! Time-step that is currently being post-processed
        integer, intent(in) :: t_step

        ! Bookkeeping variables storing the name and type of mesh that is
        ! handled by the local processor(s). Note that due to an internal
        ! NAG Fortran compiler problem, these two variables could not be
        ! allocated dynamically.
        character(LEN=4*name_len), dimension(num_procs) :: meshnames
        integer, dimension(num_procs) :: meshtypes

        ! Generic loop iterator
        integer :: i

        ! Silo-HDF5 Database Format ========================================

        if (format == 1 .and. n > 0) then

            ! For multidimensional data sets, the spatial extents of all of
            ! the grid(s) handled by the local processor(s) are recorded so
            ! that they may be written, by root processor, to the formatted
            ! database master file.
            if (num_procs > 1) then
                call s_mpi_gather_spatial_extents(spatial_extents)

            elseif (p > 0) then
                if (grid_geometry == 3) then
                    spatial_extents(:, 0) = (/minval(y_cb), minval(z_cb), &
                                              minval(x_cb), maxval(y_cb), &
                                              maxval(z_cb), maxval(x_cb)/)
                else
                    spatial_extents(:, 0) = (/minval(x_cb), minval(y_cb), &
                                              minval(z_cb), maxval(x_cb), &
                                              maxval(y_cb), maxval(z_cb)/)
                end if

            else
                spatial_extents(:, 0) = (/minval(x_cb), minval(y_cb), &
                                          maxval(x_cb), maxval(y_cb)/)

            end if

            ! Next, the root processor proceeds to record all of the spatial
            ! extents in the formatted database master file. In addition, it
            ! also records a sub-domain connectivity map so that the entire
            ! grid may be reassembled by looking at the master file.
            if (proc_rank == 0) then

                do i = 1, num_procs
                    write (meshnames(i), '(A,I0,A,I0,A)') '../p', i - 1, &
                        '/', t_step, '.silo:rectilinear_grid'
                end do

                meshtypes = DB_QUAD_RECT

                err = DBSET2DSTRLEN(len(meshnames(1)))
                err = DBMKOPTLIST(2, optlist)
                err = DBADDIOPT(optlist, DBOPT_EXTENTS_SIZE, &
                                size(spatial_extents, 1))
                err = DBADDDOPT(optlist, DBOPT_EXTENTS, spatial_extents)
                err = DBPUTMMESH(dbroot, 'rectilinear_grid', 16, &
                                 num_procs, meshnames, &
                                 len_trim(meshnames), &
                                 meshtypes, optlist, ierr)
                err = DBFREEOPTLIST(optlist)

            end if

            ! Finally, the local quadrilateral mesh, either 2D or 3D, along
            ! with its offsets that indicate the presence and size of ghost
            ! zone layer(s), are put in the formatted database slave file.

            if (precision == 1) then
                if (p > 0) then
                    do i = -1 - offset_z%beg, p + offset_z%end
                        z_cb_s(i) = real(z_cb(i))
                    end do
                else
                    do i = -1 - offset_x%beg, m + offset_x%end
                        x_cb_s(i) = real(x_cb(i))
                    end do

                    do i = -1 - offset_y%beg, n + offset_y%end
                        y_cb_s(i) = real(y_cb(i))
                    end do
                end if
            end if

            #:for PRECISION, SFX, DBT in [(1,'_s','DB_FLOAT'),(2,'',"DB_DOUBLE")]
                if (precision == ${PRECISION}$) then
                    if (p > 0) then
                        err = DBMKOPTLIST(2, optlist)
                        err = DBADDIOPT(optlist, DBOPT_LO_OFFSET, lo_offset)
                        err = DBADDIOPT(optlist, DBOPT_HI_OFFSET, hi_offset)
                        if (grid_geometry == 3) then
                            err = DBPUTQM(dbfile, 'rectilinear_grid', 16, &
                                          'x', 1, 'y', 1, 'z', 1, &
                                          y_cb${SFX}$, z_cb${SFX}$, x_cb${SFX}$, dims, 3, &
                                          ${DBT}$, DB_COLLINEAR, &
                                          optlist, ierr)
                        else
                            err = DBPUTQM(dbfile, 'rectilinear_grid', 16, &
                                          'x', 1, 'y', 1, 'z', 1, &
                                          x_cb${SFX}$, y_cb${SFX}$, z_cb${SFX}$, dims, 3, &
                                          ${DBT}$, DB_COLLINEAR, &
                                          optlist, ierr)
                        end if
                        err = DBFREEOPTLIST(optlist)
                    else
                        err = DBMKOPTLIST(2, optlist)
                        err = DBADDIOPT(optlist, DBOPT_LO_OFFSET, lo_offset)
                        err = DBADDIOPT(optlist, DBOPT_HI_OFFSET, hi_offset)
                        err = DBPUTQM(dbfile, 'rectilinear_grid', 16, &
                                      'x', 1, 'y', 1, 'z', 1, &
                                      x_cb${SFX}$, y_cb${SFX}$, DB_F77NULL, dims, 2, &
                                      ${DBT}$, DB_COLLINEAR, &
                                      optlist, ierr)
                        err = DBFREEOPTLIST(optlist)
                    end if
                end if
            #:endfor
            ! END: Silo-HDF5 Database Format ===================================

            ! Binary Database Format ===========================================

        elseif (format == 2) then

            ! Multidimensional local grid data is written to the formatted
            ! database slave file. Recall that no master file to maintained
            ! in multidimensions.
            if (p > 0) then
                if (precision == 1) then
                    write (dbfile) real(x_cb, kind(0.0)), &
                        real(y_cb, kind(0.0)), &
                        real(z_cb, kind(0.0))
                else
                    write (dbfile) x_cb, y_cb, z_cb
                end if

            elseif (n > 0) then
                if (precision == 1) then
                    write (dbfile) real(x_cb, kind(0.0)), &
                        real(y_cb, kind(0.0))
                else
                    write (dbfile) x_cb, y_cb
                end if

                ! One-dimensional local grid data is written to the formatted
                ! database slave file. In addition, the local grid data is put
                ! together by the root process and written to the master file.
            else

                if (precision == 1) then
                    write (dbfile) real(x_cb, kind(0.0))
                else
                    write (dbfile) x_cb
                end if

                if (num_procs > 1) then
                    call s_mpi_defragment_1d_grid_variable()
                else
                    x_root_cb = x_cb
                end if

                if (proc_rank == 0) then
                    if (precision == 1) then
                        write (dbroot) real(x_root_cb, kind(0.0))
                    else
                        write (dbroot) x_root_cb
                    end if
                end if

            end if

        end if

        ! ==================================================================

    end subroutine s_write_grid_to_formatted_database_file

    subroutine s_write_variable_to_formatted_database_file(varname, t_step)
        ! Description: The goal of this subroutine is to write to the formatted
        !              database file the flow variable at the current time-step,
        !              t_step. The local process(es) write the part of the flow
        !              variable that they handle to the formatted database slave
        !              file. The root process, on the other hand, will also take
        !              care of connecting all of the flow variable data in the
        !              formatted database master file. In the Silo-HDF5 database
        !              format, the extents of each local process flow variable
        !              are also written to the master file. Note that in Binary
        !              format, no master file is maintained in multidimensions.
        !              Finally note that in 1D, grid data is also written within
        !              this subroutine for Silo-HDF5 database format since curve
        !              and not the quadrilateral variable objects are used, see
        !              description of s_write_grid_to_formatted_database_file
        !              for more details on this topic.

        ! Name of the flow variable, which will be written to the formatted
        ! database file at the current time-step, t_step
        character(LEN=*), intent(in) :: varname

        ! Time-step that is currently being post-processed
        integer, intent(in) :: t_step

        ! Bookkeeping variables storing the name and type of flow variable
        ! that is about to be handled by the local processor(s). Note that
        ! due to an internal NAG Fortran compiler problem, these variables
        ! could not be allocated dynamically.
        character(LEN=4*name_len), dimension(num_procs) :: varnames
        integer, dimension(num_procs) :: vartypes

        ! Generic loop iterator
        integer :: i, j, k
        real(kind(0d0)) :: start, finish

        ! Silo-HDF5 Database Format ========================================

        if (format == 1) then

            ! In 1D, a curve object, featuring the local processor grid and
            ! flow variable data, is written to the formatted database slave
            ! file. The root process, on the other hand, will also take care
            ! of gathering the entire grid and associated flow variable data
            ! and write it to the formatted database master file.
            if (n == 0) then

                ! Writing the curve object associated with the local process
                ! to the formatted database slave file
                err = DBPUTCURVE(dbfile, trim(varname), len_trim(varname), &
                                 x_cc(0:m), q_sf, DB_DOUBLE, m + 1, &
                                 DB_F77NULL, ierr)

                ! Assembling the local grid and flow variable data for the
                ! entire computational domain on to the root process
                if (num_procs > 1) then
                    call s_mpi_defragment_1d_grid_variable()
                    call s_mpi_defragment_1d_flow_variable(q_sf, q_root_sf)
                else
                    x_root_cc = x_cc(0:m)
                    q_root_sf = q_sf
                end if

                ! Writing the curve object associated with the root process
                ! to the formatted database master file
                if (proc_rank == 0) then
                    err = DBPUTCURVE(dbroot, trim(varname), &
                                     len_trim(varname), &
                                     x_root_cc, q_root_sf, &
                                     DB_DOUBLE, m_root + 1, &
                                     DB_F77NULL, ierr)
                end if

                return

                ! In multidimensions, the local process(es) take care of writing
                ! the flow variable data they are in charge of to the formatted
                ! database slave file. The root processor, additionally, is also
                ! responsible in gathering the flow variable extents of each of
                ! the local processor(s) and writing them to formatted database
                ! master file.
            else

                ! Determining the extents of the flow variable on each local
                ! process and gathering all this information on root process
                if (num_procs > 1) then
                    call s_mpi_gather_data_extents(q_sf, data_extents)
                else
                    data_extents(:, 0) = (/minval(q_sf), maxval(q_sf)/)
                end if

                ! Next, the root process proceeds to write the gathered flow
                ! variable data extents to formatted database master file.
                if (proc_rank == 0) then

                    do i = 1, num_procs
                        write (varnames(i), '(A,I0,A,I0,A)') '../p', i - 1, &
                            '/', t_step, '.silo:'//trim(varname)
                    end do

                    vartypes = DB_QUADVAR

                    err = DBSET2DSTRLEN(len(varnames(1)))
                    err = DBMKOPTLIST(2, optlist)
                    err = DBADDIOPT(optlist, DBOPT_EXTENTS_SIZE, 2)
                    err = DBADDDOPT(optlist, DBOPT_EXTENTS, data_extents)
                    err = DBPUTMVAR(dbroot, trim(varname), &
                                    len_trim(varname), num_procs, &
                                    varnames, len_trim(varnames), &
                                    vartypes, optlist, ierr)
                    err = DBFREEOPTLIST(optlist)

                end if

                ! Finally, each of the local processor(s) proceeds to write
                ! the flow variable data that it is responsible for to the
                ! formatted database slave file.

                if (precision == 1) then
                    do i = -offset_x%beg, m + offset_x%end
                        do j = -offset_y%beg, n + offset_y%end
                            do k = -offset_z%beg, p + offset_z%end
                                q_sf_s(i, j, k) = real(q_sf(i, j, k))
                            end do
                        end do
                    end do
                end if

                if (grid_geometry == 3) then
                    do i = -offset_x%beg, m + offset_x%end
                        do j = -offset_y%beg, n + offset_y%end
                            do k = -offset_z%beg, p + offset_z%end
                                cyl_q_sf(j, k, i) = q_sf(i, j, k)
                            end do
                        end do
                    end do
                end if

                #:for PRECISION, SFX, DBT in [(1,'_s','DB_FLOAT'),(2,'',"DB_DOUBLE")]
                    if (precision == ${PRECISION}$) then
                        if (p > 0) then
                            if (grid_geometry == 3) then
                                err = DBPUTQV1(dbfile, trim(varname), &
                                               len_trim(varname), &
                                               'rectilinear_grid', 16, &
                                               cyl_q_sf${SFX}$, dims - 1, 3, DB_F77NULL, &
                                               0, ${DBT}$, DB_ZONECENT, &
                                               DB_F77NULL, ierr)
                            else
                                err = DBPUTQV1(dbfile, trim(varname), &
                                               len_trim(varname), &
                                               'rectilinear_grid', 16, &
                                               q_sf${SFX}$, dims - 1, 3, DB_F77NULL, &
                                               0, ${DBT}$, DB_ZONECENT, &
                                               DB_F77NULL, ierr)
                            end if
                        else
                            err = DBPUTQV1(dbfile, trim(varname), &
                                           len_trim(varname), &
                                           'rectilinear_grid', 16, &
                                           q_sf${SFX}$, dims - 1, 2, DB_F77NULL, &
                                           0, ${DBT}$, DB_ZONECENT, &
                                           DB_F77NULL, ierr)
                        end if
                    end if
                #:endfor

            end if

            ! END: Silo-HDF5 Database Format ===================================

            ! Binary Database Format ===========================================

        else

            ! Writing the name of the flow variable and its data, associated
            ! with the local processor, to the formatted database slave file
            if (precision == 1) then
                write (dbfile) varname, real(q_sf, kind(0.0))
            else
                write (dbfile) varname, q_sf
            end if

            ! In 1D, the root process also takes care of gathering the flow
            ! variable data from all of the local processor(s) and writes it
            ! to the formatted database master file.
            if (n == 0) then

                if (num_procs > 1) then
                    call s_mpi_defragment_1d_flow_variable(q_sf, q_root_sf)
                else
                    q_root_sf = q_sf
                end if

                if (proc_rank == 0) then
                    if (precision == 1) then
                        write (dbroot) varname, real(q_root_sf, kind(0.0))
                    else
                        write (dbroot) varname, q_root_sf
                    end if
                end if

            end if

        end if

        ! ==================================================================

    end subroutine s_write_variable_to_formatted_database_file

<<<<<<< HEAD
    subroutine s_write_intf_data_file(q_prim_vf)

        type(scalar_field), dimension(sys_size), intent(IN) :: q_prim_vf
        integer :: i, j, k, l, w, cent !< Generic loop iterators
        integer :: ierr, counter, root !< number of data points extracted to fit shape to SH perturbations
        real(kind(0d0)), dimension(num_fluids) :: alpha, vol_fluid, xcom, ycom, zcom
        real(kind=8), parameter :: pi = 4.d0*datan(1.d0)
        real(kind(0d0)), allocatable :: x_td(:), y_td(:), x_d1(:), y_d1(:), y_d(:), x_d(:)
        real(kind(0d0)) :: axp, axm, ayp, aym, azm, azp, tgp, euc_d, thres, maxalph_loc, maxalph_glb 

        allocate (x_d1(m*n))
        allocate (y_d1(m*n))
        counter = 0
        maxalph_loc = 0d0
        do k = 0, p
            do j = 0, n
                do i = 0, m
                    if (q_prim_vf(E_idx + 2)%sf(i, j, k) > maxalph_loc) then
                            maxalph_loc = q_prim_vf(E_idx + 2)%sf(i, j, k)
                    end if
                end do
            end do
        end do

        call s_mpi_allreduce_max(maxalph_loc, maxalph_glb)
        do l = 0, p
            if (z_cc(l) .lt. dz(l) .and. z_cc(l) .gt. 0) then
                cent = l
            end if
        end do
        thres = 0.9d0
        do k = 0, n
            OLoop: do j = 0, m
                axp = q_prim_vf(E_idx + 2)%sf(j + 1, k, cent)
                axm = q_prim_vf(E_idx + 2)%sf(j, k, cent)
                ayp = q_prim_vf(E_idx + 2)%sf(j, k + 1, cent)
                aym = q_prim_vf(E_idx + 2)%sf(j, k, cent)
                if ((axp .gt. thres .and. axm .lt. thres) .or. (axp .lt. thres .and. axm .gt. thres) &
                    .or. (ayp .gt. thres .and. aym .lt. thres) .or. (ayp .lt. thres .and. aym .gt. thres)) then
                    if (counter == 0) then
                        counter = counter + 1
                        x_d1(counter) = x_cc(j)
                        y_d1(counter) = y_cc(k)
                    else
                        euc_d = dsqrt((x_cc(j) - x_d1(i))**2 + (y_cc(k) - y_d1(i))**2)
                        tgp = dsqrt(dx(j)**2 + dy(k)**2)
                        do i = 1, counter
                            if (euc_d .lt. tgp) then
                                cycle OLoop
                            elseif (euc_d .gt. tgp .and. i == counter) then
                                counter = counter + 1
                                x_d1(counter) = x_cc(j)
                                y_d1(counter) = y_cc(k)

                            end if
                        end do
                    end if
                end if
            end do OLoop
        end do


        allocate (y_d(counter))
        allocate (x_d(counter))
        do i = 1, counter
            y_d(i) = y_d1(i)
            x_d(i) = x_d1(i)
        end do
        root = 0

        call s_mpi_gather_data(x_d, counter, x_td, root)
        call s_mpi_gather_data(y_d, counter, y_td, root)
        if (proc_rank == 0) then
            do i = 1, size(x_td)
                if (i == size(x_td)) then
                    write (211, '(F12.9,1X,F12.9,1X,I4)') &
                        x_td(i), y_td(i), size(x_td)
                else
                    write (211, '(F12.9,1X,F12.9,1X,F3.1)') &
                        x_td(i), y_td(i), 0d0
                end if
            end do
         end if

        

    end subroutine s_write_intf_data_file ! -----------------------------------

    subroutine s_write_energy_data_file(q_prim_vf, q_cons_vf)
        type(scalar_field), dimension(sys_size), intent(IN) :: q_prim_vf, q_cons_vf
        real(kind(0d0)) :: Elk, Egk, Elp, Egint, Vb, Vl, pres_av, Et
        real(kind(0d0)) :: rho, pres, dV, tmp, gamma, pi_inf, MaxMa, MaxMa_glb, maxvel, c, Ma, H
        real(kind(0d0)), dimension(num_dims) :: vel
        real(kind(0d0)), dimension(num_fluids) :: gammas, pi_infs, adv
        integer :: i, j, k, l, s !looping indicies
        integer :: ierr, counter, root !< number of data points extracted to fit shape to SH perturbations

        Egk = 0d0
        Elp = 0d0
        Egint = 0d0
        Vb = 0d0
        maxvel = 0d0
        MaxMa = 0d0
        Vl = 0d0
        Elk = 0d0
        Et = 0d0
        Vb = 0d0
        dV = 0d0
        pres_av = 0d0
        pres = 0d0
            do k = 0, p
                do j = 0, n
                    do i = 0, m
                        pres = 0d0
                        dV = dx(i)*dy(j)*dz(k)
                        rho = 0d0
                        gamma = 0d0
                        pi_inf = 0d0
                        pres = q_prim_vf(E_idx)%sf(i, j, k)
                        Egint = Egint + q_prim_vf(E_idx + 2)%sf(i, j, k)*(fluid_pp(2)%gamma*pres)*dV
                        do s = 1, num_dims
                            vel(s) = q_prim_vf(num_fluids + s)%sf(i, j, k)
                            Egk = Egk + 0.5d0*q_prim_vf(E_idx + 2)%sf(i, j, k)*q_prim_vf(2)%sf(i, j, k)*vel(s)*vel(s)*dV
                            Elk = Elk + 0.5d0*q_prim_vf(E_idx + 1)%sf(i, j, k)*q_prim_vf(1)%sf(i, j, k)*vel(s)*vel(s)*dV
                            if (dabs(vel(s)) > maxvel) then
                                maxvel = dabs(vel(s))
                            end if
                        end do
                        do l = 1, adv_idx%end - E_idx
                            adv(l) = q_prim_vf(E_idx + l)%sf(i, j, k)
                            gamma = gamma + adv(l)*fluid_pp(l)%gamma
                            pi_inf = pi_inf + adv(l)*fluid_pp(l)%pi_inf
                            rho = rho + adv(l)*q_prim_vf(l)%sf(i, j, k)
                        end do

                        H = ((gamma + 1d0)*pres + pi_inf)/rho

                        call s_compute_speed_of_sound(pres, rho, &
                                                      gamma, pi_inf, &
                                                      H, adv, 0d0, c)

                        Ma = maxvel/c
                        if (Ma > MaxMa .and. adv(1) > 1.0d0 - 1.0d-10) then
                            MaxMa = Ma
                        end if
                        Vl = Vl + adv(1)*dV
                        Vb = Vb + adv(2)*dV
                        pres_av = pres_av + adv(1)*pres*dV
                        Et = Et + q_cons_vf(E_idx)%sf(i, j, k)*dV
                    end do
                end do
            end do

        tmp = pres_av
        call s_mpi_allreduce_sum(tmp, pres_av)
        tmp = Vl
        call s_mpi_allreduce_sum(tmp, Vl)

        call s_mpi_allreduce_max(MaxMa, MaxMa_glb)
        tmp = Elk
        call s_mpi_allreduce_sum(tmp, Elk)
        tmp = Egint
        call s_mpi_allreduce_sum(tmp, Egint)
        tmp = Egk
        call s_mpi_allreduce_sum(tmp, Egk)
        tmp = Vb
        call s_mpi_allreduce_sum(tmp, Vb)
        tmp = Et
        call s_mpi_allreduce_sum(tmp, Et)

        Elp = pres_av/Vl*Vb
        if (proc_rank == 0) then
            write (251, '(10X, 8F24.8)') &
                Elp, &
                Egint, &
                Elk, &
                Egk, &
                Et, &
                Vb, &
                Vl, &
                MaxMa_glb
        end if

    end subroutine s_write_energy_data_file

    subroutine s_close_formatted_database_file() ! -------------------------
=======
    subroutine s_close_formatted_database_file
>>>>>>> e4f04b7b
        ! Description: The purpose of this subroutine is to close any formatted
        !              database file(s) that may be opened at the time-step that
        !              is currently being post-processed. The root process must
        !              typically close two files, one associated with the local
        !              sub-domain and the other with the entire domain. The non-
        !              root process(es) must close one file, which is associated
        !              with the local sub-domain. Note that for the Binary data-
        !              base format and multidimensional data, the root process
        !              only has to close the file associated with the local sub-
        !              domain, because one associated with the entire domain is
        !              not generated.

        ! Silo-HDF5 database format
        if (format == 1) then
            ierr = DBCLOSE(dbfile)
            if (proc_rank == 0) ierr = DBCLOSE(dbroot)

            ! Binary database format
        else
            close (dbfile)
            if (n == 0 .and. proc_rank == 0) close (dbroot)

        end if

    end subroutine s_close_formatted_database_file

<<<<<<< HEAD
    subroutine s_close_intf_data_file() ! -----------------------

        close (211)

    end subroutine s_close_intf_data_file !---------------------

    subroutine s_close_energy_data_file() ! -----------------------

        close (251)

    end subroutine s_close_energy_data_file !---------------------

    subroutine s_finalize_data_output_module() ! -------------------------
=======
    subroutine s_finalize_data_output_module
>>>>>>> e4f04b7b
        ! Description: Deallocation procedures for the module

        ! Deallocating the generic storage employed for the flow variable(s)
        ! that were written to the formatted database file(s). Note that the
        ! root variable is only deallocated in the case of a 1D computation.
        deallocate (q_sf)
        if (n == 0) deallocate (q_root_sf)
        if (grid_geometry == 3) then
            deallocate (cyl_q_sf)
        end if

        ! Deallocating spatial and data extents and also the variables for
        ! the offsets and the one bookkeeping the number of cell-boundaries
        ! in each active coordinate direction. Note that all these variables
        ! were only needed by Silo-HDF5 format for multidimensional data.
        if (format == 1 .and. n > 0) then
            deallocate (spatial_extents)
            deallocate (data_extents)
            deallocate (lo_offset)
            deallocate (hi_offset)
            deallocate (dims)
        end if

    end subroutine s_finalize_data_output_module

end module m_data_output<|MERGE_RESOLUTION|>--- conflicted
+++ resolved
@@ -539,7 +539,6 @@
 
     end subroutine s_open_formatted_database_file
 
-<<<<<<< HEAD
     subroutine s_open_intf_data_file() ! ------------------------
 
         character(LEN=path_len + 3*name_len) :: file_path !<
@@ -573,9 +572,7 @@
     end subroutine s_open_energy_data_file ! ----------------------------------------
 
     subroutine s_write_grid_to_formatted_database_file(t_step) ! -----------
-=======
-    subroutine s_write_grid_to_formatted_database_file(t_step)
->>>>>>> e4f04b7b
+
         ! Description: The general objective of this subroutine is to write the
         !              necessary grid data to the formatted database file, for
         !              the current time-step, t_step. The local processor will
@@ -983,7 +980,6 @@
 
     end subroutine s_write_variable_to_formatted_database_file
 
-<<<<<<< HEAD
     subroutine s_write_intf_data_file(q_prim_vf)
 
         type(scalar_field), dimension(sys_size), intent(IN) :: q_prim_vf
@@ -1170,9 +1166,6 @@
     end subroutine s_write_energy_data_file
 
     subroutine s_close_formatted_database_file() ! -------------------------
-=======
-    subroutine s_close_formatted_database_file
->>>>>>> e4f04b7b
         ! Description: The purpose of this subroutine is to close any formatted
         !              database file(s) that may be opened at the time-step that
         !              is currently being post-processed. The root process must
@@ -1199,7 +1192,6 @@
 
     end subroutine s_close_formatted_database_file
 
-<<<<<<< HEAD
     subroutine s_close_intf_data_file() ! -----------------------
 
         close (211)
@@ -1213,9 +1205,6 @@
     end subroutine s_close_energy_data_file !---------------------
 
     subroutine s_finalize_data_output_module() ! -------------------------
-=======
-    subroutine s_finalize_data_output_module
->>>>>>> e4f04b7b
         ! Description: Deallocation procedures for the module
 
         ! Deallocating the generic storage employed for the flow variable(s)
