!>
!! @file m_data_output.f90
!! @brief Contains module m_data_output

!> @brief This module enables the restructuring of the raw simulation data
!!              file(s) into formatted database file(s). The formats that may be
!!              chosen from include Silo-HDF5 and Binary. Each of these database
!!              structures contains information about the grid as well as each of
!!              the flow variable(s) that were chosen by the user to be included.
module m_data_output

    ! Dependencies =============================================================
    ! USE f90_unix_proc         ! NAG Compiler Library of UNIX system commands

    use m_derived_types         ! Definitions of the derived types

    use m_global_parameters     ! Global parameters for the code

    use m_derived_variables     !< Procedures used to compute quantities derived

    use m_mpi_proxy             ! Message passing interface (MPI) module proxy

    use m_compile_specific

    use m_helper
    ! ==========================================================================

    implicit none

    private; public :: s_initialize_data_output_module, &
 s_open_formatted_database_file, &
 s_open_intf_data_file, &
 s_open_energy_data_file, &
 s_write_grid_to_formatted_database_file, &
 s_write_variable_to_formatted_database_file, &
 s_write_intf_data_file, &
 s_write_energy_data_file, &
 s_close_formatted_database_file, &
 s_close_intf_data_file, &
 s_close_energy_data_file, &
 s_finalize_data_output_module

    ! Including the Silo Fortran interface library that features the subroutines
    ! and parameters that are required to write in the Silo-HDF5 database format
    ! INCLUDE 'silo.inc'
    include 'silo_f9x.inc'

    ! Generic storage for flow variable(s) that are to be written to formatted
    ! database file(s). Note that for 1D simulations, q_root_sf is employed to
    ! gather the flow variable(s) from all sub-domains on to the root process.
    ! If the run is not parallel, but serial, then q_root_sf is equal to q_sf.
    real(wp), allocatable, dimension(:, :, :), public :: q_sf
    real(wp), allocatable, dimension(:, :, :) :: q_root_sf
    real(wp), allocatable, dimension(:, :, :) :: cyl_q_sf
    ! Single precision storage for flow variables
    real(sp), allocatable, dimension(:, :, :), public :: q_sf_s
    real(sp), allocatable, dimension(:, :, :) :: q_root_sf_s
    real(sp), allocatable, dimension(:, :, :) :: cyl_q_sf_s

    ! The spatial and data extents array variables contain information about the
    ! minimum and maximum values of the grid and flow variable(s), respectively.
    ! The purpose of bookkeeping this information is to boost the visualization
    ! of the Silo-HDF5 database file(s) in VisIt.
    real(wp), allocatable, dimension(:, :) :: spatial_extents
    real(wp), allocatable, dimension(:, :) :: data_extents

    ! The size of the ghost zone layer at beginning of each coordinate direction
    ! (lo) and at end of each coordinate direction (hi). Adding this information
    ! to Silo-HDF5 database file(s) is recommended since it supplies VisIt with
    ! connectivity information between the sub-domains of a parallel data set.
    integer, allocatable, dimension(:) :: lo_offset
    integer, allocatable, dimension(:) :: hi_offset

    ! For Silo-HDF5 database format, this variable is used to keep track of the
    ! number of cell-boundaries, for the grid associated with the local process,
    ! in each of the active coordinate directions.
    integer, allocatable, dimension(:) :: dims

    ! Locations of various folders in the case's directory tree, associated with
    ! the choice of the formatted database format. These include, in order, the
    ! location of the folder named after the selected formatted database format,
    ! and the locations of two sub-directories of the latter, the first of which
    ! is named after the local processor rank, while the second is named 'root'.
    ! The folder associated with the local processor rank contains only the data
    ! pertaining to the part of the domain taken care of by the local processor.
    ! The root directory, on the other hand, will contain either the information
    ! about the connectivity required to put the entire domain back together, or
    ! the actual data associated with the entire computational domain. This all
    ! depends on dimensionality and the choice of the formatted database format.
    character(LEN=path_len + name_len) :: dbdir
    character(LEN=path_len + 2*name_len) :: proc_rank_dir
    character(LEN=path_len + 2*name_len) :: rootdir

    ! Handles of the formatted database master/root file, slave/local processor
    ! file and options list. The list of options is explicitly used in the Silo-
    ! HDF5 database format to provide additional details about the contents of a
    ! formatted database file, such as the previously described spatial and data
    ! extents.
    integer :: dbroot
    integer :: dbfile
    integer :: optlist

    ! The total number of flow variable(s) to be stored in a formatted database
    ! file. Note that this is only needed when using the Binary format.
    integer :: dbvars

    ! Generic error flags utilized in the handling, checking and the reporting
    ! of the input and output operations errors with a formatted database file
    integer, private :: err, ierr

contains

    subroutine s_initialize_data_output_module() ! ----------------------------
        ! Description: Computation of parameters, allocation procedures, and/or
        !              any other tasks needed to properly setup the module

        ! Generic string used to store the location of a particular file
        character(LEN=len_trim(case_dir) + 2*name_len) :: file_loc

        ! Generic logical used to test the existence of a particular folder
        logical :: dir_check

        integer :: i

        ! Allocating the generic storage for the flow variable(s) that are
        ! going to be written to the formatted database file(s). Note once
        ! more that the root variable is only required for 1D computations.
        allocate (q_sf(-offset_x%beg:m + offset_x%end, &
                       -offset_y%beg:n + offset_y%end, &
                       -offset_z%beg:p + offset_z%end))
        if (grid_geometry == 3) then
            allocate (cyl_q_sf(-offset_y%beg:n + offset_y%end, &
                               -offset_z%beg:p + offset_z%end, &
                               -offset_x%beg:m + offset_x%end))
        end if

        if (precision == 1) then
            allocate (q_sf_s(-offset_x%beg:m + offset_x%end, &
                             -offset_y%beg:n + offset_y%end, &
                             -offset_z%beg:p + offset_z%end))
            if (grid_geometry == 3) then
                allocate (cyl_q_sf_s(-offset_y%beg:n + offset_y%end, &
                                     -offset_z%beg:p + offset_z%end, &
                                     -offset_x%beg:m + offset_x%end))
            end if
        end if

        if (n == 0) then
            allocate (q_root_sf(0:m_root, 0:0, 0:0))
            if (precision == 1) then
                allocate (q_root_sf_s(0:m_root, 0:0, 0:0))
            end if
        end if

        ! Allocating the spatial and data extents and also the variables for
        ! the offsets and the one bookkeeping the number of cell-boundaries
        ! in each active coordinate direction. Note that all these variables
        ! are only needed by the Silo-HDF5 format for multidimensional data.
        if (format == 1 .and. n > 0) then

            allocate (data_extents(1:2, 0:num_procs - 1))

            if (p > 0) then
                allocate (spatial_extents(1:6, 0:num_procs - 1))
                allocate (lo_offset(1:3))
                allocate (hi_offset(1:3))
                allocate (dims(1:3))
            else
                allocate (spatial_extents(1:4, 0:num_procs - 1))
                allocate (lo_offset(1:2))
                allocate (hi_offset(1:2))
                allocate (dims(1:2))
            end if

        end if

        ! The size of the ghost zone layer in each of the active coordinate
        ! directions was set in the module m_mpi_proxy.f90. The results are
        ! now transferred to the local variables of this module when they are
        ! required by the Silo-HDF5 format, for multidimensional data sets.
        ! With the same, latter, requirements, the variables bookkeeping the
        ! number of cell-boundaries in each active coordinate direction are
        ! also set here.
        if (format == 1 .and. n > 0) then
            if (p > 0) then
                if (grid_geometry == 3) then
                    lo_offset = (/offset_y%beg, offset_z%beg, offset_x%beg/)
                    hi_offset = (/offset_y%end, offset_z%end, offset_x%end/)
                else
                    lo_offset = (/offset_x%beg, offset_y%beg, offset_z%beg/)
                    hi_offset = (/offset_x%end, offset_y%end, offset_z%end/)
                end if

                if (grid_geometry == 3) then
                    dims = (/n + offset_y%beg + offset_y%end + 2, &
                             p + offset_z%beg + offset_z%end + 2, &
                             m + offset_x%beg + offset_x%end + 2/)
                else
                    dims = (/m + offset_x%beg + offset_x%end + 2, &
                             n + offset_y%beg + offset_y%end + 2, &
                             p + offset_z%beg + offset_z%end + 2/)
                end if
            else
                lo_offset = (/offset_x%beg, offset_y%beg/)
                hi_offset = (/offset_x%end, offset_y%end/)

                dims = (/m + offset_x%beg + offset_x%end + 2, &
                         n + offset_y%beg + offset_y%end + 2/)
            end if
        end if

        ! Generating Silo-HDF5 Directory Tree ==============================

        if (format == 1) then

            ! Creating the directory associated with the local process
            dbdir = trim(case_dir)//'/silo_hdf5'

            write (proc_rank_dir, '(A,I0)') '/p', proc_rank

            proc_rank_dir = trim(dbdir)//trim(proc_rank_dir)

            file_loc = trim(proc_rank_dir)//'/.'

            !INQUIRE( DIRECTORY = TRIM(file_loc), & ! Intel compiler
            !EXIST     = dir_check       )
            ! INQUIRE( FILE      = TRIM(file_loc), & ! NAG/PGI/GCC compiler
            !           EXIST     = dir_check       )
            call my_inquire(file_loc, dir_check)
            if (dir_check .neqv. .true.) then
                call s_create_directory(trim(proc_rank_dir))
            end if

            ! Creating the directory associated with the root process
            if (proc_rank == 0) then

                rootdir = trim(dbdir)//'/root'

                file_loc = trim(rootdir)//'/.'

                !INQUIRE( DIRECTORY = TRIM(file_loc), & ! Intel compiler
                !        EXIST     = dir_check       )
                !  INQUIRE( FILE      = TRIM(file_loc), & ! NAG/PGI/GCC compiler
                !           EXIST     = dir_check       )
                call my_inquire(file_loc, dir_check)
                if (dir_check .neqv. .true.) then
                    call s_create_directory(trim(rootdir))
                end if

            end if

            ! ==================================================================

            ! Generating Binary Directory Tree =================================

        else

            ! Creating the directory associated with the local process
            dbdir = trim(case_dir)//'/binary'

            write (proc_rank_dir, '(A,I0)') '/p', proc_rank

            proc_rank_dir = trim(dbdir)//trim(proc_rank_dir)

            file_loc = trim(proc_rank_dir)//'/.'

            !INQUIRE( DIRECTORY = TRIM(file_loc), & ! Intel compiler
            !       EXIST     = dir_check       )
            !  INQUIRE( FILE      = TRIM(file_loc), & ! NAG/PGI/GCC compiler
            !           EXIST     = dir_check       )
            call my_inquire(file_loc, dir_check)

            if (dir_check .neqv. .true.) then
                call s_create_directory(trim(proc_rank_dir))
            end if

            ! Creating the directory associated with the root process
            if (n == 0 .and. proc_rank == 0) then

                rootdir = trim(dbdir)//'/root'

                file_loc = trim(rootdir)//'/.'

                !INQUIRE( DIRECTORY = TRIM(file_loc), & ! Intel compiler
                !        EXIST     = dir_check       )
                !  INQUIRE( FILE      = TRIM(file_loc), & ! NAG/PGI/GCC compiler
                !        EXIST     = dir_check       )
                call my_inquire(file_loc, dir_check)

                if (dir_check .neqv. .true.) then
                    call s_create_directory(trim(rootdir))
                end if

            end if

        end if

        ! ==================================================================

        ! Contrary to the Silo-HDF5 database format, handles of the Binary
        ! database master/root and slave/local process files are perfectly
        ! static throughout post-process. Hence, they are set here so that
        ! they do not have to be repetitively computed in later procedures.
        if (format == 2) then
            if (n == 0 .and. proc_rank == 0) dbroot = 2
            dbfile = 1
        end if

        ! Querying Number of Flow Variable(s) in Binary Output =============

        if (format == 2) then

            ! Initializing the counter of the number of flow variable(s) to
            ! be written to the formatted database file(s)
            dbvars = 0

            ! Partial densities
            if ((model_eqns == 2) .or. (model_eqns == 3)) then
                do i = 1, num_fluids
                    if (alpha_rho_wrt(i) &
                        .or. &
                        (cons_vars_wrt .or. prim_vars_wrt)) then
                        dbvars = dbvars + 1
                    end if
                end do
            end if

            ! Density
            if (rho_wrt &
                .or. &
                (model_eqns == 1 .and. (cons_vars_wrt .or. prim_vars_wrt))) &
                then
                dbvars = dbvars + 1
            end if

            ! Momentum
            do i = 1, E_idx - mom_idx%beg
                if (mom_wrt(i) .or. cons_vars_wrt) dbvars = dbvars + 1
            end do

            ! Velocity
            do i = 1, E_idx - mom_idx%beg
                if (vel_wrt(i) .or. prim_vars_wrt) dbvars = dbvars + 1
            end do

            ! Flux limiter function
            do i = 1, E_idx - mom_idx%beg
                if (flux_wrt(i)) dbvars = dbvars + 1
            end do

            ! Energy
            if (E_wrt .or. cons_vars_wrt) dbvars = dbvars + 1

            ! Pressure
            if (pres_wrt .or. prim_vars_wrt) dbvars = dbvars + 1

            ! Volume fraction(s)
            if ((model_eqns == 2) .or. (model_eqns == 3)) then

                do i = 1, num_fluids - 1
                    if (alpha_wrt(i) &
                        .or. &
                        (cons_vars_wrt .or. prim_vars_wrt)) then
                        dbvars = dbvars + 1
                    end if
                end do

                if (alpha_wrt(num_fluids) &
                    .or. &
                    (cons_vars_wrt .or. prim_vars_wrt)) &
                    then
                    dbvars = dbvars + 1
                end if

            end if

            ! Specific heat ratio function
            if (gamma_wrt &
                .or. &
                (model_eqns == 1 .and. (cons_vars_wrt .or. prim_vars_wrt))) &
                then
                dbvars = dbvars + 1
            end if

            ! Specific heat ratio
            if (heat_ratio_wrt) dbvars = dbvars + 1

            ! Liquid stiffness function
            if (pi_inf_wrt &
                .or. &
                (model_eqns == 1 .and. (cons_vars_wrt .or. prim_vars_wrt))) &
                then
                dbvars = dbvars + 1
            end if

            ! Liquid stiffness
            if (pres_inf_wrt) dbvars = dbvars + 1

            ! Speed of sound
            if (c_wrt) dbvars = dbvars + 1

            ! Vorticity
            if (p > 0) then
                do i = 1, E_idx - mom_idx%beg
                    if (omega_wrt(i)) dbvars = dbvars + 1
                end do
            elseif (n > 0) then
                do i = 1, E_idx - cont_idx%end
                    if (omega_wrt(i)) dbvars = dbvars + 1
                end do
            end if

            ! Numerical Schlieren function
            if (schlieren_wrt) dbvars = dbvars + 1

        end if

        ! END: Querying Number of Flow Variable(s) in Binary Output ========

    end subroutine s_initialize_data_output_module ! --------------------------

    subroutine s_open_formatted_database_file(t_step) ! --------------------
        ! Description: This subroutine opens a new formatted database file, or
        !              replaces an old one, and readies it for the data storage
        !              of the grid and the flow variable(s) associated with the
        !              current time-step, t_step. This is performed by all the
        !              local process(es). The root processor, in addition, must
        !              also generate a master formatted database file whose job
        !              will be to link, and thus combine, the data from all of
        !              the local process(es). Note that for the Binary format,
        !              this extra task that is assigned to the root process is
        !              not performed in multidimensions.

        ! Time-step that is currently being post-processed
        integer, intent(IN) :: t_step

        ! Generic string used to store the location of a particular file
        character(LEN=len_trim(case_dir) + 3*name_len) :: file_loc

        ! Silo-HDF5 Database Format ========================================

        if (format == 1) then

            ! Generating the relative path to the formatted database slave
            ! file, that is to be opened for the current time-step, t_step
            write (file_loc, '(A,I0,A)') '/', t_step, '.silo'
            file_loc = trim(proc_rank_dir)//trim(file_loc)

            ! Creating formatted database slave file at the above location
            ! and setting up the structure of the file and its header info
            ierr = DBCREATE(trim(file_loc), len_trim(file_loc), &
                            DB_CLOBBER, DB_LOCAL, 'MFC v3.0', 8, &
                            DB_HDF5, dbfile)

            ! Verifying that the creation and setup process of the formatted
            ! database slave file has been performed without errors. If this
            ! is not the case, the post-process exits.
            if (dbfile == -1) then
                call s_mpi_abort('Unable to create Silo-HDF5 database '// &
                                 'slave file '//trim(file_loc)//'. '// &
                                 'Exiting ...')
            end if

            ! Next, analogous steps to the ones above are carried out by the
            ! root process to create and setup the formatted database master
            ! file.
            if (proc_rank == 0) then

                write (file_loc, '(A,I0,A)') '/collection_', t_step, '.silo'
                file_loc = trim(rootdir)//trim(file_loc)

                ierr = DBCREATE(trim(file_loc), len_trim(file_loc), &
                                DB_CLOBBER, DB_LOCAL, 'MFC v3.0', 8, &
                                DB_HDF5, dbroot)

                if (dbroot == -1) then
                    call s_mpi_abort('Unable to create Silo-HDF5 database '// &
                                     'master file '//trim(file_loc)//'. '// &
                                     'Exiting ...')
                end if

            end if

            ! ==================================================================

            ! Binary Database Format ===========================================

        else

            ! Generating the relative path to the formatted database slave
            ! file, that is to be opened for the current time-step, t_step
            write (file_loc, '(A,I0,A)') '/', t_step, '.dat'
            file_loc = trim(proc_rank_dir)//trim(file_loc)

            ! Creating the formatted database slave file, at the previously
            ! precised relative path location, and setting up its structure
            open (dbfile, IOSTAT=err, FILE=trim(file_loc), &
                  FORM='unformatted', STATUS='replace')

            ! Verifying that the creation and setup process of the formatted
            ! database slave file has been performed without errors. If this
            ! is not the case, the post-process exits.
            if (err /= 0) then
                call s_mpi_abort('Unable to create Binary database slave '// &
                                 'file '//trim(file_loc)//'. Exiting ...')
            end if

            ! Further defining the structure of the formatted database slave
            ! file by describing in it the dimensionality of post-processed
            ! data as well as the total number of flow variable(s) that will
            ! eventually be stored in it
            write (dbfile) m, n, p, dbvars

            ! Next, analogous steps to the ones above are carried out by the
            ! root process to create and setup the formatted database master
            ! file. Note that this is only done in multidimensional cases.
            if (n == 0 .and. proc_rank == 0) then

                write (file_loc, '(A,I0,A)') '/', t_step, '.dat'
                file_loc = trim(rootdir)//trim(file_loc)

                open (dbroot, IOSTAT=err, FILE=trim(file_loc), &
                      FORM='unformatted', STATUS='replace')

                if (err /= 0) then
                    call s_mpi_abort('Unable to create Binary database '// &
                                     'master file '//trim(file_loc)// &
                                     '. Exiting ...')
                end if

                write (dbroot) m_root, 0, 0, dbvars

            end if

        end if

        ! END: Binary Database Format ======================================

    end subroutine s_open_formatted_database_file ! ------------------------

    subroutine s_open_intf_data_file() ! ------------------------

        character(LEN=path_len + 3*name_len) :: file_path !<
              !! Relative path to a file in the case directory

        write (file_path, '(A)') '/intf_data.dat'
        file_path = trim(case_dir)//trim(file_path)

        ! Opening the simulation data file
        open (211, FILE=trim(file_path), &
              FORM='formatted', &
              POSITION='append', &
              STATUS='unknown')

    end subroutine s_open_intf_data_file ! ---------------------------------------

    subroutine s_open_energy_data_file() ! ------------------------

        character(LEN=path_len + 3*name_len) :: file_path !<
              !! Relative path to a file in the case directory

        write (file_path, '(A)') '/eng_data.dat'
        file_path = trim(case_dir)//trim(file_path)

        ! Opening the simulation data file
        open (251, FILE=trim(file_path), &
              FORM='formatted', &
              POSITION='append', &
              STATUS='unknown')

    end subroutine s_open_energy_data_file ! ----------------------------------------

    subroutine s_write_grid_to_formatted_database_file(t_step) ! -----------
        ! Description: The general objective of this subroutine is to write the
        !              necessary grid data to the formatted database file, for
        !              the current time-step, t_step. The local processor will
        !              write the grid data of the domain segment that it is in
        !              charge of to the formatted database slave file. The root
        !              process will additionally take care of linking that grid
        !              data in the formatted database master file. In the Silo-
        !              HDF5 database format, the spatial extents of each local
        !              process grid are also written to the master file. In the
        !              Binary format, note that no master file is maintained in
        !              multidimensions. Finally, in 1D, no grid data is written
        !              within this subroutine for the Silo-HDF5 format because
        !              curve objects rather than quadrilateral meshes are used.
        !              For curve objects, in contrast to the quadrilateral mesh
        !              objects, the grid data is included side by side with the
        !              flow variable data. Then, in this case, we take care of
        !              writing both the grid and the flow variable data in the
        !              subroutine s_write_variable_to_formatted_database_file.

        ! Time-step that is currently being post-processed
        integer, intent(IN) :: t_step

        ! Bookkeeping variables storing the name and type of mesh that is
        ! handled by the local processor(s). Note that due to an internal
        ! NAG Fortran compiler problem, these two variables could not be
        ! allocated dynamically.
        character(LEN=4*name_len), dimension(num_procs) :: meshnames
        integer, dimension(num_procs) :: meshtypes

        ! Generic loop iterator
        integer :: i

        ! Silo-HDF5 Database Format ========================================

        if (format == 1 .and. n > 0) then

            ! For multidimensional data sets, the spatial extents of all of
            ! the grid(s) handled by the local processor(s) are recorded so
            ! that they may be written, by root processor, to the formatted
            ! database master file.
            if (num_procs > 1) then
                call s_mpi_gather_spatial_extents(spatial_extents)

            elseif (p > 0) then
                if (grid_geometry == 3) then
                    spatial_extents(:, 0) = (/minval(y_cb), minval(z_cb), &
                                              minval(x_cb), maxval(y_cb), &
                                              maxval(z_cb), maxval(x_cb)/)
                else
                    spatial_extents(:, 0) = (/minval(x_cb), minval(y_cb), &
                                              minval(z_cb), maxval(x_cb), &
                                              maxval(y_cb), maxval(z_cb)/)
                end if

            else
                spatial_extents(:, 0) = (/minval(x_cb), minval(y_cb), &
                                          maxval(x_cb), maxval(y_cb)/)

            end if

            ! Next, the root processor proceeds to record all of the spatial
            ! extents in the formatted database master file. In addition, it
            ! also records a sub-domain connectivity map so that the entire
            ! grid may be reassembled by looking at the master file.
            if (proc_rank == 0) then

                do i = 1, num_procs
                    write (meshnames(i), '(A,I0,A,I0,A)') '../p', i - 1, &
                        '/', t_step, '.silo:rectilinear_grid'
                end do

                meshtypes = DB_QUAD_RECT

                err = DBSET2DSTRLEN(len(meshnames(1)))
                err = DBMKOPTLIST(2, optlist)
                err = DBADDIOPT(optlist, DBOPT_EXTENTS_SIZE, &
                                size(spatial_extents, 1))
                err = DBADDDOPT(optlist, DBOPT_EXTENTS, spatial_extents)
                err = DBPUTMMESH(dbroot, 'rectilinear_grid', 16, &
                                 num_procs, meshnames, &
                                 len_trim(meshnames), &
                                 meshtypes, optlist, ierr)
                err = DBFREEOPTLIST(optlist)

            end if

            ! Finally, the local quadrilateral mesh, either 2D or 3D, along
            ! with its offsets that indicate the presence and size of ghost
            ! zone layer(s), are put in the formatted database slave file.

            if (precision == 1) then
                if (p > 0) then
                    z_cb_s = real(z_cb, sp)
                end if
                x_cb_s = real(x_cb, sp)
                y_cb_s = real(y_cb, sp)
            end if

            #:for PRECISION, SFX, DBT in [(1,'_s','DB_FLOAT'),(2,'',"DB_DOUBLE")]
                if (precision == ${PRECISION}$) then
                    if (p > 0) then
                        err = DBMKOPTLIST(2, optlist)
                        err = DBADDIOPT(optlist, DBOPT_LO_OFFSET, lo_offset)
                        err = DBADDIOPT(optlist, DBOPT_HI_OFFSET, hi_offset)
                        if (grid_geometry == 3) then
                            err = DBPUTQM(dbfile, 'rectilinear_grid', 16, &
                                          'x', 1, 'y', 1, 'z', 1, &
                                          y_cb${SFX}$, z_cb${SFX}$, x_cb${SFX}$, dims, 3, &
                                          ${DBT}$, DB_COLLINEAR, &
                                          optlist, ierr)
                        else
                            err = DBPUTQM(dbfile, 'rectilinear_grid', 16, &
                                          'x', 1, 'y', 1, 'z', 1, &
                                          x_cb${SFX}$, y_cb${SFX}$, z_cb${SFX}$, dims, 3, &
                                          ${DBT}$, DB_COLLINEAR, &
                                          optlist, ierr)
                        end if
                        err = DBFREEOPTLIST(optlist)
                    else
                        err = DBMKOPTLIST(2, optlist)
                        err = DBADDIOPT(optlist, DBOPT_LO_OFFSET, lo_offset)
                        err = DBADDIOPT(optlist, DBOPT_HI_OFFSET, hi_offset)
                        err = DBPUTQM(dbfile, 'rectilinear_grid', 16, &
                                      'x', 1, 'y', 1, 'z', 1, &
                                      x_cb${SFX}$, y_cb${SFX}$, DB_F77NULL, dims, 2, &
                                      ${DBT}$, DB_COLLINEAR, &
                                      optlist, ierr)
                        err = DBFREEOPTLIST(optlist)
                    end if
                end if
            #:endfor

            ! END: Silo-HDF5 Database Format ===================================

            ! Binary Database Format ===========================================

        elseif (format == 2) then

            ! Multidimensional local grid data is written to the formatted
            ! database slave file. Recall that no master file to maintained
            ! in multidimensions.
            if (p > 0) then
                if (precision == 1) then
                    write (dbfile) real(x_cb, sp), &
                        real(y_cb, sp), &
                        real(z_cb, sp)
                else
                    write (dbfile) x_cb, y_cb, z_cb
                end if

            elseif (n > 0) then
                if (precision == 1) then
                    write (dbfile) real(x_cb, sp), &
                        real(y_cb, sp)
                else
                    write (dbfile) x_cb, y_cb
                end if

                ! One-dimensional local grid data is written to the formatted
                ! database slave file. In addition, the local grid data is put
                ! together by the root process and written to the master file.
            else

                if (precision == 1) then
                    write (dbfile) real(x_cb, wp)
                else
                    write (dbfile) x_cb
                end if

                if (num_procs > 1) then
                    call s_mpi_defragment_1d_grid_variable()
                else
                    x_root_cb = x_cb
                end if

                if (proc_rank == 0) then
                    if (precision == 1) then
                        write (dbroot) real(x_root_cb, wp)
                    else
                        write (dbroot) x_root_cb
                    end if
                end if

            end if

        end if

        ! ==================================================================

    end subroutine s_write_grid_to_formatted_database_file ! ---------------

    subroutine s_write_variable_to_formatted_database_file(varname, t_step)
        ! Description: The goal of this subroutine is to write to the formatted
        !              database file the flow variable at the current time-step,
        !              t_step. The local process(es) write the part of the flow
        !              variable that they handle to the formatted database slave
        !              file. The root process, on the other hand, will also take
        !              care of connecting all of the flow variable data in the
        !              formatted database master file. In the Silo-HDF5 database
        !              format, the extents of each local process flow variable
        !              are also written to the master file. Note that in Binary
        !              format, no master file is maintained in multidimensions.
        !              Finally note that in 1D, grid data is also written within
        !              this subroutine for Silo-HDF5 database format since curve
        !              and not the quadrilateral variable objects are used, see
        !              description of s_write_grid_to_formatted_database_file
        !              for more details on this topic.

        ! Name of the flow variable, which will be written to the formatted
        ! database file at the current time-step, t_step
        character(LEN=*), intent(IN) :: varname

        ! Time-step that is currently being post-processed
        integer, intent(IN) :: t_step

        ! Bookkeeping variables storing the name and type of flow variable
        ! that is about to be handled by the local processor(s). Note that
        ! due to an internal NAG Fortran compiler problem, these variables
        ! could not be allocated dynamically.
        character(LEN=4*name_len), dimension(num_procs) :: varnames
        integer, dimension(num_procs) :: vartypes

        ! Generic loop iterator
        integer :: i, j, k
        real(wp) :: start, finish

        ! Silo-HDF5 Database Format ========================================

        if (format == 1) then

            ! In 1D, a curve object, featuring the local processor grid and
            ! flow variable data, is written to the formatted database slave
            ! file. The root process, on the other hand, will also take care
            ! of gathering the entire grid and associated flow variable data
            ! and write it to the formatted database master file.
            if (n == 0) then

                if (precision == 1 .and. wp == dp) then
                    x_cc_s = real(x_cc, sp)
                    q_sf_s = real(q_sf, sp)
                elseif (precision == 1 .and. wp == sp) then
                    x_cc_s = x_cc
                    q_sf_s = q_sf
                end if

                ! Writing the curve object associated with the local process
                ! to the formatted database slave file
                #:for PRECISION, SFX, DBT in [(1,'_s','DB_FLOAT'),(2,'',"DB_DOUBLE")]
                    if (precision == ${PRECISION}$) then
                        err = DBPUTCURVE(dbfile, trim(varname), len_trim(varname), &
                                         x_cc${SFX}$ (0:m), q_sf${SFX}$, ${DBT}$, m + 1, &
                                         DB_F77NULL, ierr)
                    end if
                #:endfor

                ! Assembling the local grid and flow variable data for the
                ! entire computational domain on to the root process

                if (num_procs > 1) then
                    call s_mpi_defragment_1d_grid_variable()
                    call s_mpi_defragment_1d_flow_variable(q_sf, q_root_sf)

                    if (precision == 1) then
                        x_root_cc_s = real(x_root_cc, sp)
                        q_root_sf_s = real(q_root_sf, sp)
                    end if
                else
                    if (precision == 1) then
                        x_root_cc_s = real(x_cc, sp)
                        q_root_sf_s = real(q_sf, sp)
                    else
                        x_root_cc = x_cc
                        q_root_sf = q_sf
                    end if
                end if

                ! Writing the curve object associated with the root process
                ! to the formatted database master file
                if (proc_rank == 0) then
                    #:for PRECISION, SFX, DBT in [(1,'_s','DB_FLOAT'),(2,'',"DB_DOUBLE")]
                        if (precision == ${PRECISION}$) then
                            err = DBPUTCURVE(dbroot, trim(varname), &
                                             len_trim(varname), &
                                             x_root_cc${SFX}$, q_root_sf${SFX}$, &
                                             ${DBT}$, m_root + 1, &
                                             DB_F77NULL, ierr)
                        end if
                    #:endfor
                end if

                return

                ! In multidimensions, the local process(es) take care of writing
                ! the flow variable data they are in charge of to the formatted
                ! database slave file. The root processor, additionally, is also
                ! responsible in gathering the flow variable extents of each of
                ! the local processor(s) and writing them to formatted database
                ! master file.
            else

                ! Determining the extents of the flow variable on each local
                ! process and gathering all this information on root process
                if (num_procs > 1) then
                    call s_mpi_gather_data_extents(q_sf, data_extents)
                else
                    data_extents(:, 0) = (/minval(q_sf), maxval(q_sf)/)
                end if

                ! Next, the root process proceeds to write the gathered flow
                ! variable data extents to formatted database master file.
                if (proc_rank == 0) then

                    do i = 1, num_procs
                        write (varnames(i), '(A,I0,A,I0,A)') '../p', i - 1, &
                            '/', t_step, '.silo:'//trim(varname)
                    end do

                    vartypes = DB_QUADVAR

                    err = DBSET2DSTRLEN(len(varnames(1)))
                    err = DBMKOPTLIST(2, optlist)
                    err = DBADDIOPT(optlist, DBOPT_EXTENTS_SIZE, 2)
                    err = DBADDDOPT(optlist, DBOPT_EXTENTS, data_extents)
                    err = DBPUTMVAR(dbroot, trim(varname), &
                                    len_trim(varname), num_procs, &
                                    varnames, len_trim(varnames), &
                                    vartypes, optlist, ierr)
                    err = DBFREEOPTLIST(optlist)

                end if

                ! Finally, each of the local processor(s) proceeds to write
                ! the flow variable data that it is responsible for to the
                ! formatted database slave file.
                if (wp == dp) then
                    if (precision == 1) then
                        do i = -offset_x%beg, m + offset_x%end
                            do j = -offset_y%beg, n + offset_y%end
                                do k = -offset_z%beg, p + offset_z%end
                                    q_sf_s(i, j, k) = real(q_sf(i, j, k), sp)
                                end do
                            end do
                        end do
                        if (grid_geometry == 3) then
                            do i = -offset_x%beg, m + offset_x%end
                                do j = -offset_y%beg, n + offset_y%end
                                    do k = -offset_z%beg, p + offset_z%end
                                        cyl_q_sf_s(j, k, i) = q_sf_s(i, j, k)
                                    end do
                                end do
                            end do
                        end if
                    else
                        if (grid_geometry == 3) then
                            do i = -offset_x%beg, m + offset_x%end
                                do j = -offset_y%beg, n + offset_y%end
                                    do k = -offset_z%beg, p + offset_z%end
                                        cyl_q_sf(j, k, i) = q_sf(i, j, k)
                                    end do
                                end do
                            end do
                        end if
                    end if
                elseif (wp == dp) then
                    do i = -offset_x%beg, m + offset_x%end
                        do j = -offset_y%beg, n + offset_y%end
                            do k = -offset_z%beg, p + offset_z%end
                                q_sf_s(i, j, k) = q_sf(i, j, k)
                            end do
                        end do
                    end do
                    if (grid_geometry == 3) then
                        do i = -offset_x%beg, m + offset_x%end
                            do j = -offset_y%beg, n + offset_y%end
                                do k = -offset_z%beg, p + offset_z%end
                                    cyl_q_sf_s(j, k, i) = q_sf_s(i, j, k)
                                end do
                            end do
                        end do
                    end if
                end if

                #:for PRECISION, SFX, DBT in [(1,'_s','DB_FLOAT'),(2,'',"DB_DOUBLE")]
                    if (precision == ${PRECISION}$) then
                        if (p > 0) then
                            if (grid_geometry == 3) then
                                err = DBPUTQV1(dbfile, trim(varname), &
                                               len_trim(varname), &
                                               'rectilinear_grid', 16, &
                                               cyl_q_sf${SFX}$, dims - 1, 3, DB_F77NULL, &
                                               0, ${DBT}$, DB_ZONECENT, &
                                               DB_F77NULL, ierr)
                            else
                                err = DBPUTQV1(dbfile, trim(varname), &
                                               len_trim(varname), &
                                               'rectilinear_grid', 16, &
                                               q_sf${SFX}$, dims - 1, 3, DB_F77NULL, &
                                               0, ${DBT}$, DB_ZONECENT, &
                                               DB_F77NULL, ierr)
                            end if
                        else
                            err = DBPUTQV1(dbfile, trim(varname), &
                                           len_trim(varname), &
                                           'rectilinear_grid', 16, &
                                           q_sf${SFX}$, dims - 1, 2, DB_F77NULL, &
                                           0, ${DBT}$, DB_ZONECENT, &
                                           DB_F77NULL, ierr)
                        end if
                    end if
                #:endfor

            end if

            ! END: Silo-HDF5 Database Format ===================================

            ! Binary Database Format ===========================================

        else

            ! Writing the name of the flow variable and its data, associated
            ! with the local processor, to the formatted database slave file
            if (precision == 1) then
                write (dbfile) varname, real(q_sf, wp)
            else
                write (dbfile) varname, q_sf
            end if

            ! In 1D, the root process also takes care of gathering the flow
            ! variable data from all of the local processor(s) and writes it
            ! to the formatted database master file.
            if (n == 0) then

                if (num_procs > 1) then
                    call s_mpi_defragment_1d_flow_variable(q_sf, q_root_sf)
                else
                    q_root_sf = q_sf
                end if

                if (proc_rank == 0) then
                    if (precision == 1) then
                        write (dbroot) varname, real(q_root_sf, wp)
                    else
                        write (dbroot) varname, q_root_sf
                    end if
                end if

            end if

        end if

        ! ==================================================================

    end subroutine s_write_variable_to_formatted_database_file ! -----------

    subroutine s_write_intf_data_file(q_prim_vf)

        type(scalar_field), dimension(sys_size), intent(IN) :: q_prim_vf
        integer :: i, j, k, l, w, cent !< Generic loop iterators
        integer :: ierr, counter, root !< number of data points extracted to fit shape to SH perturbations
<<<<<<< HEAD
        real(kind(0d0)), dimension(num_fluids) :: alpha, vol_fluid, xcom, ycom, zcom
        real(kind=8), parameter :: pi = 4.d0*datan(1.d0)
        real(kind(0d0)), allocatable :: x_td(:), y_td(:), x_d1(:), y_d1(:), y_d(:), x_d(:)
        real(kind(0d0)) :: axp, axm, ayp, aym, azm, azp, tgp, euc_d, thres, maxalph_loc, maxalph_glb
=======
        real(wp), dimension(num_fluids) :: alpha, vol_fluid, xcom, ycom, zcom
        real(wp), parameter :: pi = 4._wp*tan(1._wp)
        real(wp), allocatable :: x_td(:), y_td(:), x_d1(:), y_d1(:), y_d(:), x_d(:)
        real(wp) :: axp, axm, ayp, aym, azm, azp, tgp, euc_d, thres, maxalph_loc, maxalph_glb
>>>>>>> 29c132ef

        allocate (x_d1(m*n))
        allocate (y_d1(m*n))
        counter = 0
<<<<<<< HEAD
        maxalph_loc = 0d0
=======
        maxalph_loc = 0_wp
>>>>>>> 29c132ef
        do k = 0, p
            do j = 0, n
                do i = 0, m
                    if (q_prim_vf(E_idx + 2)%sf(i, j, k) > maxalph_loc) then
                        maxalph_loc = q_prim_vf(E_idx + 2)%sf(i, j, k)
                    end if
                end do
            end do
        end do

        call s_mpi_allreduce_max(maxalph_loc, maxalph_glb)
        if (p > 0) then
            do l = 0, p
                if (z_cc(l) < dz(l) .and. z_cc(l) > 0) then
                    cent = l
                end if
            end do
        else
            cent = 0
        end if

<<<<<<< HEAD
        thres = 0.9d0*maxalph_glb
        do k = 0, n
            OLoop: do j = 0, m
=======
        thres = 0.9_wp*maxalph_glb
        do k = 0, n
            do j = 0, m
>>>>>>> 29c132ef
                axp = q_prim_vf(E_idx + 2)%sf(j + 1, k, cent)
                axm = q_prim_vf(E_idx + 2)%sf(j, k, cent)
                ayp = q_prim_vf(E_idx + 2)%sf(j, k + 1, cent)
                aym = q_prim_vf(E_idx + 2)%sf(j, k, cent)
                if ((axp > thres .and. axm < thres) .or. (axp < thres .and. axm > thres) &
                    .or. (ayp > thres .and. aym < thres) .or. (ayp < thres .and. aym > thres)) then
                    if (counter == 0) then
                        counter = counter + 1
                        x_d1(counter) = x_cc(j)
                        y_d1(counter) = y_cc(k)
                        euc_d = sqrt((x_cc(j) - x_d1(i))**2 + (y_cc(k) - y_d1(i))**2)
                        tgp = sqrt(dx(j)**2 + dy(k)**2)
                    else
<<<<<<< HEAD
                        euc_d = dsqrt((x_cc(j) - x_d1(i))**2 + (y_cc(k) - y_d1(i))**2)
                        tgp = dsqrt(dx(j)**2 + dy(k)**2)
                        do i = 1, counter
                            if (euc_d < tgp) then
                                cycle OLoop
=======
                        euc_d = sqrt((x_cc(j) - x_d1(i))**2 + (y_cc(k) - y_d1(i))**2)
                        tgp = sqrt(dx(j)**2 + dy(k)**2)
                        do i = 1, counter
                            if (euc_d < tgp) then
                                cycle
>>>>>>> 29c132ef
                            elseif (euc_d > tgp .and. i == counter) then
                                counter = counter + 1
                                x_d1(counter) = x_cc(j)
                                y_d1(counter) = y_cc(k)

                            end if
                        end do
                    end if
                end if
<<<<<<< HEAD
            end do OLoop
        end do

        allocate (y_d(counter))
        allocate (x_d(counter))
=======
            end do
        end do

        allocate (x_d(counter), y_d(counter))

>>>>>>> 29c132ef
        do i = 1, counter
            y_d(i) = y_d1(i)
            x_d(i) = x_d1(i)
        end do
        root = 0

        call s_mpi_gather_data(x_d, counter, x_td, root)
        call s_mpi_gather_data(y_d, counter, y_td, root)
        if (proc_rank == 0) then
            do i = 1, size(x_td)
                if (i == size(x_td)) then
                    write (211, '(F12.9,1X,F12.9,1X,I4)') &
                        x_td(i), y_td(i), size(x_td)
                else
                    write (211, '(F12.9,1X,F12.9,1X,F3.1)') &
<<<<<<< HEAD
                        x_td(i), y_td(i), 0d0
=======
                        x_td(i), y_td(i), 0_wp
>>>>>>> 29c132ef
                end if
            end do
        end if

    end subroutine s_write_intf_data_file ! -----------------------------------

    subroutine s_write_energy_data_file(q_prim_vf, q_cons_vf)
        type(scalar_field), dimension(sys_size), intent(IN) :: q_prim_vf, q_cons_vf
<<<<<<< HEAD
        real(kind(0d0)) :: Elk, Egk, Elp, Egint, Vb, Vl, pres_av, Et
        real(kind(0d0)) :: rho, pres, dV, tmp, gamma, pi_inf, MaxMa, MaxMa_glb, maxvel, c, Ma, H
        real(kind(0d0)), dimension(num_dims) :: vel
        real(kind(0d0)), dimension(num_fluids) :: gammas, pi_infs, adv
        integer :: i, j, k, l, s !looping indicies
        integer :: ierr, counter, root !< number of data points extracted to fit shape to SH perturbations

        Egk = 0d0
        Elp = 0d0
        Egint = 0d0
        Vb = 0d0
        maxvel = 0d0
        MaxMa = 0d0
        Vl = 0d0
        Elk = 0d0
        Et = 0d0
        Vb = 0d0
        dV = 0d0
        pres_av = 0d0
        pres = 0d0
        do k = 0, p
            do j = 0, n
                do i = 0, m
                    pres = 0d0
                    dV = dx(i)*dy(j)*dz(k)
                    rho = 0d0
                    gamma = 0d0
                    pi_inf = 0d0
=======
        real(wp) :: Elk, Egk, Elp, Egint, Vb, Vl, pres_av, Et
        real(wp) :: rho, pres, dV, tmp, gamma, pi_inf, MaxMa, MaxMa_glb, maxvel, c, Ma, H
        real(wp), dimension(num_dims) :: vel
        real(wp), dimension(num_fluids) :: gammas, pi_infs, adv
        integer :: i, j, k, l, s !looping indices
        integer :: ierr, counter, root !< number of data points extracted to fit shape to SH perturbations

        Egk = 0_wp
        Elp = 0_wp
        Egint = 0_wp
        Vb = 0_wp
        maxvel = 0_wp
        MaxMa = 0_wp
        Vl = 0_wp
        Elk = 0_wp
        Et = 0_wp
        Vb = 0_wp
        dV = 0_wp
        pres_av = 0_wp
        pres = 0_wp
        c = 0._wp

        do k = 0, p
            do j = 0, n
                do i = 0, m
                    pres = 0_wp
                    dV = dx(i)*dy(j)*dz(k)
                    rho = 0_wp
                    gamma = 0_wp
                    pi_inf = 0_wp
>>>>>>> 29c132ef
                    pres = q_prim_vf(E_idx)%sf(i, j, k)
                    Egint = Egint + q_prim_vf(E_idx + 2)%sf(i, j, k)*(fluid_pp(2)%gamma*pres)*dV
                    do s = 1, num_dims
                        vel(s) = q_prim_vf(num_fluids + s)%sf(i, j, k)
<<<<<<< HEAD
                        Egk = Egk + 0.5d0*q_prim_vf(E_idx + 2)%sf(i, j, k)*q_prim_vf(2)%sf(i, j, k)*vel(s)*vel(s)*dV
                        Elk = Elk + 0.5d0*q_prim_vf(E_idx + 1)%sf(i, j, k)*q_prim_vf(1)%sf(i, j, k)*vel(s)*vel(s)*dV
                        if (dabs(vel(s)) > maxvel) then
                            maxvel = dabs(vel(s))
=======
                        Egk = Egk + 0.5_wp*q_prim_vf(E_idx + 2)%sf(i, j, k)*q_prim_vf(2)%sf(i, j, k)*vel(s)*vel(s)*dV
                        Elk = Elk + 0.5_wp*q_prim_vf(E_idx + 1)%sf(i, j, k)*q_prim_vf(1)%sf(i, j, k)*vel(s)*vel(s)*dV
                        if (abs(vel(s)) > maxvel) then
                            maxvel = abs(vel(s))
>>>>>>> 29c132ef
                        end if
                    end do
                    do l = 1, adv_idx%end - E_idx
                        adv(l) = q_prim_vf(E_idx + l)%sf(i, j, k)
                        gamma = gamma + adv(l)*fluid_pp(l)%gamma
                        pi_inf = pi_inf + adv(l)*fluid_pp(l)%pi_inf
                        rho = rho + adv(l)*q_prim_vf(l)%sf(i, j, k)
                    end do

<<<<<<< HEAD
                    H = ((gamma + 1d0)*pres + pi_inf)/rho

                    call s_compute_speed_of_sound(pres, rho, &
                                                  gamma, pi_inf, &
                                                  H, adv, 0d0, 0d0, c)

                    Ma = maxvel/c
                    if (Ma > MaxMa .and. adv(1) > 1.0d0 - 1.0d-10) then
=======
                    H = ((gamma + 1_wp)*pres + pi_inf)/rho

                    call s_compute_speed_of_sound(pres, rho, &
                                                  gamma, pi_inf, &
                                                  H, adv, 0._wp, 0._wp, c)

                    Ma = maxvel/c
                    if (Ma > MaxMa .and. (adv(1) > (1.0_wp - 1.0e-10_wp))) then
>>>>>>> 29c132ef
                        MaxMa = Ma
                    end if
                    Vl = Vl + adv(1)*dV
                    Vb = Vb + adv(2)*dV
                    pres_av = pres_av + adv(1)*pres*dV
                    Et = Et + q_cons_vf(E_idx)%sf(i, j, k)*dV
                end do
            end do
        end do

        tmp = pres_av
        call s_mpi_allreduce_sum(tmp, pres_av)
        tmp = Vl
        call s_mpi_allreduce_sum(tmp, Vl)

        call s_mpi_allreduce_max(MaxMa, MaxMa_glb)
        tmp = Elk
        call s_mpi_allreduce_sum(tmp, Elk)
        tmp = Egint
        call s_mpi_allreduce_sum(tmp, Egint)
        tmp = Egk
        call s_mpi_allreduce_sum(tmp, Egk)
        tmp = Vb
        call s_mpi_allreduce_sum(tmp, Vb)
        tmp = Et
        call s_mpi_allreduce_sum(tmp, Et)

        Elp = pres_av/Vl*Vb
        if (proc_rank == 0) then
            write (251, '(10X, 8F24.8)') &
                Elp, &
                Egint, &
                Elk, &
                Egk, &
                Et, &
                Vb, &
                Vl, &
                MaxMa_glb
        end if

    end subroutine s_write_energy_data_file

    subroutine s_close_formatted_database_file() ! -------------------------
        ! Description: The purpose of this subroutine is to close any formatted
        !              database file(s) that may be opened at the time-step that
        !              is currently being post-processed. The root process must
        !              typically close two files, one associated with the local
        !              sub-domain and the other with the entire domain. The non-
        !              root process(es) must close one file, which is associated
        !              with the local sub-domain. Note that for the Binary data-
        !              base format and multidimensional data, the root process
        !              only has to close the file associated with the local sub-
        !              domain, because one associated with the entire domain is
        !              not generated.

        ! Silo-HDF5 database format
        if (format == 1) then
            ierr = DBCLOSE(dbfile)
            if (proc_rank == 0) ierr = DBCLOSE(dbroot)

            ! Binary database format
        else
            close (dbfile)
            if (n == 0 .and. proc_rank == 0) close (dbroot)

        end if

    end subroutine s_close_formatted_database_file ! -----------------------

    subroutine s_close_intf_data_file() ! -----------------------

        close (211)

    end subroutine s_close_intf_data_file !---------------------

    subroutine s_close_energy_data_file() ! -----------------------

        close (251)

    end subroutine s_close_energy_data_file !---------------------

    subroutine s_finalize_data_output_module() ! -------------------------
        ! Description: Deallocation procedures for the module

        ! Deallocating the generic storage employed for the flow variable(s)
        ! that were written to the formatted database file(s). Note that the
        ! root variable is only deallocated in the case of a 1D computation.
        deallocate (q_sf)
        if (n == 0) deallocate (q_root_sf)
        if (grid_geometry == 3) then
            deallocate (cyl_q_sf)
        end if

        ! Deallocating spatial and data extents and also the variables for
        ! the offsets and the one bookkeeping the number of cell-boundaries
        ! in each active coordinate direction. Note that all these variables
        ! were only needed by Silo-HDF5 format for multidimensional data.
        if (format == 1 .and. n > 0) then
            deallocate (spatial_extents)
            deallocate (data_extents)
            deallocate (lo_offset)
            deallocate (hi_offset)
            deallocate (dims)
        end if

    end subroutine s_finalize_data_output_module ! -----------------------

end module m_data_output<|MERGE_RESOLUTION|>--- conflicted
+++ resolved
@@ -1030,26 +1030,15 @@
         type(scalar_field), dimension(sys_size), intent(IN) :: q_prim_vf
         integer :: i, j, k, l, w, cent !< Generic loop iterators
         integer :: ierr, counter, root !< number of data points extracted to fit shape to SH perturbations
-<<<<<<< HEAD
-        real(kind(0d0)), dimension(num_fluids) :: alpha, vol_fluid, xcom, ycom, zcom
-        real(kind=8), parameter :: pi = 4.d0*datan(1.d0)
-        real(kind(0d0)), allocatable :: x_td(:), y_td(:), x_d1(:), y_d1(:), y_d(:), x_d(:)
-        real(kind(0d0)) :: axp, axm, ayp, aym, azm, azp, tgp, euc_d, thres, maxalph_loc, maxalph_glb
-=======
         real(wp), dimension(num_fluids) :: alpha, vol_fluid, xcom, ycom, zcom
         real(wp), parameter :: pi = 4._wp*tan(1._wp)
         real(wp), allocatable :: x_td(:), y_td(:), x_d1(:), y_d1(:), y_d(:), x_d(:)
         real(wp) :: axp, axm, ayp, aym, azm, azp, tgp, euc_d, thres, maxalph_loc, maxalph_glb
->>>>>>> 29c132ef
 
         allocate (x_d1(m*n))
         allocate (y_d1(m*n))
         counter = 0
-<<<<<<< HEAD
-        maxalph_loc = 0d0
-=======
         maxalph_loc = 0_wp
->>>>>>> 29c132ef
         do k = 0, p
             do j = 0, n
                 do i = 0, m
@@ -1071,15 +1060,9 @@
             cent = 0
         end if
 
-<<<<<<< HEAD
-        thres = 0.9d0*maxalph_glb
-        do k = 0, n
-            OLoop: do j = 0, m
-=======
         thres = 0.9_wp*maxalph_glb
         do k = 0, n
             do j = 0, m
->>>>>>> 29c132ef
                 axp = q_prim_vf(E_idx + 2)%sf(j + 1, k, cent)
                 axm = q_prim_vf(E_idx + 2)%sf(j, k, cent)
                 ayp = q_prim_vf(E_idx + 2)%sf(j, k + 1, cent)
@@ -1093,19 +1076,11 @@
                         euc_d = sqrt((x_cc(j) - x_d1(i))**2 + (y_cc(k) - y_d1(i))**2)
                         tgp = sqrt(dx(j)**2 + dy(k)**2)
                     else
-<<<<<<< HEAD
-                        euc_d = dsqrt((x_cc(j) - x_d1(i))**2 + (y_cc(k) - y_d1(i))**2)
-                        tgp = dsqrt(dx(j)**2 + dy(k)**2)
-                        do i = 1, counter
-                            if (euc_d < tgp) then
-                                cycle OLoop
-=======
                         euc_d = sqrt((x_cc(j) - x_d1(i))**2 + (y_cc(k) - y_d1(i))**2)
                         tgp = sqrt(dx(j)**2 + dy(k)**2)
                         do i = 1, counter
                             if (euc_d < tgp) then
                                 cycle
->>>>>>> 29c132ef
                             elseif (euc_d > tgp .and. i == counter) then
                                 counter = counter + 1
                                 x_d1(counter) = x_cc(j)
@@ -1115,19 +1090,11 @@
                         end do
                     end if
                 end if
-<<<<<<< HEAD
-            end do OLoop
-        end do
-
-        allocate (y_d(counter))
-        allocate (x_d(counter))
-=======
             end do
         end do
 
         allocate (x_d(counter), y_d(counter))
 
->>>>>>> 29c132ef
         do i = 1, counter
             y_d(i) = y_d1(i)
             x_d(i) = x_d1(i)
@@ -1143,11 +1110,7 @@
                         x_td(i), y_td(i), size(x_td)
                 else
                     write (211, '(F12.9,1X,F12.9,1X,F3.1)') &
-<<<<<<< HEAD
-                        x_td(i), y_td(i), 0d0
-=======
                         x_td(i), y_td(i), 0_wp
->>>>>>> 29c132ef
                 end if
             end do
         end if
@@ -1156,36 +1119,6 @@
 
     subroutine s_write_energy_data_file(q_prim_vf, q_cons_vf)
         type(scalar_field), dimension(sys_size), intent(IN) :: q_prim_vf, q_cons_vf
-<<<<<<< HEAD
-        real(kind(0d0)) :: Elk, Egk, Elp, Egint, Vb, Vl, pres_av, Et
-        real(kind(0d0)) :: rho, pres, dV, tmp, gamma, pi_inf, MaxMa, MaxMa_glb, maxvel, c, Ma, H
-        real(kind(0d0)), dimension(num_dims) :: vel
-        real(kind(0d0)), dimension(num_fluids) :: gammas, pi_infs, adv
-        integer :: i, j, k, l, s !looping indicies
-        integer :: ierr, counter, root !< number of data points extracted to fit shape to SH perturbations
-
-        Egk = 0d0
-        Elp = 0d0
-        Egint = 0d0
-        Vb = 0d0
-        maxvel = 0d0
-        MaxMa = 0d0
-        Vl = 0d0
-        Elk = 0d0
-        Et = 0d0
-        Vb = 0d0
-        dV = 0d0
-        pres_av = 0d0
-        pres = 0d0
-        do k = 0, p
-            do j = 0, n
-                do i = 0, m
-                    pres = 0d0
-                    dV = dx(i)*dy(j)*dz(k)
-                    rho = 0d0
-                    gamma = 0d0
-                    pi_inf = 0d0
-=======
         real(wp) :: Elk, Egk, Elp, Egint, Vb, Vl, pres_av, Et
         real(wp) :: rho, pres, dV, tmp, gamma, pi_inf, MaxMa, MaxMa_glb, maxvel, c, Ma, H
         real(wp), dimension(num_dims) :: vel
@@ -1216,22 +1149,14 @@
                     rho = 0_wp
                     gamma = 0_wp
                     pi_inf = 0_wp
->>>>>>> 29c132ef
                     pres = q_prim_vf(E_idx)%sf(i, j, k)
                     Egint = Egint + q_prim_vf(E_idx + 2)%sf(i, j, k)*(fluid_pp(2)%gamma*pres)*dV
                     do s = 1, num_dims
                         vel(s) = q_prim_vf(num_fluids + s)%sf(i, j, k)
-<<<<<<< HEAD
-                        Egk = Egk + 0.5d0*q_prim_vf(E_idx + 2)%sf(i, j, k)*q_prim_vf(2)%sf(i, j, k)*vel(s)*vel(s)*dV
-                        Elk = Elk + 0.5d0*q_prim_vf(E_idx + 1)%sf(i, j, k)*q_prim_vf(1)%sf(i, j, k)*vel(s)*vel(s)*dV
-                        if (dabs(vel(s)) > maxvel) then
-                            maxvel = dabs(vel(s))
-=======
                         Egk = Egk + 0.5_wp*q_prim_vf(E_idx + 2)%sf(i, j, k)*q_prim_vf(2)%sf(i, j, k)*vel(s)*vel(s)*dV
                         Elk = Elk + 0.5_wp*q_prim_vf(E_idx + 1)%sf(i, j, k)*q_prim_vf(1)%sf(i, j, k)*vel(s)*vel(s)*dV
                         if (abs(vel(s)) > maxvel) then
                             maxvel = abs(vel(s))
->>>>>>> 29c132ef
                         end if
                     end do
                     do l = 1, adv_idx%end - E_idx
@@ -1241,16 +1166,6 @@
                         rho = rho + adv(l)*q_prim_vf(l)%sf(i, j, k)
                     end do
 
-<<<<<<< HEAD
-                    H = ((gamma + 1d0)*pres + pi_inf)/rho
-
-                    call s_compute_speed_of_sound(pres, rho, &
-                                                  gamma, pi_inf, &
-                                                  H, adv, 0d0, 0d0, c)
-
-                    Ma = maxvel/c
-                    if (Ma > MaxMa .and. adv(1) > 1.0d0 - 1.0d-10) then
-=======
                     H = ((gamma + 1_wp)*pres + pi_inf)/rho
 
                     call s_compute_speed_of_sound(pres, rho, &
@@ -1259,7 +1174,6 @@
 
                     Ma = maxvel/c
                     if (Ma > MaxMa .and. (adv(1) > (1.0_wp - 1.0e-10_wp))) then
->>>>>>> 29c132ef
                         MaxMa = Ma
                     end if
                     Vl = Vl + adv(1)*dV
