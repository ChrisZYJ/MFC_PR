!>
!! @file m_derived_variables.f90
!! @brief Contains module m_derived_variables

!> @brief This module features subroutines that allow for the derivation of
!!      numerous flow variables from the conservative and primitive ones.
!!      Currently, the available derived variables include the unadvected
!!      volume fraction, specific heat ratio, liquid stiffness, speed of
!!      sound, vorticity and the numerical Schlieren function.
module m_derived_variables

    ! Dependencies =============================================================
    use m_derived_types         !< Definitions of the derived types

    use m_global_parameters     !< Global parameters for the code

    use m_mpi_proxy             !< Message passing interface (MPI) module proxy

    use m_helper
    ! ==========================================================================

    implicit none

    private; public :: s_initialize_derived_variables_module, &
<<<<<<< HEAD
 s_derive_unadvected_volume_fraction, &
=======
 s_compute_finite_difference_coefficients, &
>>>>>>> 8b0c57a8
 s_derive_specific_heat_ratio, &
 s_derive_liquid_stiffness, &
 s_derive_sound_speed, &
 s_derive_flux_limiter, &
 s_derive_vorticity_component, &
 s_derive_numerical_schlieren_function, &
 s_finalize_derived_variables_module

    real(kind(0d0)), allocatable, dimension(:, :, :) :: gm_rho_sf !<
    !! Gradient magnitude (gm) of the density for each cell of the computational
    !! sub-domain. This variable is employed in the calculation of the numerical
    !! Schlieren function.

    !> @name Finite-difference (fd) coefficients in x-, y- and z-coordinate directions.
    !! Note that because sufficient boundary information is available for all the
    !! active coordinate directions, the centered family of the finite-difference
    !! schemes is used.
    !> @{
    real(kind(0d0)), allocatable, dimension(:, :), public :: fd_coeff_x
    real(kind(0d0)), allocatable, dimension(:, :), public :: fd_coeff_y
    real(kind(0d0)), allocatable, dimension(:, :), public :: fd_coeff_z
    !> @}

    integer, private :: flg  !<
    !! Flagging (flg) variable used to annotate the dimensionality of the dataset
    !! that is undergoing the post-process. A flag value of 1 indicates that the
    !! dataset is 3D, while a flag value of 0 indicates that it is not. This flg
    !! variable is necessary to avoid cycling through the third dimension of the
    !! flow variable(s) when the simulation is not 3D and the size of the buffer
    !! is non-zero. Note that a similar procedure does not have to be applied to
    !! the second dimension since in 1D, the buffer size is always zero.

contains

    !>  Computation of parameters, allocation procedures, and/or
        !!      any other tasks needed to properly setup the module
    subroutine s_initialize_derived_variables_module() ! ----------------------

        ! Allocating the gradient magnitude of the density variable provided
        ! that numerical Schlieren function is outputted during post-process
        if (schlieren_wrt) then
            allocate (gm_rho_sf(-offset_x%beg:m + offset_x%end, &
                                -offset_y%beg:n + offset_y%end, &
                                -offset_z%beg:p + offset_z%end))
        end if

        ! Allocating the variables which will store the coefficients of the
        ! centered family of finite-difference schemes. Note that sufficient
        ! space is allocated so that the coefficients up to any chosen order
        ! of accuracy may be bookkept. However, if higher than fourth-order
        ! accuracy coefficients are wanted, the formulae required to compute
        ! these coefficients will have to be implemented in the subroutine
        ! s_compute_finite_difference_coefficients.

        ! Allocating centered finite-difference coefficients in x-direction
        if (omega_wrt(2) .or. omega_wrt(3) .or. schlieren_wrt) then
            allocate (fd_coeff_x(-fd_number:fd_number, &
                                 -offset_x%beg:m + offset_x%end))
        end if

        ! Allocating centered finite-difference coefficients in y-direction
        if (omega_wrt(1) .or. omega_wrt(3) &
            .or. &
            (n > 0 .and. schlieren_wrt)) then
            allocate (fd_coeff_y(-fd_number:fd_number, &
                                 -offset_y%beg:n + offset_y%end))
        end if

        ! Allocating centered finite-difference coefficients in z-direction
        if (omega_wrt(1) .or. omega_wrt(2) &
            .or. &
            (p > 0 .and. schlieren_wrt)) then
            allocate (fd_coeff_z(-fd_number:fd_number, &
                                 -offset_z%beg:p + offset_z%end))
        end if

        ! Annotating the dimensionality of the dataset undergoing the post-
        ! process. A flag value of 1 indicates that the dataset is 3D, while
        ! a flag value of 0 indicates that it is not.
        if (p > 0) then
            flg = 1
        else
            flg = 0
        end if

    end subroutine s_initialize_derived_variables_module ! --------------------

<<<<<<< HEAD
        !>  This subroutine is used together with the volume fraction
        !!      model and when called upon, it computes the values of the
        !!      unadvected volume fraction from the inputted conservative
        !!      variables, q_cons_vf. The calculated values are stored in
        !!      the derived flow quantity storage variable, q_sf.
        !!  @param q_cons_vf Conservative variables
        !!  @param q_sf Unadvected volume fraction
    subroutine s_derive_unadvected_volume_fraction(q_cons_vf, q_sf) ! ------

        type(scalar_field), &
            dimension(sys_size), &
            intent(IN) :: q_cons_vf

        real(kind(0d0)), &
            dimension(-offset_x%beg:m + offset_x%end, &
                      -offset_y%beg:n + offset_y%end, &
                      -offset_z%beg:p + offset_z%end), &
            intent(INOUT) :: q_sf

        integer :: i, j, k, l !< Generic loop iterators

        ! Computing unadvected volume fraction from conservative variables
        do l = -offset_z%beg, p + offset_z%end
            do k = -offset_y%beg, n + offset_y%end
                do j = -offset_x%beg, m + offset_x%end

                    q_sf(j, k, l) = 1d0

                    do i = adv_idx%beg, adv_idx%end
                        q_sf(j, k, l) = q_sf(j, k, l) - q_cons_vf(i)%sf(j, k, l)
                    end do

                end do
            end do
        end do

    end subroutine s_derive_unadvected_volume_fraction ! -------------------
=======
    !> @name The purpose of this subroutine is to compute the finite-
        !!      difference coefficients for the centered schemes utilized
        !!      in computations of first order spatial derivatives in the
        !!      s-coordinate direction. The s-coordinate direction refers
        !!      to the x-, y- or z-coordinate direction, depending on the
        !!      subroutine's inputs. Note that coefficients of up to 4th
        !!      order accuracy are available.
        !!  @param q Number of cells in the s-coordinate direction
        !!  @param offset_s  Size of the ghost zone layer in the s-coordinate direction
        !!  @param s_cc Locations of the cell-centers in the s-coordinate direction
        !!  @param fd_coeff_s Finite-diff. coefficients in the s-coordinate direction
    subroutine s_compute_finite_difference_coefficients(q, offset_s, &
                                                        s_cc, fd_coeff_s)

        integer, intent(IN) :: q
        type(int_bounds_info), intent(IN) :: offset_s

        real(kind(0d0)), &
            dimension(-buff_size:q + buff_size), &
            intent(IN) :: s_cc

        real(kind(0d0)), &
            dimension(-fd_number:fd_number, -offset_s%beg:q + offset_s%end), &
            intent(INOUT) :: fd_coeff_s

        integer :: i !< Generic loop iterator

        ! Computing the 1st order finite-difference coefficients
        if (fd_order == 1) then
            do i = -offset_s%beg, q + offset_s%end
                fd_coeff_s(-1, i) = 0d0
                fd_coeff_s(0, i) = -1d0/(s_cc(i + 1) - s_cc(i))
                fd_coeff_s(1, i) = -fd_coeff_s(0, i)
            end do

            ! Computing the 2nd order finite-difference coefficients
        elseif (fd_order == 2) then
            do i = -offset_s%beg, q + offset_s%end
                fd_coeff_s(-1, i) = -1d0/(s_cc(i + 1) - s_cc(i - 1))
                fd_coeff_s(0, i) = 0d0
                fd_coeff_s(1, i) = -fd_coeff_s(-1, i)
            end do

            ! Computing the 4th order finite-difference coefficients
        else
            do i = -offset_s%beg, q + offset_s%end
                fd_coeff_s(-2, i) = 1d0/(s_cc(i - 2) - 8d0*s_cc(i - 1) &
                                         - s_cc(i + 2) + 8d0*s_cc(i + 1))
                fd_coeff_s(-1, i) = -8d0*fd_coeff_s(-2, i)
                fd_coeff_s(0, i) = 0d0
                fd_coeff_s(1, i) = -fd_coeff_s(-1, i)
                fd_coeff_s(2, i) = -fd_coeff_s(-2, i)
            end do

        end if

    end subroutine s_compute_finite_difference_coefficients ! --------------

>>>>>>> 8b0c57a8

    !>  This subroutine receives as input the specific heat ratio
        !!      function, gamma_sf, and derives from it the specific heat
        !!      ratio. The latter is stored in the derived flow quantity
        !!      storage variable, q_sf.
        !!  @param gamma_sf Specific heat ratio function
        !!  @param q_sf Specific heat ratio
    subroutine s_derive_specific_heat_ratio(gamma_sf, q_sf) ! --------------

        real(kind(0d0)), &
            dimension(-buff_size:m + buff_size, &
                      -buff_size:n + buff_size, &
                      -buff_size*flg:(p + buff_size)*flg), &
            intent(IN) :: gamma_sf

        real(kind(0d0)), &
            dimension(-offset_x%beg:m + offset_x%end, &
                      -offset_y%beg:n + offset_y%end, &
                      -offset_z%beg:p + offset_z%end), &
            intent(INOUT) :: q_sf

        integer :: i, j, k !< Generic loop iterators

        ! Computing specific heat ratio from specific heat ratio function
        do k = -offset_z%beg, p + offset_z%end
            do j = -offset_y%beg, n + offset_y%end
                do i = -offset_x%beg, m + offset_x%end
                    q_sf(i, j, k) = 1d0 + 1d0/gamma_sf(i, j, k)
                end do
            end do
        end do

    end subroutine s_derive_specific_heat_ratio ! --------------------------

    !>  This subroutine admits as inputs the specific heat ratio
        !!      function and the liquid stiffness function, gamma_sf and
        !!      pi_inf_sf, respectively. These are used to calculate the
        !!      values of the liquid stiffness, which are stored in the
        !!      derived flow quantity storage variable, q_sf.
        !!  @param gamma_sf Specific heat ratio
        !!  @param pi_inf_sf Liquid stiffness function
        !!  @param q_sf Liquid stiffness
    subroutine s_derive_liquid_stiffness(gamma_sf, pi_inf_sf, q_sf) ! ------

        real(kind(0d0)), &
            dimension(-buff_size:m + buff_size, &
                      -buff_size:n + buff_size, &
                      -buff_size*flg:(p + buff_size)*flg), &
            intent(IN) :: gamma_sf, pi_inf_sf

        real(kind(0d0)), &
            dimension(-offset_x%beg:m + offset_x%end, &
                      -offset_y%beg:n + offset_y%end, &
                      -offset_z%beg:p + offset_z%end), &
            intent(INOUT) :: q_sf

        integer :: i, j, k !< Generic loop iterators

        ! Calculating the values of the liquid stiffness from those of the
        ! specific heat ratio function and the liquid stiffness function
        do k = -offset_z%beg, p + offset_z%end
            do j = -offset_y%beg, n + offset_y%end
                do i = -offset_x%beg, m + offset_x%end
                    q_sf(i, j, k) = pi_inf_sf(i, j, k)/(gamma_sf(i, j, k) + 1d0)
                end do
            end do
        end do

    end subroutine s_derive_liquid_stiffness ! -----------------------------

    !> This subroutine admits as inputs the primitive variables,
        !!      the density, the specific heat ratio function and liquid
        !!      stiffness function. It then computes from those variables
        !!      the values of the speed of sound, which are stored in the
        !!      derived flow quantity storage variable, q_sf.
        !! @param q_prim_vf Primitive variables
        !! @param rho_sf Density
        !! @param gamma_sf Specific heat ratio function
        !! @param pi_inf_sf Liquid stiffness function
        !! @param q_sf Speed of sound
    subroutine s_derive_sound_speed(q_prim_vf, rho_sf, gamma_sf, & ! ------
                                    pi_inf_sf, q_sf)

        type(scalar_field), &
            dimension(sys_size), &
            intent(IN) :: q_prim_vf

        real(kind(0d0)), &
            dimension(-buff_size:m + buff_size, &
                      -buff_size:n + buff_size, &
                      -buff_size*flg:(p + buff_size)*flg), &
            intent(IN) :: rho_sf, gamma_sf, pi_inf_sf

        real(kind(0d0)), &
            dimension(-offset_x%beg:m + offset_x%end, &
                      -offset_y%beg:n + offset_y%end, &
                      -offset_z%beg:p + offset_z%end), &
            intent(INOUT) :: q_sf

        integer :: i, j, k !< Generic loop iterators

        ! Fluid bulk modulus for alternate sound speed
        real(kind(0d0)) :: blkmod1, blkmod2

        ! Computing speed of sound values from those of pressure, density,
        ! specific heat ratio function and the liquid stiffness function
        do k = -offset_z%beg, p + offset_z%end
            do j = -offset_y%beg, n + offset_y%end
                do i = -offset_x%beg, m + offset_x%end

                    ! Compute mixture sound speed
                    if (alt_soundspeed .neqv. .true.) then
                        q_sf(i, j, k) = (((gamma_sf(i, j, k) + 1d0)* &
                                          q_prim_vf(E_idx)%sf(i, j, k) + &
                                          pi_inf_sf(i, j, k))/(gamma_sf(i, j, k)* &
                                                               rho_sf(i, j, k)))
                    else
                        blkmod1 = ((fluid_pp(1)%gamma + 1d0)*q_prim_vf(E_idx)%sf(i, j, k) + &
                                   fluid_pp(1)%pi_inf)/fluid_pp(1)%gamma
                        blkmod2 = ((fluid_pp(2)%gamma + 1d0)*q_prim_vf(E_idx)%sf(i, j, k) + &
                                   fluid_pp(2)%pi_inf)/fluid_pp(2)%gamma
                        q_sf(i, j, k) = (1d0/(rho_sf(i, j, k)*(q_prim_vf(adv_idx%beg)%sf(i, j, k)/blkmod1 + &
                                                               (1d0 - q_prim_vf(adv_idx%beg)%sf(i, j, k))/blkmod2)))
                    end if

                    if (mixture_err .and. q_sf(i, j, k) < 0d0) then
                        q_sf(i, j, k) = 1d-16
                    else
                        q_sf(i, j, k) = sqrt(q_sf(i, j, k))
                    end if
                end do
            end do
        end do

    end subroutine s_derive_sound_speed ! ----------------------------------

    !>  This subroutine derives the flux_limiter at cell boundary
        !!      i+1/2. This is an approximation because the velocity used
        !!      to determine the upwind direction is the velocity at the
        !!      cell center i instead of the contact velocity at the cell
        !!      boundary from the Riemann solver.
        !!  @param i Component indicator
        !!  @param q_prim_vf Primitive variables
        !!  @param q_sf Flux limiter
    subroutine s_derive_flux_limiter(i, q_prim_vf, q_sf) ! -----------------

        integer, intent(IN) :: i

        type(scalar_field), dimension(sys_size), intent(IN) :: q_prim_vf

        real(kind(0d0)), dimension(-offset_x%beg:m + offset_x%end, &
                                   -offset_y%beg:n + offset_y%end, &
                                   -offset_z%beg:p + offset_z%end), &
            intent(INOUT) :: q_sf

        real(kind(0d0)) :: top, bottom, slope !< Flux limiter calcs
        integer :: j, k, l !< Generic loop iterators

        do l = -offset_z%beg, p + offset_z%end
            do k = -offset_y%beg, n + offset_y%end
                do j = -offset_x%beg, m + offset_x%end
                    if (i == 1) then
                        if (q_prim_vf(cont_idx%end + i)%sf(j, k, l) >= 0d0) then
                            top = q_prim_vf(adv_idx%beg)%sf(j, k, l) - &
                                  q_prim_vf(adv_idx%beg)%sf(j - 1, k, l)
                            bottom = q_prim_vf(adv_idx%beg)%sf(j + 1, k, l) - &
                                     q_prim_vf(adv_idx%beg)%sf(j, k, l)
                        else
                            top = q_prim_vf(adv_idx%beg)%sf(j + 2, k, l) - &
                                  q_prim_vf(adv_idx%beg)%sf(j + 1, k, l)
                            bottom = q_prim_vf(adv_idx%beg)%sf(j + 1, k, l) - &
                                     q_prim_vf(adv_idx%beg)%sf(j, k, l)
                        end if
                    elseif (i == 2) then
                        if (q_prim_vf(cont_idx%end + i)%sf(j, k, l) >= 0d0) then
                            top = q_prim_vf(adv_idx%beg)%sf(j, k, l) - &
                                  q_prim_vf(adv_idx%beg)%sf(j, k - 1, l)
                            bottom = q_prim_vf(adv_idx%beg)%sf(j, k + 1, l) - &
                                     q_prim_vf(adv_idx%beg)%sf(j, k, l)
                        else
                            top = q_prim_vf(adv_idx%beg)%sf(j, k + 2, l) - &
                                  q_prim_vf(adv_idx%beg)%sf(j, k + 1, l)
                            bottom = q_prim_vf(adv_idx%beg)%sf(j, k + 1, l) - &
                                     q_prim_vf(adv_idx%beg)%sf(j, k, l)
                        end if
                    else
                        if (q_prim_vf(cont_idx%end + i)%sf(j, k, l) >= 0d0) then
                            top = q_prim_vf(adv_idx%beg)%sf(j, k, l) - &
                                  q_prim_vf(adv_idx%beg)%sf(j, k, l - 1)
                            bottom = q_prim_vf(adv_idx%beg)%sf(j, k, l + 1) - &
                                     q_prim_vf(adv_idx%beg)%sf(j, k, l)
                        else
                            top = q_prim_vf(adv_idx%beg)%sf(j, k, l + 2) - &
                                  q_prim_vf(adv_idx%beg)%sf(j, k, l + 1)
                            bottom = q_prim_vf(adv_idx%beg)%sf(j, k, l + 1) - &
                                     q_prim_vf(adv_idx%beg)%sf(j, k, l)
                        end if
                    end if

                    if (abs(top) < 1d-8) top = 0d0
                    if (abs(bottom) < 1d-8) bottom = 0d0

                    if (top == bottom) then
                        slope = 1d0
                        !       ELSEIF((top == 0d0 .AND. bottom /= 0d0) &
                        !               .OR.            &
                        !           (bottom == 0d0 .AND. top /= 0d0)) THEN
                        !           slope = 0d0
                    else
                        slope = (top*bottom)/(bottom**2d0 + 1d-16)
                    end if

                    ! Flux limiter function
                    if (flux_lim == 1) then ! MINMOD (MM)
                        q_sf(j, k, l) = max(0d0, min(1d0, slope))
                    elseif (flux_lim == 2) then ! MUSCL (MC)
                        q_sf(j, k, l) = max(0d0, min(2d0*slope, 5d-1*(1d0 + slope), 2d0))
                    elseif (flux_lim == 3) then ! OSPRE (OP)
                        q_sf(j, k, l) = (15d-1*(slope**2d0 + slope))/(slope**2d0 + slope + 1d0)
                    elseif (flux_lim == 4) then ! SUPERBEE (SB)
                        q_sf(j, k, l) = max(0d0, min(1d0, 2d0*slope), min(slope, 2d0))
                    elseif (flux_lim == 5) then ! SWEBY (SW) (beta = 1.5)
                        q_sf(j, k, l) = max(0d0, min(15d-1*slope, 1d0), min(slope, 15d-1))
                    elseif (flux_lim == 6) then ! VAN ALBADA (VA)
                        q_sf(j, k, l) = (slope**2d0 + slope)/(slope**2d0 + 1d0)
                    elseif (flux_lim == 7) then ! VAN LEER (VL)
                        q_sf(j, k, l) = (abs(slope) + slope)/(1d0 + abs(slope))
                    end if
                end do
            end do
        end do
    end subroutine s_derive_flux_limiter ! ---------------------------------


    !>  Computes the solution to the linear system Ax=b w/ sol = x
        !!  @param A Input matrix
        !!  @param b right-hand-side
        !!  @param sol Solution
        !!  @param ndim Problem size
    subroutine s_solve_linear_system(A, b, sol, ndim)

        integer, intent(IN) :: ndim
        real(kind(0d0)), dimension(ndim, ndim), intent(INOUT) :: A
        real(kind(0d0)), dimension(ndim), intent(INOUT) :: b
        real(kind(0d0)), dimension(ndim), intent(OUT) :: sol
        integer, dimension(ndim) :: ipiv

        integer :: nrhs, lda, ldb, info
        !EXTERNAL DGESV

        integer :: i, j, k

        ! Solve linear system using Intel MKL (Hooke)
!               nrhs = 1
!               lda = ndim
!               ldb = ndim
!
!               CALL DGESV(ndim, nrhs, A, lda, ipiv, b, ldb, info)
!
!               DO i = 1, ndim
!                   sol(i) = b(i)
!               END DO
!
!               IF (info /= 0) THEN
!                   PRINT '(A)', 'Trouble solving linear system'
!                   CALL s_mpi_abort()
!               END IF

        ! Solve linear system using own linear solver (Thomson/Darter/Comet/Stampede)
        ! Forward elimination
        do i = 1, ndim
            ! Pivoting
            j = i - 1 + maxloc(abs(A(i:ndim, i)), 1)
            sol = A(i, :)
            A(i, :) = A(j, :)
            A(j, :) = sol
            sol(1) = b(i)
            b(i) = b(j)
            b(j) = sol(1)
            ! Elimination
            b(i) = b(i)/A(i, i)
            A(i, :) = A(i, :)/A(i, i)
            do k = i + 1, ndim
                b(k) = b(k) - A(k, i)*b(i)
                A(k, :) = A(k, :) - A(k, i)*A(i, :)
            end do
        end do

        ! Backward substitution
        do i = ndim, 1, -1
            sol(i) = b(i)
            do k = i + 1, ndim
                sol(i) = sol(i) - A(i, k)*sol(k)
            end do
        end do

    end subroutine s_solve_linear_system ! -------------------------------------

    !>  This subroutine receives as inputs the indicator of the
        !!      component of the vorticity that should be outputted and
        !!      the primitive variables. From those inputs, it proceeds
        !!      to calculate values of the desired vorticity component,
        !!      which are subsequently stored in derived flow quantity
        !!      storage variable, q_sf.
        !!  @param i Vorticity component indicator
        !!  @param q_prim_vf Primitive variables
        !!  @param q_sf Vorticity component
    subroutine s_derive_vorticity_component(i, q_prim_vf, q_sf) ! ----------

        integer, intent(IN) :: i

        type(scalar_field), &
            dimension(sys_size), &
            intent(IN) :: q_prim_vf

        real(kind(0d0)), &
            dimension(-offset_x%beg:m + offset_x%end, &
                      -offset_y%beg:n + offset_y%end, &
                      -offset_z%beg:p + offset_z%end), &
            intent(INOUT) :: q_sf

        integer :: j, k, l, r !< Generic loop iterators

        ! Computing the vorticity component in the x-coordinate direction
        if (i == 1) then
            do l = -offset_z%beg, p + offset_z%end
                do k = -offset_y%beg, n + offset_y%end
                    do j = -offset_x%beg, m + offset_x%end

                        q_sf(j, k, l) = 0d0

                        do r = -fd_number, fd_number
                            if (grid_geometry == 3) then
                                q_sf(j, k, l) = &
                                    q_sf(j, k, l) + 1d0/y_cc(k)* &
                                    (fd_coeff_y(r, k)*y_cc(r + k)* &
                                     q_prim_vf(mom_idx%end)%sf(j, r + k, l) &
                                     - fd_coeff_z(r, l)* &
                                     q_prim_vf(mom_idx%beg + 1)%sf(j, k, r + l))
                            else
                                q_sf(j, k, l) = &
                                    q_sf(j, k, l) + fd_coeff_y(r, k)* &
                                    q_prim_vf(mom_idx%end)%sf(j, r + k, l) &
                                    - fd_coeff_z(r, l)* &
                                    q_prim_vf(mom_idx%beg + 1)%sf(j, k, r + l)
                            end if
                        end do

                    end do
                end do
            end do

            ! Computing the vorticity component in the y-coordinate direction
        elseif (i == 2) then
            do l = -offset_z%beg, p + offset_z%end
                do k = -offset_y%beg, n + offset_y%end
                    do j = -offset_x%beg, m + offset_x%end

                        q_sf(j, k, l) = 0d0

                        do r = -fd_number, fd_number
                            if (grid_geometry == 3) then
                                q_sf(j, k, l) = &
                                    q_sf(j, k, l) + fd_coeff_z(r, l)/y_cc(k)* &
                                    q_prim_vf(mom_idx%beg)%sf(j, k, r + l) &
                                    - fd_coeff_x(r, j)* &
                                    q_prim_vf(mom_idx%end)%sf(r + j, k, l)
                            else
                                q_sf(j, k, l) = &
                                    q_sf(j, k, l) + fd_coeff_z(r, l)* &
                                    q_prim_vf(mom_idx%beg)%sf(j, k, r + l) &
                                    - fd_coeff_x(r, j)* &
                                    q_prim_vf(mom_idx%end)%sf(r + j, k, l)
                            end if
                        end do

                    end do
                end do
            end do

            ! Computing the vorticity component in the z-coordinate direction
        else
            do l = -offset_z%beg, p + offset_z%end
                do k = -offset_y%beg, n + offset_y%end
                    do j = -offset_x%beg, m + offset_x%end

                        q_sf(j, k, l) = 0d0

                        do r = -fd_number, fd_number
                            q_sf(j, k, l) = &
                                q_sf(j, k, l) + fd_coeff_x(r, j)* &
                                q_prim_vf(mom_idx%beg + 1)%sf(r + j, k, l) &
                                - fd_coeff_y(r, k)* &
                                q_prim_vf(mom_idx%beg)%sf(j, r + k, l)
                        end do

                    end do
                end do
            end do
        end if

    end subroutine s_derive_vorticity_component ! --------------------------

    !>  This subroutine gets as inputs the conservative variables
        !!      and density. From those inputs, it proceeds to calculate
        !!      the values of the numerical Schlieren function, which are
        !!      subsequently stored in the derived flow quantity storage
        !!      variable, q_sf.
        !!  @param q_cons_vf Conservative variables
        !!  @param rho_sf Density
        !!  @param q_sf Numerical Schlieren function
    subroutine s_derive_numerical_schlieren_function(q_cons_vf, rho_sf, q_sf)

        type(scalar_field), &
            dimension(sys_size), &
            intent(IN) :: q_cons_vf

        real(kind(0d0)), &
            dimension(-buff_size:m + buff_size, &
                      -buff_size:n + buff_size, &
                      -buff_size*flg:(p + buff_size)*flg), &
            intent(IN) :: rho_sf

        real(kind(0d0)), &
            dimension(-offset_x%beg:m + offset_x%end, &
                      -offset_y%beg:n + offset_y%end, &
                      -offset_z%beg:p + offset_z%end), &
            intent(INOUT) :: q_sf

        real(kind(0d0)) :: drho_dx, drho_dy, drho_dz !<
            !! Spatial derivatives of the density in the x-, y- and z-directions

        real(kind(0d0)), dimension(2) :: gm_rho_max !<
            !! Maximum value of the gradient magnitude (gm) of the density field
            !! in entire computational domain and not just the local sub-domain.
            !! The first position in the variable contains the maximum value and
            !! the second contains the rank of the processor on which it occured.

        real(kind(0d0)) :: alpha_unadv !< Unadvected volume fraction

        integer :: i, j, k, l !< Generic loop iterators

        ! Computing Gradient Magnitude of Density ==========================

        ! Contributions from the x- and y-coordinate directions
        do l = -offset_z%beg, p + offset_z%end
            do k = -offset_y%beg, n + offset_y%end
                do j = -offset_x%beg, m + offset_x%end

                    drho_dx = 0d0
                    drho_dy = 0d0

                    do i = -fd_number, fd_number
                        drho_dx = drho_dx + fd_coeff_x(i, j)*rho_sf(i + j, k, l)
                        drho_dy = drho_dy + fd_coeff_y(i, k)*rho_sf(j, i + k, l)
                    end do

                    gm_rho_sf(j, k, l) = drho_dx*drho_dx + drho_dy*drho_dy

                end do
            end do
        end do

        ! Contribution from the z-coordinate direction
        if (p > 0) then
            do l = -offset_z%beg, p + offset_z%end
                do k = -offset_y%beg, n + offset_y%end
                    do j = -offset_x%beg, m + offset_x%end

                        drho_dz = 0d0

                        do i = -fd_number, fd_number
                            if (grid_geometry == 3) then
                                drho_dz = drho_dz + fd_coeff_z(i, l)/y_cc(k)* &
                                          rho_sf(j, k, i + l)
                            else
                                drho_dz = drho_dz + fd_coeff_z(i, l)* &
                                          rho_sf(j, k, i + l)
                            end if
                        end do

                        gm_rho_sf(j, k, l) = gm_rho_sf(j, k, l) &
                                             + drho_dz*drho_dz

                    end do
                end do
            end do
        end if

        ! Up until now, only the dot product of the gradient of the density
        ! field has been calculated and stored in the gradient magnitude of
        ! density variable. So now we proceed to take the square-root as to
        ! complete the desired calculation.
        gm_rho_sf = sqrt(gm_rho_sf)

        ! ==================================================================

        ! Determining the local maximum of the gradient magnitude of density
        ! and bookkeeping the result, along with rank of the local processor
        gm_rho_max = (/maxval(gm_rho_sf), real(proc_rank, kind(0d0))/)

        ! Comparing the local maximum gradient magnitude of the density on
        ! this processor to the those computed on the remaining processors.
        ! This allows for the global maximum to be computed and the rank of
        ! the processor on which it has occured to be recorded.
        if (num_procs > 1) call s_mpi_reduce_maxloc(gm_rho_max)

        ! Computing Numerical Schlieren Function ===========================

        ! The form of the numerical Schlieren function depends on the choice
        ! of the multicomponent flow model. For the gamma/pi_inf model, the
        ! exponential of the negative, normalized, gradient magnitude of the
        ! density is computed. For the volume fraction model, the amplitude
        ! of the exponential's inside is also modulated with respect to the
        ! identity of the fluid in which the function is evaluated. For more
        ! information, refer to Marquina and Mulet (2003).

        if (model_eqns == 1) then                    ! Gamma/pi_inf model
            q_sf = -gm_rho_sf/gm_rho_max(1)

        else                                        ! Volume fraction model
            do l = -offset_z%beg, p + offset_z%end
                do k = -offset_y%beg, n + offset_y%end
                    do j = -offset_x%beg, m + offset_x%end

                        q_sf(j, k, l) = 0d0

                        do i = 1, adv_idx%end - E_idx
                            q_sf(j, k, l) = &
                                q_sf(j, k, l) - schlieren_alpha(i)* &
                                q_cons_vf(i + E_idx)%sf(j, k, l)* &
                                gm_rho_sf(j, k, l)/gm_rho_max(1)
                        end do

                        if (adv_alphan .neqv. .true.) then

                            alpha_unadv = 1d0

                            do i = 1, num_fluids - 1
                                alpha_unadv = alpha_unadv &
                                              - q_cons_vf(i + E_idx)%sf(j, k, l)
                            end do

                            q_sf(j, k, l) = q_sf(j, k, l) &
                                            - schlieren_alpha(num_fluids)* &
                                            alpha_unadv*gm_rho_sf(j, k, l)/ &
                                            gm_rho_max(1)

                        end if

                    end do
                end do
            end do
        end if

        ! Up until now, only the inside of the exponential of the numerical
        ! Schlieren function has been evaluated and stored. Then, to finish
        ! the computation, the exponential of the inside quantity is taken.
        q_sf = exp(q_sf)

        ! ==================================================================

    end subroutine s_derive_numerical_schlieren_function ! -----------------

    !>  Deallocation procedures for the module
    subroutine s_finalize_derived_variables_module() ! -------------------

        ! Deallocating the variable containing the gradient magnitude of the
        ! density field provided that the numerical Schlieren function was
        ! was outputted during the post-process
        if (schlieren_wrt) deallocate (gm_rho_sf)

        ! Deallocating the variables that might have been used to bookkeep
        ! the finite-difference coefficients in the x-, y- and z-directions
        if (allocated(fd_coeff_x)) deallocate (fd_coeff_x)
        if (allocated(fd_coeff_y)) deallocate (fd_coeff_y)
        if (allocated(fd_coeff_z)) deallocate (fd_coeff_z)

    end subroutine s_finalize_derived_variables_module ! -----------------

end module m_derived_variables<|MERGE_RESOLUTION|>--- conflicted
+++ resolved
@@ -22,11 +22,7 @@
     implicit none
 
     private; public :: s_initialize_derived_variables_module, &
-<<<<<<< HEAD
- s_derive_unadvected_volume_fraction, &
-=======
  s_compute_finite_difference_coefficients, &
->>>>>>> 8b0c57a8
  s_derive_specific_heat_ratio, &
  s_derive_liquid_stiffness, &
  s_derive_sound_speed, &
@@ -114,45 +110,6 @@
 
     end subroutine s_initialize_derived_variables_module ! --------------------
 
-<<<<<<< HEAD
-        !>  This subroutine is used together with the volume fraction
-        !!      model and when called upon, it computes the values of the
-        !!      unadvected volume fraction from the inputted conservative
-        !!      variables, q_cons_vf. The calculated values are stored in
-        !!      the derived flow quantity storage variable, q_sf.
-        !!  @param q_cons_vf Conservative variables
-        !!  @param q_sf Unadvected volume fraction
-    subroutine s_derive_unadvected_volume_fraction(q_cons_vf, q_sf) ! ------
-
-        type(scalar_field), &
-            dimension(sys_size), &
-            intent(IN) :: q_cons_vf
-
-        real(kind(0d0)), &
-            dimension(-offset_x%beg:m + offset_x%end, &
-                      -offset_y%beg:n + offset_y%end, &
-                      -offset_z%beg:p + offset_z%end), &
-            intent(INOUT) :: q_sf
-
-        integer :: i, j, k, l !< Generic loop iterators
-
-        ! Computing unadvected volume fraction from conservative variables
-        do l = -offset_z%beg, p + offset_z%end
-            do k = -offset_y%beg, n + offset_y%end
-                do j = -offset_x%beg, m + offset_x%end
-
-                    q_sf(j, k, l) = 1d0
-
-                    do i = adv_idx%beg, adv_idx%end
-                        q_sf(j, k, l) = q_sf(j, k, l) - q_cons_vf(i)%sf(j, k, l)
-                    end do
-
-                end do
-            end do
-        end do
-
-    end subroutine s_derive_unadvected_volume_fraction ! -------------------
-=======
     !> @name The purpose of this subroutine is to compute the finite-
         !!      difference coefficients for the centered schemes utilized
         !!      in computations of first order spatial derivatives in the
@@ -210,8 +167,6 @@
         end if
 
     end subroutine s_compute_finite_difference_coefficients ! --------------
-
->>>>>>> 8b0c57a8
 
     !>  This subroutine receives as input the specific heat ratio
         !!      function, gamma_sf, and derives from it the specific heat
