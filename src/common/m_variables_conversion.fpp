!>
!! @file m_variables_conversion.f90
!! @brief Contains module m_variables_conversion

#:include 'macros.fpp'
#:include 'inline_conversions.fpp'
#:include 'case.fpp'

!> @brief This module consists of subroutines used in the conversion of the
!!              conservative variables into the primitive ones and vice versa. In
!!              addition, the module also contains the subroutines used to obtain
!!              the mixture variables and the subroutines used to compute pressure.
module m_variables_conversion

    ! Dependencies =============================================================
    use m_derived_types        !< Definitions of the derived types

    use m_global_parameters    !< Definitions of the global parameters

    use m_mpi_proxy            !< Message passing interface (MPI) module proxy

    use m_xi_tensor_calc      !< Using reference map matrix calculations

    use m_helper
    ! ==========================================================================

    implicit none

    private; public :: s_initialize_variables_conversion_module, &
 s_initialize_pb, &
 s_initialize_mv, &
 s_convert_to_mixture_variables, &
 s_convert_mixture_to_mixture_variables, &
 s_convert_species_to_mixture_variables_bubbles, &
 s_convert_species_to_mixture_variables_bubbles_acc, &
 s_convert_species_to_mixture_variables, &
 s_convert_species_to_mixture_variables_acc, &
 s_convert_conservative_to_primitive_variables, &
 s_convert_primitive_to_conservative_variables, &
 s_convert_primitive_to_flux_variables, &
 s_compute_pressure, &
 s_finalize_variables_conversion_module

    !> Abstract interface to two subroutines designed for the transfer/conversion
    !! of the mixture/species variables to the mixture variables

    abstract interface ! =======================================================

        !> Structure of the s_convert_mixture_to_mixture_variables
        !!      and s_convert_species_to_mixture_variables subroutines
        !!  @param q_vf Conservative or primitive variables
        !!  @param i First-coordinate cell index
        !!  @param j First-coordinate cell index
        !!  @param k First-coordinate cell index
        !!  @param rho Density
        !!  @param gamma Specific heat ratio function
        !!  @param pi_inf Liquid stiffness function
        !!  @param qv Fluid reference energy
        subroutine s_convert_xxxxx_to_mixture_variables(q_vf, i, j, k, &
                                                        rho, gamma, pi_inf, qv, Re_K, G_K, G)

            ! Importing the derived type scalar_field from m_derived_types.f90
            ! and global variable sys_size, from m_global_variables.f90, as
            ! the abstract interface does not inherently have access to them
            import :: scalar_field, sys_size, num_fluids

            type(scalar_field), dimension(sys_size), intent(IN) :: q_vf

            integer, intent(IN) :: i, j, k

            real(kind(0d0)), intent(OUT), target :: rho
            real(kind(0d0)), intent(OUT), target :: gamma
            real(kind(0d0)), intent(OUT), target :: pi_inf
            real(kind(0d0)), intent(OUT), target :: qv

            real(kind(0d0)), optional, dimension(2), intent(OUT) :: Re_K

            real(kind(0d0)), optional, intent(OUT) :: G_K
            real(kind(0d0)), optional, dimension(num_fluids), intent(IN) :: G

        end subroutine s_convert_xxxxx_to_mixture_variables

    end interface ! ============================================================

    integer, public :: ixb, ixe, iyb, iye, izb, ize
    !$acc declare create(ixb, ixe, iyb, iye, izb, ize)

    !! In simulation, gammas, pi_infs, and qvs are already declared in m_global_variables
#ifndef MFC_SIMULATION
    real(kind(0d0)), allocatable, public, dimension(:) :: gammas, gs_min, pi_infs, ps_inf, cvs, qvs, qvps
    !$acc declare create(gammas, gs_min, pi_infs, ps_inf, cvs, qvs, qvps)
#endif

#ifdef CRAY_ACC_WAR
    @:CRAY_DECLARE_GLOBAL(real(kind(0d0)), dimension(:), Gs)
    @:CRAY_DECLARE_GLOBAL(integer,         dimension(:), bubrs)
    @:CRAY_DECLARE_GLOBAL(real(kind(0d0)), dimension(:, :), Res)
    !$acc declare link(bubrs, Gs, Res)
#else
    real(kind(0d0)), allocatable, dimension(:) :: Gs
    integer, allocatable, dimension(:) :: bubrs
    real(kind(0d0)), allocatable, dimension(:, :) :: Res
    !$acc declare create(bubrs, Gs, Res)
#endif
    integer :: is1b, is2b, is3b, is1e, is2e, is3e
    !$acc declare create(is1b, is2b, is3b, is1e, is2e, is3e)

    real(kind(0d0)), allocatable, dimension(:, :, :), public :: rho_sf !< Scalar density function
    real(kind(0d0)), allocatable, dimension(:, :, :), public :: gamma_sf !< Scalar sp. heat ratio function
    real(kind(0d0)), allocatable, dimension(:, :, :), public :: pi_inf_sf !< Scalar liquid stiffness function
    real(kind(0d0)), allocatable, dimension(:, :, :), public :: qv_sf !< Scalar liquid energy reference function

    procedure(s_convert_xxxxx_to_mixture_variables), &
        pointer :: s_convert_to_mixture_variables => null() !<
    !! Pointer referencing the subroutine s_convert_mixture_to_mixture_variables
    !! or s_convert_species_to_mixture_variables, based on model equations choice

contains

    !>  This procedure conditionally calculates the appropriate pressure
        !! @param energy Energy
        !! @param alf Void Fraction
        !! @param stress Shear Stress
        !! @param mom Momentum
        !! @param dyn_p Dynamic Pressure
        !! @param pi_inf Liquid Stiffness
        !! @param qv fluid reference energy
        !! @param gamma Specific Heat Ratio
        !! @param pres Pressure to calculate
    subroutine s_compute_pressure(energy, alf, dyn_p, pi_inf, gamma, rho, qv, pres, stress, mom, G)
        !$acc routine seq

        real(kind(0d0)), intent(IN) :: energy, alf
        real(kind(0d0)), intent(IN), optional :: stress, mom, G

        real(kind(0d0)), intent(IN) :: dyn_p
        real(kind(0d0)), intent(OUT) :: pres

        real(kind(0d0)), intent(IN) :: pi_inf, gamma, rho, qv

        real(kind(0d0)) :: E_e

        integer :: s !< Generic loop iterator

        ! Depending on model_eqns and bubbles, the appropriate procedure
        ! for computing pressure is targeted by the procedure pointer

        if ((model_eqns /= 4) .and. (bubbles .neqv. .true.)) then
            pres = (energy - dyn_p - pi_inf - qv)/gamma
        else if ((model_eqns /= 4) .and. bubbles) then
            pres = ((energy - dyn_p)/(1.d0 - alf) - pi_inf - qv)/gamma
        else
            pres = (pref + pi_inf)* &
                   (energy/ &
                    (rhoref*(1 - alf)) &
                    )**(1/gamma + 1) - pi_inf
        end if

        if ( (hypoelasticity .or. hyperelasticity) .and. present(G)) then
        !if ( hypoelasticity .and. present(G)) then
            ! calculate elastic contribution to Energy
            E_e = 0d0
            do s = stress_idx%beg, stress_idx%end
                if (G > 1d-3) then
                    E_e = E_e + ((stress/rho)**2d0)/(4d0*G)
                    ! Additional terms in 2D and 3D
                    if ((s == stress_idx%beg + 1) .or. &
                        (s == stress_idx%beg + 3) .or. &
                        (s == stress_idx%beg + 4)) then
                        E_e = E_e + ((stress/rho)**2d0)/(4d0*G)
                    end if
                end if
            end do

            pres = (energy - 0.5d0*(mom**2.d0)/rho - pi_inf - qv - E_e )/gamma

        end if

        !if (hyperelasticity .and. present(G)) then
        !     ! calculate elastic contribution to Energy
        !    E_e = 0d0
        !    do s = stress_idx%beg, stress_idx%end
        !        if (G > 0) then
        !            E_e = E_e + ((stress/rho)**2d0)/(4d0*G)
        !            ! Additional terms in 2D and 3D
        !            if ((s == stress_idx%beg + 1) .or. &
        !                (s == stress_idx%beg + 3) .or. &
        !                (s == stress_idx%beg + 4)) then
        !                E_e = E_e + ((stress/rho)**2d0)/(4d0*G)
        !            end if
        !        end if
        !    end do
        !
        !    pres = ( &
        !           energy - &
        !           0.5d0*(mom**2.d0)/rho - &
        !           pi_inf - qv - E_e &
        !           )/gamma
        !end if

    end subroutine s_compute_pressure

    !>  This subroutine is designed for the gamma/pi_inf model
        !!      and provided a set of either conservative or primitive
        !!      variables, transfers the density, specific heat ratio
        !!      function and the liquid stiffness function from q_vf to
        !!      rho, gamma and pi_inf.
        !! @param q_vf conservative or primitive variables
        !! @param i cell index to transfer mixture variables
        !! @param j cell index to transfer mixture variables
        !! @param k cell index to transfer mixture variables
        !! @param rho density
        !! @param gamma  specific heat ratio function
        !! @param pi_inf liquid stiffness
    subroutine s_convert_mixture_to_mixture_variables(q_vf, i, j, k, &
                                                      rho, gamma, pi_inf, qv, Re_K, G_K, G)

        type(scalar_field), dimension(sys_size), intent(IN) :: q_vf

        integer, intent(IN) :: i, j, k

        real(kind(0d0)), intent(OUT), target :: rho
        real(kind(0d0)), intent(OUT), target :: gamma
        real(kind(0d0)), intent(OUT), target :: pi_inf
        real(kind(0d0)), intent(OUT), target :: qv

        real(kind(0d0)), optional, dimension(2), intent(OUT) :: Re_K

        real(kind(0d0)), optional, intent(OUT) :: G_K
        real(kind(0d0)), optional, dimension(num_fluids), intent(IN) :: G

        ! Transferring the density, the specific heat ratio function and the
        ! liquid stiffness function, respectively
        rho = q_vf(1)%sf(i, j, k)
        gamma = q_vf(gamma_idx)%sf(i, j, k)
        pi_inf = q_vf(pi_inf_idx)%sf(i, j, k)
        qv = 0d0 ! keep this value nill for now. For future adjustment

        ! Post process requires rho_sf/gamma_sf/pi_inf_sf/qv_sf to also be updated
#ifdef MFC_POST_PROCESS
        rho_sf(i, j, k) = rho
        gamma_sf(i, j, k) = gamma
        pi_inf_sf(i, j, k) = pi_inf
        qv_sf(i, j, k) = qv
#endif

    end subroutine s_convert_mixture_to_mixture_variables ! ----------------

    !>  This procedure is used alongside with the gamma/pi_inf
        !!      model to transfer the density, the specific heat ratio
        !!      function and liquid stiffness function from the vector
        !!      of conservative or primitive variables to their scalar
        !!      counterparts. Specifically designed for when subgrid bubbles
        !!      must be included.
        !! @param q_vf primitive variables
        !! @param rho_K density
        !! @param gamma_K specific heat ratio
        !! @param pi_inf_K liquid stiffness
        !! @param qv_K fluid reference energy
        !! @param j Cell index
        !! @param k Cell index
        !! @param l Cell index
    subroutine s_convert_species_to_mixture_variables_bubbles(q_vf, j, k, l, &
                                                              rho, gamma, pi_inf, qv, Re_K, G_K, G)

        type(scalar_field), dimension(sys_size), intent(IN) :: q_vf

        integer, intent(IN) :: j, k, l

        real(kind(0d0)), intent(OUT), target :: rho
        real(kind(0d0)), intent(OUT), target :: gamma
        real(kind(0d0)), intent(OUT), target :: pi_inf
        real(kind(0d0)), intent(OUT), target :: qv

        real(kind(0d0)), dimension(num_fluids) :: alpha_rho_K, alpha_K
        real(kind(0d0)), optional, dimension(2), intent(OUT) :: Re_K

        real(kind(0d0)), optional, intent(OUT) :: G_K
        real(kind(0d0)), optional, dimension(num_fluids), intent(IN) :: G

        integer :: i, q

        ! Constraining the partial densities and the volume fractions within
        ! their physical bounds to make sure that any mixture variables that
        ! are derived from them result within the limits that are set by the
        ! fluids physical parameters that make up the mixture
        do i = 1, num_fluids
            alpha_rho_K(i) = q_vf(i)%sf(j, k, l)
            alpha_K(i) = q_vf(advxb + i - 1)%sf(j, k, l)
        end do

        if (mpp_lim) then

            do i = 1, num_fluids
                alpha_rho_K(i) = max(0d0, alpha_rho_K(i))
                alpha_K(i) = min(max(0d0, alpha_K(i)), 1d0)
            end do

            alpha_K = alpha_K/max(sum(alpha_K), 1d-16)

        end if

        ! Performing the transfer of the density, the specific heat ratio
        ! function as well as the liquid stiffness function, respectively

        if (model_eqns == 4) then
            rho = q_vf(1)%sf(j, k, l)
            gamma = fluid_pp(1)%gamma    !qK_vf(gamma_idx)%sf(i,j,k)
            pi_inf = fluid_pp(1)%pi_inf   !qK_vf(pi_inf_idx)%sf(i,j,k)
            qv = fluid_pp(1)%qv
        else if ((model_eqns == 2) .and. bubbles) then
            rho = 0d0; gamma = 0d0; pi_inf = 0d0; qv = 0d0

            if (mpp_lim .and. (num_fluids > 2)) then
                do i = 1, num_fluids
                    rho = rho + q_vf(i)%sf(j, k, l)
                    gamma = gamma + q_vf(i + E_idx)%sf(j, k, l)*fluid_pp(i)%gamma
                    pi_inf = pi_inf + q_vf(i + E_idx)%sf(j, k, l)*fluid_pp(i)%pi_inf
                    qv = qv + q_vf(i)%sf(j, k, l)*fluid_pp(i)%qv
                end do
            else if (num_fluids == 2) then
                rho = q_vf(1)%sf(j, k, l)
                gamma = fluid_pp(1)%gamma
                pi_inf = fluid_pp(1)%pi_inf
                qv = fluid_pp(1)%qv
            else if (num_fluids > 2) then
                !TODO: This may need fixing for hypo + bubbles
                do i = 1, num_fluids - 1 !leave out bubble part of mixture
                    rho = rho + q_vf(i)%sf(j, k, l)
                    gamma = gamma + q_vf(i + E_idx)%sf(j, k, l)*fluid_pp(i)%gamma
                    pi_inf = pi_inf + q_vf(i + E_idx)%sf(j, k, l)*fluid_pp(i)%pi_inf
                    qv = qv + q_vf(i)%sf(j, k, l)*fluid_pp(i)%qv
                end do
                ! rho    = qK_vf(1)%sf(j,k,l)
                ! gamma_K  = fluid_pp(1)%gamma
                ! pi_inf_K = fluid_pp(1)%pi_inf
            else
                rho = q_vf(1)%sf(j, k, l)
                gamma = fluid_pp(1)%gamma
                pi_inf = fluid_pp(1)%pi_inf
                qv = fluid_pp(1)%qv
            end if
        end if

#ifdef MFC_SIMULATION
        ! Computing the shear and bulk Reynolds numbers from species analogs
        if (any(Re_size > 0)) then
            if (num_fluids == 1) then ! need to consider case with num_fluids >= 2
                do i = 1, 2

                    Re_K(i) = dflt_real; if (Re_size(i) > 0) Re_K(i) = 0d0

                    do q = 1, Re_size(i)
                        Re_K(i) = (1 - alpha_K(Re_idx(i, q)))/fluid_pp(Re_idx(i, q))%Re(i) &
                                  + Re_K(i)
                    end do

                    Re_K(i) = 1d0/max(Re_K(i), sgm_eps)

                end do
            end if
        end if
#endif

        ! Post process requires rho_sf/gamma_sf/pi_inf_sf/qv_sf to also be updated
#ifdef MFC_POST_PROCESS
        rho_sf(j, k, l) = rho
        gamma_sf(j, k, l) = gamma
        pi_inf_sf(j, k, l) = pi_inf
        qv_sf(j, k, l) = qv
#endif

    end subroutine s_convert_species_to_mixture_variables_bubbles ! ----------------

    !>  This subroutine is designed for the volume fraction model
        !!              and provided a set of either conservative or primitive
        !!              variables, computes the density, the specific heat ratio
        !!              function and the liquid stiffness function from q_vf and
        !!              stores the results into rho, gamma and pi_inf.
        !! @param q_vf primitive variables
        !! @param rho density
        !! @param gamma specific heat ratio
        !! @param pi_inf liquid stiffness
        !! @param fluid reference energy
        !! @param j Cell index
        !! @param k Cell index
        !! @param l Cell index
    subroutine s_convert_species_to_mixture_variables(q_vf, k, l, r, rho, &
                                                      gamma, pi_inf, qv, Re_K, G_K, G)

        type(scalar_field), dimension(sys_size), intent(IN) :: q_vf

        integer, intent(IN) :: k, l, r

        real(kind(0d0)), intent(OUT), target :: rho
        real(kind(0d0)), intent(OUT), target :: gamma
        real(kind(0d0)), intent(OUT), target :: pi_inf
        real(kind(0d0)), intent(OUT), target :: qv

        real(kind(0d0)), optional, dimension(2), intent(OUT) :: Re_K

        real(kind(0d0)), dimension(num_fluids) :: alpha_rho_K, alpha_K !<
            !! Partial densities and volume fractions

        real(kind(0d0)), optional, intent(OUT) :: G_K
        real(kind(0d0)), optional, dimension(num_fluids), intent(IN) :: G

        integer :: i, j !< Generic loop iterator

        ! Computing the density, the specific heat ratio function and the
        ! liquid stiffness function, respectively

        do i = 1, num_fluids
            alpha_rho_K(i) = q_vf(i)%sf(k, l, r)
            alpha_K(i) = q_vf(advxb + i - 1)%sf(k, l, r)
        end do

        if (mpp_lim) then

            do i = 1, num_fluids
                alpha_rho_K(i) = max(0d0, alpha_rho_K(i))
                alpha_K(i) = min(max(0d0, alpha_K(i)), 1d0)
            end do

            alpha_K = alpha_K/max(sum(alpha_K), 1d-16)

        end if

        ! Calculating the density, the specific heat ratio function, the
        ! liquid stiffness function, and the energy reference function,
        ! respectively, from the species analogs
        rho = 0d0; gamma = 0d0; pi_inf = 0d0; qv = 0d0

        do i = 1, num_fluids
            rho = rho + alpha_rho_K(i)
            gamma = gamma + alpha_K(i)*gammas(i)
            pi_inf = pi_inf + alpha_K(i)*pi_infs(i)
            qv = qv + alpha_rho_K(i)*qvs(i)
        end do
#ifdef MFC_SIMULATION
        ! Computing the shear and bulk Reynolds numbers from species analogs
        do i = 1, 2

            Re_K(i) = dflt_real; if (Re_size(i) > 0) Re_K(i) = 0d0

            do j = 1, Re_size(i)
                Re_K(i) = alpha_K(Re_idx(i, j))/fluid_pp(Re_idx(i, j))%Re(i) &
                          + Re_K(i)
            end do

            Re_K(i) = 1d0/max(Re_K(i), sgm_eps)

        end do
#endif

        if (present(G_K)) then
            !TODO Check our mixture rule? Replace with Cauchy numbers, make code nondimensional
            G_K = 0d0
            do i = 1, num_fluids
                G_K = G_K + alpha_K(i)*G(i)
            end do
            G_K = max(0d0, G_K)
        end if

        ! Post process requires rho_sf/gamma_sf/pi_inf_sf/qv_sf to also be updated
#ifdef MFC_POST_PROCESS
        rho_sf(k, l, r) = rho
        gamma_sf(k, l, r) = gamma
        pi_inf_sf(k, l, r) = pi_inf
        qv_sf(k, l, r) = qv
#endif

    end subroutine s_convert_species_to_mixture_variables ! ----------------

    subroutine s_convert_species_to_mixture_variables_acc(rho_K, &
                                                          gamma_K, pi_inf_K, qv_K, &
                                                          alpha_K, alpha_rho_K, Re_K, k, l, r, &
                                                          G_K, G)
#ifdef CRAY_ACC_WAR
        !DIR$ INLINEALWAYS s_convert_species_to_mixture_variables_acc
#else
        !$acc routine seq
#endif

        real(kind(0d0)), intent(OUT) :: rho_K, gamma_K, pi_inf_K, qv_K

        real(kind(0d0)), dimension(num_fluids), intent(INOUT) :: alpha_rho_K, alpha_K !<
        real(kind(0d0)), dimension(2), intent(OUT) :: Re_K
        !! Partial densities and volume fractions

        real(kind(0d0)), optional, intent(OUT) :: G_K
        real(kind(0d0)), optional, dimension(num_fluids), intent(IN) :: G

        integer, intent(IN) :: k, l, r

        integer :: i, j !< Generic loop iterators
        real(kind(0d0)) :: alpha_K_sum

#ifdef MFC_SIMULATION
        ! Constraining the partial densities and the volume fractions within
        ! their physical bounds to make sure that any mixture variables that
        ! are derived from them result within the limits that are set by the
        ! fluids physical parameters that make up the mixture
        rho_K = 0d0
        gamma_K = 0d0
        pi_inf_K = 0d0
        qv_K = 0d0

        alpha_K_sum = 0d0

        if (mpp_lim) then
            do i = 1, num_fluids
                alpha_rho_K(i) = max(0d0, alpha_rho_K(i))
                alpha_K(i) = min(max(0d0, alpha_K(i)), 1d0)
                alpha_K_sum = alpha_K_sum + alpha_K(i)
            end do

            alpha_K = alpha_K/max(alpha_K_sum, sgm_eps)

        end if

        do i = 1, num_fluids
            rho_K = rho_K + alpha_rho_K(i)
            gamma_K = gamma_K + alpha_K(i)*gammas(i)
            pi_inf_K = pi_inf_K + alpha_K(i)*pi_infs(i)
            qv_K = qv_K + alpha_rho_K(i)*qvs(i)
        end do

        if (present(G_K)) then
            G_K = 0d0
            do i = 1, num_fluids
                !TODO: change to use Gs directly here?
                !TODO: Make this changes as well for GPUs
                G_K = G_K + alpha_K(i)*G(i)
            end do
            G_K = max(0d0, G_K)
        end if

        if (any(Re_size > 0)) then

            do i = 1, 2
                Re_K(i) = dflt_real

                if (Re_size(i) > 0) Re_K(i) = 0d0

                do j = 1, Re_size(i)
                    Re_K(i) = alpha_K(Re_idx(i, j))/Res(i, j) &
                              + Re_K(i)
                end do

                Re_K(i) = 1d0/max(Re_K(i), sgm_eps)

            end do
        end if
#endif

    end subroutine s_convert_species_to_mixture_variables_acc ! ----------------

    subroutine s_convert_species_to_mixture_variables_bubbles_acc(rho_K, &
                                                                  gamma_K, pi_inf_K, qv_K, &
                                                                  alpha_K, alpha_rho_K, Re_K, k, l, r)
#ifdef CRAY_ACC_WAR
        !DIR$ INLINEALWAYS s_convert_species_to_mixture_variables_bubbles_acc
#else
        !$acc routine seq
#endif

        real(kind(0d0)), intent(INOUT) :: rho_K, gamma_K, pi_inf_K, qv_K

        real(kind(0d0)), dimension(num_fluids), intent(IN) :: alpha_rho_K, alpha_K !<
            !! Partial densities and volume fractions

        real(kind(0d0)), dimension(2), intent(OUT) :: Re_K

        integer, intent(IN) :: k, l, r
        integer :: i, j !< Generic loop iterators

#ifdef MFC_SIMULATION
        rho_K = 0d0
        gamma_K = 0d0
        pi_inf_K = 0d0
        qv_K = 0d0

        if (mpp_lim .and. (model_eqns == 2) .and. (num_fluids > 2)) then
            do i = 1, num_fluids
                rho_K = rho_K + alpha_rho_K(i)
                gamma_K = gamma_K + alpha_K(i)*gammas(i)
                pi_inf_K = pi_inf_K + alpha_K(i)*pi_infs(i)
                qv_K = qv_K + alpha_rho_K(i)*qvs(i)
            end do
        else if ((model_eqns == 2) .and. (num_fluids > 2)) then
            do i = 1, num_fluids - 1
                rho_K = rho_K + alpha_rho_K(i)
                gamma_K = gamma_K + alpha_K(i)*gammas(i)
                pi_inf_K = pi_inf_K + alpha_K(i)*pi_infs(i)
                qv_K = qv_K + alpha_rho_K(i)*qvs(i)
            end do
        else
            rho_K = alpha_rho_K(1)
            gamma_K = gammas(1)
            pi_inf_K = pi_infs(1)
            qv_K = qvs(1)
        end if

        if (any(Re_size > 0)) then
            if (num_fluids == 1) then ! need to consider case with num_fluids >= 2

                do i = 1, 2
                    Re_K(i) = dflt_real

                    if (Re_size(i) > 0) Re_K(i) = 0d0

                    do j = 1, Re_size(i)
                        Re_K(i) = (1d0 - alpha_K(Re_idx(i, j)))/Res(i, j) &
                                  + Re_K(i)
                    end do

                    Re_K(i) = 1d0/max(Re_K(i), sgm_eps)

                end do
            end if
        end if
#endif

    end subroutine s_convert_species_to_mixture_variables_bubbles_acc

    !>  The computation of parameters, the allocation of memory,
        !!      the association of pointers and/or the execution of any
        !!      other procedures that are necessary to setup the module.
    subroutine s_initialize_variables_conversion_module() ! ----------------

        integer :: i, j

#ifdef MFC_PRE_PROCESS
        ixb = 0; iyb = 0; izb = 0; 
        ixe = m; iye = n; ize = p; 
#else
        ixb = -buff_size
        ixe = m - ixb

        iyb = 0; iye = 0; izb = 0; ize = 0; 
        if (n > 0) then
            iyb = -buff_size; iye = n - iyb

            if (p > 0) then
                izb = -buff_size; ize = p - izb
            end if
        end if
#endif

!$acc enter data copyin(ixb, ixe, iyb, iye, izb, ize)
!$acc enter data copyin(is1b, is1e, is2b, is2e, is3b, is3e)
!$acc update device(ixb, ixe, iyb, iye, izb, ize)

#ifdef MFC_SIMULATION
        @:ALLOCATE_GLOBAL(gammas (1:num_fluids))
        @:ALLOCATE_GLOBAL(gs_min (1:num_fluids))
        @:ALLOCATE_GLOBAL(pi_infs(1:num_fluids))
        @:ALLOCATE_GLOBAL(ps_inf(1:num_fluids))
        @:ALLOCATE_GLOBAL(cvs    (1:num_fluids))
        @:ALLOCATE_GLOBAL(qvs    (1:num_fluids))
        @:ALLOCATE_GLOBAL(qvps    (1:num_fluids))
        @:ALLOCATE_GLOBAL(Gs     (1:num_fluids))
#else
        @:ALLOCATE(gammas (1:num_fluids))
        @:ALLOCATE(gs_min (1:num_fluids))
        @:ALLOCATE(pi_infs(1:num_fluids))
        @:ALLOCATE(ps_inf(1:num_fluids))
        @:ALLOCATE(cvs    (1:num_fluids))
        @:ALLOCATE(qvs    (1:num_fluids))
        @:ALLOCATE(qvps    (1:num_fluids))
        @:ALLOCATE(Gs     (1:num_fluids))
#endif

        do i = 1, num_fluids
            gammas(i) = fluid_pp(i)%gamma
            gs_min(i) = 1.0d0/gammas(i) + 1.0d0
            pi_infs(i) = fluid_pp(i)%pi_inf
            Gs(i) = fluid_pp(i)%G
            ps_inf(i) = pi_infs(i)/(1.0d0 + gammas(i))
            cvs(i) = fluid_pp(i)%cv
            qvs(i) = fluid_pp(i)%qv
            qvps(i) = fluid_pp(i)%qvp
        end do
!$acc update device(gammas, gs_min, pi_infs, ps_inf, cvs, qvs, qvps, Gs)

#ifdef MFC_SIMULATION

        if (any(Re_size > 0)) then
            @:ALLOCATE_GLOBAL(Res(1:2, 1:maxval(Re_size)))
            do i = 1, 2
                do j = 1, Re_size(i)
                    Res(i, j) = fluid_pp(Re_idx(i, j))%Re(i)
                end do
            end do

            !$acc update device(Res, Re_idx, Re_size)
        end if
#endif

        if (bubbles) then
#ifdef MFC_SIMULATION
            @:ALLOCATE_GLOBAL(bubrs(1:nb))
#else
            @:ALLOCATE(bubrs(1:nb))
#endif

            do i = 1, nb
                bubrs(i) = bub_idx%rs(i)
            end do

            !$acc update device(bubrs)
        end if

#ifdef MFC_POST_PROCESS
        ! Allocating the density, the specific heat ratio function and the
        ! liquid stiffness function, respectively

        ! Simulation is at least 2D
        if (n > 0) then

            ! Simulation is 3D
            if (p > 0) then

                allocate (rho_sf(-buff_size:m + buff_size, &
                                 -buff_size:n + buff_size, &
                                 -buff_size:p + buff_size))
                allocate (gamma_sf(-buff_size:m + buff_size, &
                                   -buff_size:n + buff_size, &
                                   -buff_size:p + buff_size))
                allocate (pi_inf_sf(-buff_size:m + buff_size, &
                                    -buff_size:n + buff_size, &
                                    -buff_size:p + buff_size))
                allocate (qv_sf(-buff_size:m + buff_size, &
                                -buff_size:n + buff_size, &
                                -buff_size:p + buff_size))

                ! Simulation is 2D
            else

                allocate (rho_sf(-buff_size:m + buff_size, &
                                 -buff_size:n + buff_size, &
                                 0:0))
                allocate (gamma_sf(-buff_size:m + buff_size, &
                                   -buff_size:n + buff_size, &
                                   0:0))
                allocate (pi_inf_sf(-buff_size:m + buff_size, &
                                    -buff_size:n + buff_size, &
                                    0:0))
                allocate (qv_sf(-buff_size:m + buff_size, &
                                -buff_size:n + buff_size, &
                                0:0))
            end if

            ! Simulation is 1D
        else

            allocate (rho_sf(-buff_size:m + buff_size, &
                             0:0, &
                             0:0))
            allocate (gamma_sf(-buff_size:m + buff_size, &
                               0:0, &
                               0:0))
            allocate (pi_inf_sf(-buff_size:m + buff_size, &
                                0:0, &
                                0:0))
            allocate (qv_sf(-buff_size:m + buff_size, &
                            0:0, &
                            0:0))

        end if
#endif

        if (model_eqns == 1) then        ! Gamma/pi_inf model
            s_convert_to_mixture_variables => &
                s_convert_mixture_to_mixture_variables

        else if (bubbles) then
            s_convert_to_mixture_variables => &
                s_convert_species_to_mixture_variables_bubbles
        else
            ! Volume fraction model
            s_convert_to_mixture_variables => &
                s_convert_species_to_mixture_variables
        end if
    end subroutine s_initialize_variables_conversion_module ! --------------

    !Initialize mv at the quadrature nodes based on the initialized moments and sigma
    subroutine s_initialize_mv(qK_cons_vf, mv)
        type(scalar_field), dimension(sys_size), intent(IN) :: qK_cons_vf
        real(kind(0d0)), dimension(ixb:, iyb:, izb:, 1:, 1:), intent(INOUT) :: mv
        integer :: i, j, k, l
        real(kind(0d0)) :: mu, sig, nbub_sc

        do l = izb, ize
            do k = iyb, iye
                do j = ixb, ixe

                    nbub_sc = qK_cons_vf(bubxb)%sf(j, k, l)

                    !$acc loop seq
                    do i = 1, nb
                        mu = qK_cons_vf(bubxb + 1 + (i - 1)*nmom)%sf(j, k, l)/nbub_sc
                        sig = (qK_cons_vf(bubxb + 3 + (i - 1)*nmom)%sf(j, k, l)/nbub_sc - mu**2)**0.5

                        mv(j, k, l, 1, i) = (mass_v0(i))*(mu - sig)**(3d0)/(R0(i)**(3d0))
                        mv(j, k, l, 2, i) = (mass_v0(i))*(mu - sig)**(3d0)/(R0(i)**(3d0))
                        mv(j, k, l, 3, i) = (mass_v0(i))*(mu + sig)**(3d0)/(R0(i)**(3d0))
                        mv(j, k, l, 4, i) = (mass_v0(i))*(mu + sig)**(3d0)/(R0(i)**(3d0))
                    end do

                end do
            end do
        end do

    end subroutine s_initialize_mv

    !Initialize pb at the quadrature nodes using isothermal relations (Preston model)
    subroutine s_initialize_pb(qK_cons_vf, mv, pb)

        type(scalar_field), dimension(sys_size), intent(IN) :: qK_cons_vf
        real(kind(0d0)), dimension(ixb:, iyb:, izb:, 1:, 1:), intent(IN) :: mv
        real(kind(0d0)), dimension(ixb:, iyb:, izb:, 1:, 1:), intent(INOUT) :: pb
        integer :: i, j, k, l
        real(kind(0d0)) :: mu, sig, nbub_sc

        do l = izb, ize
            do k = iyb, iye
                do j = ixb, ixe

                    nbub_sc = qK_cons_vf(bubxb)%sf(j, k, l)

                    !$acc loop seq
                    do i = 1, nb
                        mu = qK_cons_vf(bubxb + 1 + (i - 1)*nmom)%sf(j, k, l)/nbub_sc
                        sig = (qK_cons_vf(bubxb + 3 + (i - 1)*nmom)%sf(j, k, l)/nbub_sc - mu**2)**0.5

                        !PRESTON (ISOTHERMAL)
                        pb(j, k, l, 1, i) = (pb0(i))*(R0(i)**(3d0))*(mass_n0(i) + mv(j, k, l, 1, i))/(mu - sig)**(3d0)/(mass_n0(i) + mass_v0(i))
                        pb(j, k, l, 2, i) = (pb0(i))*(R0(i)**(3d0))*(mass_n0(i) + mv(j, k, l, 2, i))/(mu - sig)**(3d0)/(mass_n0(i) + mass_v0(i))
                        pb(j, k, l, 3, i) = (pb0(i))*(R0(i)**(3d0))*(mass_n0(i) + mv(j, k, l, 3, i))/(mu + sig)**(3d0)/(mass_n0(i) + mass_v0(i))
                        pb(j, k, l, 4, i) = (pb0(i))*(R0(i)**(3d0))*(mass_n0(i) + mv(j, k, l, 4, i))/(mu + sig)**(3d0)/(mass_n0(i) + mass_v0(i))
                    end do
                end do
            end do
        end do

    end subroutine s_initialize_pb

    !> The following procedure handles the conversion between
        !!      the conservative variables and the primitive variables.
        !! @param qK_cons_vf Conservative variables
        !! @param qK_prim_vf Primitive variables
        !! @param gm_alphaK_vf Gradient magnitude of the volume fraction
        !! @param ix Index bounds in first coordinate direction
        !! @param iy Index bounds in second coordinate direction
        !! @param iz Index bounds in third coordinate direction
    subroutine s_convert_conservative_to_primitive_variables(qK_cons_vf, &
                                                             qK_prim_vf, &
                                                             gm_alphaK_vf, &
                                                             ix, iy, iz, &
                                                             qK_btensor_vf)


        type(scalar_field), dimension(sys_size), intent(IN) :: qK_cons_vf
        type(scalar_field), dimension(sys_size), intent(INOUT) :: qK_prim_vf
        type(scalar_field), &
            allocatable, optional, dimension(:), &
            intent(IN) :: gm_alphaK_vf

        type(int_bounds_info), optional, intent(IN) :: ix, iy, iz

        type(scalar_field), optional, dimension(b_size), intent(INOUT) :: qK_btensor_vf

        real(kind(0d0)), dimension(num_fluids) :: alpha_K, alpha_rho_K
        real(kind(0d0)), dimension(2) :: Re_K
        real(kind(0d0)) :: rho_K, gamma_K, pi_inf_K, qv_K, dyn_pres_K

        #:if MFC_CASE_OPTIMIZATION
#ifndef MFC_SIMULATION
            real(kind(0d0)), dimension(:), allocatable :: nRtmp
#else
            real(kind(0d0)), dimension(nb) :: nRtmp
#endif
        #:else
            real(kind(0d0)), dimension(:), allocatable :: nRtmp
        #:endif

        real(kind(0d0)) :: vftmp, nR3, nbub_sc, R3tmp

        real(kind(0d0)) :: G_K

        real(kind(0d0)) :: pres

        integer :: i, j, k, l, q !< Generic loop iterators

        real(kind(0.d0)) :: ntmp

#ifdef MFC_POST_PROCESS
            type(scalar_field), dimension(b_size) :: q_btensor
#endif

        #:if MFC_CASE_OPTIMIZATION
#ifndef MFC_SIMULATION
            if (bubbles) then
                allocate (nRtmp(nb))
            else
                allocate (nRtmp(0))
            end if
#endif
        #:else
            if (bubbles) then
                allocate (nRtmp(nb))
            else
                allocate (nRtmp(0))
            end if
        #:endif


        !$acc parallel loop collapse(3) gang vector default(present) private(alpha_K, alpha_rho_K, Re_K, nRtmp, rho_K, gamma_K, pi_inf_K, qv_K, dyn_pres_K, R3tmp, G_K)
        do l = izb, ize
            do k = iyb, iye
                do j = ixb, ixe
                    dyn_pres_K = 0d0

                    !$acc loop seq
                    do i = 1, num_fluids
                        alpha_rho_K(i) = qK_cons_vf(i)%sf(j, k, l)
                        alpha_K(i) = qK_cons_vf(advxb + i - 1)%sf(j, k, l)
                    end do

                    !$acc loop seq
                    do i = 1, contxe
                        qK_prim_vf(i)%sf(j, k, l) = qK_cons_vf(i)%sf(j, k, l)
                    end do

                    if (model_eqns /= 4) then
#ifdef MFC_SIMULATION
                        ! If in simulation, use acc mixture subroutines
                        if (hypoelasticity) then ! .or. hyperelasticity) then
                            call s_convert_species_to_mixture_variables_acc(rho_K, gamma_K, pi_inf_K, qv_K, alpha_K, &
                                                                            alpha_rho_K, Re_K, j, k, l, G_K, Gs)
                        else if (bubbles) then
                            call s_convert_species_to_mixture_variables_bubbles_acc(rho_K, gamma_K, pi_inf_K, qv_K, &
                                                                                    alpha_K, alpha_rho_K, Re_K, j, k, l)
                        else
                            call s_convert_species_to_mixture_variables_acc(rho_K, gamma_K, pi_inf_K, qv_K, &
                                                                            alpha_K, alpha_rho_K, Re_K, j, k, l)
                        end if
#else
                        ! If pre-processing, use non acc mixture subroutines
                        if (hypoelasticity) then !.or. hyperelasticity) then
                            call s_convert_to_mixture_variables(qK_cons_vf, j, k, l, &
                                                                rho_K, gamma_K, pi_inf_K, qv_K, Re_K, G_K, fluid_pp(:)%G)
                        else
                            call s_convert_to_mixture_variables(qK_cons_vf, j, k, l, &
                                                                rho_K, gamma_K, pi_inf_K, qv_K)
                        end if
#endif
                    end if

#ifdef MFC_SIMULATION
                    rho_K = max(rho_K, sgm_eps)
#endif

                    !$acc loop seq
                    do i = momxb, momxe
                        if (model_eqns /= 4) then
                            qK_prim_vf(i)%sf(j, k, l) = qK_cons_vf(i)%sf(j, k, l) &
                                                        /rho_K
                            dyn_pres_K = dyn_pres_K + 5d-1*qK_cons_vf(i)%sf(j, k, l) &
                                         *qK_prim_vf(i)%sf(j, k, l)
                        else
                            qK_prim_vf(i)%sf(j, k, l) = qK_cons_vf(i)%sf(j, k, l) &
                                                        /qK_cons_vf(1)%sf(j, k, l)
                        end if
                    end do

                    call s_compute_pressure(qK_cons_vf(E_idx)%sf(j, k, l), &
                                            qK_cons_vf(alf_idx)%sf(j, k, l), &
                                            dyn_pres_K, pi_inf_K, gamma_K, rho_K, qv_K, pres)

                    qK_prim_vf(E_idx)%sf(j, k, l) = pres

                    if (bubbles) then
                        !$acc loop seq
                        do i = 1, nb
                            nRtmp(i) = qK_cons_vf(bubrs(i))%sf(j, k, l)
                        end do

                        vftmp = qK_cons_vf(alf_idx)%sf(j, k, l)

                        if (qbmm) then
                            !Get nb (constant across all R0 bins)
                            nbub_sc = qK_cons_vf(bubxb)%sf(j, k, l)

                            !Convert cons to prim
                            !$acc loop seq
                            do i = bubxb, bubxe
                                qK_prim_vf(i)%sf(j, k, l) = qK_cons_vf(i)%sf(j, k, l)/nbub_sc
                            end do
                            !Need to keep track of nb in the primitive variable list (converted back to true value before output)
#ifdef MFC_SIMULATION
                            qK_prim_vf(bubxb)%sf(j, k, l) = qK_cons_vf(bubxb)%sf(j, k, l)
#endif

                        else
                            if (adv_n) then
                                qK_prim_vf(n_idx)%sf(j, k, l) = qK_cons_vf(n_idx)%sf(j, k, l)
                                nbub_sc = qK_prim_vf(n_idx)%sf(j, k, l)
                            else
                                call s_comp_n_from_cons(vftmp, nRtmp, nbub_sc, weight)
                            end if

                            !$acc loop seq
                            do i = bubxb, bubxe
                                qK_prim_vf(i)%sf(j, k, l) = qK_cons_vf(i)%sf(j, k, l)/nbub_sc
                            end do
                        end if
                    end if

                    if ( hypoelasticity ) then
                        !$acc loop seq
                        do i = strxb, strxe
                            qK_prim_vf(i)%sf(j, k, l) = qK_cons_vf(i)%sf(j, k, l) &
                                                        /rho_K
                            ! subtracting elastic contribution for pressure calculation
                            if (G_K > 1000) then !TODO: check if stable for >0
                                qK_prim_vf(E_idx)%sf(j, k, l) = qK_prim_vf(E_idx)%sf(j, k, l) - &
                                      ((qK_prim_vf(i)%sf(j, k, l)**2d0)/(4d0*G_K))/gamma_K
                                ! extra terms in 2 and 3D
                                if ((i == strxb + 1) .or. &
                                    (i == strxb + 3) .or. &
                                    (i == strxb + 4)) then
                                    qK_prim_vf(E_idx)%sf(j, k, l) = qK_prim_vf(E_idx)%sf(j, k, l) - &
                                      ((qK_prim_vf(i)%sf(j, k, l)**2d0)/(4d0*G_K))/gamma_K
                                end if
                            end if
                        end do
                    end if

                    if ( hyperelasticity ) then 
                         !$acc loop seq
                         do i = xibeg, xiend
                             qK_prim_vf(i)%sf(j, k, l) = qK_cons_vf(i)%sf(j, k, l) &
                                                         / rho_K
                          !print *, 'i ::',i,',j,k,l ::',j,k,l,', qprim ::',qK_prim_vf(i)%sf(j,k,l)
                         end do
                    end if
                    !$acc loop seq
                    do i = advxb, advxe
                        qK_prim_vf(i)%sf(j, k, l) = qK_cons_vf(i)%sf(j, k, l)
                    end do

                    if (sigma /= dflt_real) then
                        qK_prim_vf(c_idx)%sf(j, k, l) = qK_cons_vf(c_idx)%sf(j, k, l)
                    end if

                end do
            end do
        end do
        !$acc end parallel loop

        ! going through hyperelasticity to calculate btensor
        ! s_calculate_btensor has its own triple nested for loop with openacc
#ifdef MFC_SIMULATION
        if (hyperelasticity) then 
           ! MAURO HERE
           call s_calculate_btensor_acc(qK_prim_vf, qK_btensor_vf, 0, m, 0, n, 0, p)

           !$acc parallel loop collapse(3) gang vector default(present) private(alpha_K, alpha_rho_K, Re_K, rho_K, gamma_K, pi_inf_K, qv_K, G_K)
           do l = 0, p
              do k = 0, n
                 do j = 0, m
                    !$acc loop seq
                    do i = 1, num_fluids
                        alpha_rho_K(i) = qK_cons_vf(i)%sf(j, k, l)
                        alpha_K(i) = qK_cons_vf(advxb + i - 1)%sf(j, k, l)
                    end do
                    ! If in simulation, use acc mixture subroutines
                    call s_convert_species_to_mixture_variables_acc(rho_K, gamma_K, pi_inf_K, qv_K, alpha_K, &
                                 alpha_rho_K, Re_K, j, k, l, G_K, Gs)
                    if (G_K > 1d-3) then
                        qK_prim_vf(E_idx)%sf(j, k, l) = qK_prim_vf(E_idx)%sf(j, k, l) - & 
                                 G_K*f_elastic_energy(qK_btensor_vf, j, k, l)/gamma_K
                        !print *, 'elastic energy :: ',G_K*f_elastic_energy(qK_btensor_vf, j, k, l)
                    end if
                 end do
              end do
           end do
           !$acc end parallel loop
        end if
#endif

#ifdef MFC_POST_PROCESS
       do l = 1, b_size
            allocate(q_btensor(l)%sf(ixb:ixe, iyb:iye, izb:ize))
        end do

        if (hyperelasticity) then 
          call s_calculate_btensor(qK_prim_vf, q_btensor, 0, m, 0, n, 0, p)
          do l = 0, p
             do k = 0, n
                do j = 0, m
                    do i = 1, num_fluids
                        alpha_rho_K(i) = qK_cons_vf(i)%sf(j, k, l)
                        alpha_K(i) = qK_cons_vf(advxb + i - 1)%sf(j, k, l)
                    end do
                    ! If pre-processing, use non acc mixture subroutines
                    call s_convert_to_mixture_variables(qK_cons_vf, j, k, l, &
                             rho_K, gamma_K, pi_inf_K, qv_K, Re_K, G_K, fluid_pp(:)%G)
                    if ( G_K > 1d-3 ) then
                       qK_prim_vf(E_idx)%sf(j, k, l) = qK_prim_vf(E_idx)%sf(j, k, l) - & 
                           G_K*f_elastic_energy(q_btensor, j, k, l)/gamma_K
                    end if
                 end do
             end do
          end do
        end if 
#endif

    end subroutine s_convert_conservative_to_primitive_variables ! ---------

    !>  The following procedure handles the conversion between
        !!      the primitive variables and the conservative variables.
        !!  @param qK_prim_vf Primitive variables
        !!  @param qK_cons_vf Conservative variables
        !!  @param gm_alphaK_vf Gradient magnitude of the volume fractions
        !!  @param ix Index bounds in the first coordinate direction
        !!  @param iy Index bounds in the second coordinate direction
        !!  @param iz Index bounds in the third coordinate direction
    subroutine s_convert_primitive_to_conservative_variables(q_prim_vf, &
                                                             q_cons_vf)

        type(scalar_field), &
            dimension(sys_size), &
            intent(IN) :: q_prim_vf

        type(scalar_field), &
            dimension(sys_size), &
            intent(INOUT) :: q_cons_vf

        type(scalar_field), dimension(b_size) :: q_btensor

        ! Density, specific heat ratio function, liquid stiffness function
        ! and dynamic pressure, as defined in the incompressible flow sense,
        ! respectively
        real(kind(0d0)) :: rho
        real(kind(0d0)) :: gamma
        real(kind(0d0)) :: pi_inf
        real(kind(0d0)) :: qv
        real(kind(0d0)) :: dyn_pres
        real(kind(0d0)) :: nbub, R3, vftmp, R3tmp
        real(kind(0d0)), dimension(nb) :: Rtmp
        real(kind(0d0)) :: G = 0d0
        real(kind(0d0)), dimension(2) :: Re_K

        integer :: i, j, k, l, q !< Generic loop iterators

#ifndef MFC_SIMULATION
        do l = 1, b_size
            @:ALLOCATE(q_btensor(l)%sf(ixb:ixe, iyb:iye, izb:ize))
        end do

        ! going through hyperelasticity again due to the btensor calculation
        ! s_calculate_btensor has its own triple nested for loop, with openacc
        if (hyperelasticity ) then
            call s_calculate_btensor(q_prim_vf, q_btensor, 0, m, 0, n, 0, p)
        end if 

        ! Converting the primitive variables to the conservative variables
        do l = 0, p
            do k = 0, n
                do j = 0, m

                    ! Obtaining the density, specific heat ratio function
                    ! and the liquid stiffness function, respectively
                    call s_convert_to_mixture_variables(q_prim_vf, j, k, l, &
                                                        rho, gamma, pi_inf, qv, Re_K, G, fluid_pp(:)%G)

                    ! Transferring the continuity equation(s) variable(s)
                    do i = 1, contxe
                        q_cons_vf(i)%sf(j, k, l) = q_prim_vf(i)%sf(j, k, l)
                    end do

                    ! Transferring the advection equation(s) variable(s)
                    do i = adv_idx%beg, adv_idx%end
                        q_cons_vf(i)%sf(j, k, l) = q_prim_vf(i)%sf(j, k, l)
                    end do

                    ! Zeroing out the dynamic pressure since it is computed
                    ! iteratively by cycling through the velocity equations
                    dyn_pres = 0d0

                    ! Computing momenta and dynamic pressure from velocity
                    do i = momxb, momxe
                        q_cons_vf(i)%sf(j, k, l) = rho*q_prim_vf(i)%sf(j, k, l)
                        dyn_pres = dyn_pres + q_cons_vf(i)%sf(j, k, l)* &
                                   q_prim_vf(i)%sf(j, k, l)/2d0
                    end do

                    ! Computing the energy from the pressure
                    if ((model_eqns /= 4) .and. (bubbles .neqv. .true.)) then
                        ! E = Gamma*P + \rho u u /2 + \pi_inf + (\alpha\rho qv)
                        q_cons_vf(E_idx)%sf(j, k, l) = &
                            gamma*q_prim_vf(E_idx)%sf(j, k, l) + dyn_pres + pi_inf &
                            + qv
                    else if ((model_eqns /= 4) .and. (bubbles)) then
                        ! \tilde{E} = dyn_pres + (1-\alf)(\Gamma p_l + \Pi_inf)
                        q_cons_vf(E_idx)%sf(j, k, l) = dyn_pres + &
                                                       (1.d0 - q_prim_vf(alf_idx)%sf(j, k, l))* &
                                                       (gamma*q_prim_vf(E_idx)%sf(j, k, l) + pi_inf)
                    else
                        !Tait EOS, no conserved energy variable
                        q_cons_vf(E_idx)%sf(j, k, l) = 0.
                    end if

                    ! Computing the internal energies from the pressure and continuities
                    if (model_eqns == 3) then
                        do i = 1, num_fluids
                            ! internal energy calculation for each of the fluids
                            q_cons_vf(i + internalEnergies_idx%beg - 1)%sf(j, k, l) = &
                                q_cons_vf(i + adv_idx%beg - 1)%sf(j, k, l)* &
                                (fluid_pp(i)%gamma*q_prim_vf(E_idx)%sf(j, k, l) + &
                                 fluid_pp(i)%pi_inf) + &
                                q_cons_vf(i + cont_idx%beg - 1)%sf(j, k, l)*fluid_pp(i)%qv
                        end do
                    end if

                    if (bubbles) then
                        ! From prim: Compute nbub = (3/4pi) * \alpha / \bar{R^3}
                        do i = 1, nb
                            Rtmp(i) = q_prim_vf(bub_idx%rs(i))%sf(j, k, l)
                        end do

                        if (.not. qbmm) then
                            if (adv_n) then
                                q_cons_vf(n_idx)%sf(j, k, l) = q_prim_vf(n_idx)%sf(j, k, l)
                                nbub = q_prim_vf(n_idx)%sf(j, k, l)
                            else
                                call s_comp_n_from_prim(q_prim_vf(alf_idx)%sf(j, k, l), Rtmp, nbub, weight)
                            end if
                        else
                            !Initialize R3 averaging over R0 and R directions
                            R3tmp = 0d0
                            do i = 1, nb
                                R3tmp = R3tmp + weight(i)*0.5d0*(Rtmp(i) + sigR)**3d0
                                R3tmp = R3tmp + weight(i)*0.5d0*(Rtmp(i) - sigR)**3d0
                            end do
                            !Initialize nb
                            nbub = 3d0*q_prim_vf(alf_idx)%sf(j, k, l)/(4d0*pi*R3tmp)
                        end if

                        if (j == 0 .and. k == 0 .and. l == 0) print *, 'In convert, nbub:', nbub

                        do i = bub_idx%beg, bub_idx%end
                            q_cons_vf(i)%sf(j, k, l) = q_prim_vf(i)%sf(j, k, l)*nbub
                        end do
                    end if

                    if (hypoelasticity) then
                        do i = stress_idx%beg, stress_idx%end
                            q_cons_vf(i)%sf(j, k, l) = rho*q_prim_vf(i)%sf(j, k, l)
                            ! adding elastic contribution
                            if (G > 1000) then
                                q_cons_vf(E_idx)%sf(j, k, l) = q_cons_vf(E_idx)%sf(j, k, l) + &
                                                               (q_prim_vf(i)%sf(j, k, l)**2d0)/(4d0*G)
                                ! extra terms in 2 and 3D
                                if ((i == stress_idx%beg + 1) .or. &
                                    (i == stress_idx%beg + 3) .or. &
                                    (i == stress_idx%beg + 4)) then
                                    q_cons_vf(E_idx)%sf(j, k, l) = q_cons_vf(E_idx)%sf(j, k, l) + &
                                                                   (q_prim_vf(i)%sf(j, k, l)**2d0)/(4d0*G)
                                end if
                            end if
                        end do
                    end if

<<<<<<< HEAD
                    ! using \rho xi as the conservative formulation stated in Kamrin et al. JFM 2022
                    if ( hyperelasticity ) then
                        ! adding the elastic contribution
                        do i = xibeg, xiend
                            q_cons_vf(i)%sf(j, k, l) = rho*q_prim_vf(i)%sf(j, k, l)
                        end do
                        if (G > 1d-3) then
                            q_cons_vf(E_idx)%sf(j, k, l) = q_cons_vf(E_idx)%sf(j, k, l) + & 
                              G*f_elastic_energy(q_btensor, j, k, l)
                        end if
=======
                    if (sigma /= dflt_real) then
                        q_cons_vf(c_idx)%sf(j, k, l) = q_prim_vf(c_idx)%sf(j, k, l)
>>>>>>> 6299e112
                    end if

                end do
            end do
        end do 

#else

        if (proc_rank == 0) then
            call s_mpi_abort('Conversion from primitive to '// &
                             'conservative variables not '// &
                             'implemented. Exiting ...')
        end if

#endif

    end subroutine s_convert_primitive_to_conservative_variables ! ---------

    !>  The following subroutine handles the conversion between
        !!      the primitive variables and the Eulerian flux variables.
        !!  @param qK_prim_vf Primitive variables
        !!  @param FK_vf Flux variables
        !!  @param FK_src_vf Flux source variables
        !!  @param ix Index bounds in the first coordinate direction
        !!  @param iy Index bounds in the second coordinate direction
        !!  @param iz Index bounds in the third coordinate direction
    subroutine s_convert_primitive_to_flux_variables(qK_prim_vf, & ! ------
                                                     FK_vf, &
                                                     FK_src_vf, &
                                                     is1, is2, is3, s2b, s3b)

        integer :: s2b, s3b
        real(kind(0d0)), dimension(0:, s2b:, s3b:, 1:), intent(IN) :: qK_prim_vf
        real(kind(0d0)), dimension(0:, s2b:, s3b:, 1:), intent(INOUT) :: FK_vf
        real(kind(0d0)), dimension(0:, s2b:, s3b:, advxb:), intent(INOUT) :: FK_src_vf

        type(int_bounds_info), intent(IN) :: is1, is2, is3

        ! Partial densities, density, velocity, pressure, energy, advection
        ! variables, the specific heat ratio and liquid stiffness functions,
        ! the shear and volume Reynolds numbers and the Weber numbers
        real(kind(0d0)), dimension(num_fluids) :: alpha_rho_K
        real(kind(0d0)), dimension(num_fluids) :: alpha_K
        real(kind(0d0)) :: rho_K
        real(kind(0d0)), dimension(num_dims) :: vel_K
        real(kind(0d0)) :: vel_K_sum
        real(kind(0d0)) :: pres_K
        real(kind(0d0)) :: E_K
        real(kind(0d0)) :: gamma_K
        real(kind(0d0)) :: pi_inf_K
        real(kind(0d0)) :: qv_K
        real(kind(0d0)), dimension(2) :: Re_K
        real(kind(0d0)) :: G_K

        integer :: i, j, k, l !< Generic loop iterators

        is1b = is1%beg; is1e = is1%end
        is2b = is2%beg; is2e = is2%end
        is3b = is3%beg; is3e = is3%end

        !$acc update device(is1b, is2b, is3b, is1e, is2e, is3e)

        ! Computing the flux variables from the primitive variables, without
        ! accounting for the contribution of either viscosity or capillarity
#ifdef MFC_SIMULATION
        !$acc parallel loop collapse(3) gang vector default(present) private(alpha_rho_K, vel_K, alpha_K, Re_K)
        do l = is3b, is3e
            do k = is2b, is2e
                do j = is1b, is1e

                    !$acc loop seq
                    do i = 1, contxe
                        alpha_rho_K(i) = qK_prim_vf(j, k, l, i)
                    end do

                    !$acc loop seq
                    do i = advxb, advxe
                        alpha_K(i - E_idx) = qK_prim_vf(j, k, l, i)
                    end do
                    !$acc loop seq
                    do i = 1, num_dims
                        vel_K(i) = qK_prim_vf(j, k, l, contxe + i)
                    end do

                    vel_K_sum = 0d0
                    !$acc loop seq
                    do i = 1, num_dims
                        vel_K_sum = vel_K_sum + vel_K(i)**2d0
                    end do

                    pres_K = qK_prim_vf(j, k, l, E_idx)
                    if (hypoelasticity .or. hyperelasticity) then
                        call s_convert_species_to_mixture_variables_acc(rho_K, gamma_K, pi_inf_K, qv_K, &
                                                                        alpha_K, alpha_rho_K, Re_K, &
                                                                        j, k, l, G_K, Gs)
                    else if (bubbles) then
                        call s_convert_species_to_mixture_variables_bubbles_acc(rho_K, gamma_K, &
                                                                                pi_inf_K, qv_K, alpha_K, alpha_rho_K, Re_K, j, k, l)
                    else
                        call s_convert_species_to_mixture_variables_acc(rho_K, gamma_K, pi_inf_K, qv_K, &
                                                                        alpha_K, alpha_rho_K, Re_K, j, k, l)
                    end if

                    ! Computing the energy from the pressure
                    E_K = gamma_K*pres_K + pi_inf_K &
                          + 5d-1*rho_K*vel_K_sum + qv_K

                    ! mass flux, this should be \alpha_i \rho_i u_i
                    !$acc loop seq
                    do i = 1, contxe
                        FK_vf(j, k, l, i) = alpha_rho_K(i)*vel_K(dir_idx(1))
                    end do

                    !$acc loop seq
                    do i = 1, num_dims
                        FK_vf(j, k, l, contxe + dir_idx(i)) = &
                            rho_K*vel_K(dir_idx(1)) &
                            *vel_K(dir_idx(i)) &
                            + pres_K*dir_flg(dir_idx(i))
                    end do

                    ! energy flux, u(E+p)
                    FK_vf(j, k, l, E_idx) = vel_K(dir_idx(1))*(E_K + pres_K)

                    if (riemann_solver == 1) then
                        !$acc loop seq
                        do i = advxb, advxe
                            FK_vf(j, k, l, i) = 0d0
                            FK_src_vf(j, k, l, i) = alpha_K(i - E_idx)
                        end do

                    else
                        ! Could be bubbles!
                        !$acc loop seq
                        do i = advxb, advxe
                            FK_vf(j, k, l, i) = vel_K(dir_idx(1))*alpha_K(i - E_idx)
                        end do

                        !$acc loop seq
                        do i = advxb, advxe
                            FK_src_vf(j, k, l, i) = vel_K(dir_idx(1))
                        end do

                    end if

                end do
            end do
        end do
#endif

    end subroutine s_convert_primitive_to_flux_variables ! -----------------

    !>  The following subroutine handles the calculation of the btensor.
        !!   The calculation of the btensor takes qprimvf.
        !! @param q_prim_vf Primitive variables
        !! @param btensor is the output
        !! calculate the grad_xi, grad_xi is a nxn tensor
        !! calculate the inverse of grad_xi to obtain F, F is a nxn tensor
        !! calculate the FFtranspose to obtain the btensor, btensor is nxn tensor
        !! btensor is symmetric, save the data space
    subroutine s_calculate_btensor(q_prim_vf, btensor, xb, xe, yb, ye, zb, ze)

        type(scalar_field), dimension(sys_size), intent(IN) :: q_prim_vf
        type(scalar_field), dimension(b_size), intent(INOUT) :: btensor
        integer, intent(IN) :: xb, xe, yb, ye, zb, ze
        real(kind(0d0)), dimension(tensor_size) :: tensora, tensorb
        integer :: j, k, l

        do l = zb, ze
            do k = yb, ye
                do j = xb, xe
                  call s_compute_gradient_xi(q_prim_vf, xb, xe, yb, &
                     ye, zb, ze, j, k, l, tensora, tensorb)
                ! 1: 1D, 3: 2D, 6: 3D
                   btensor(1)%sf(j,k,l) = tensorb(1)
                !if (num_dims > 1) then ! 2D
                   btensor(2)%sf(j,k,l) = tensorb(2)
                !   btensor(3)%sf(j,k,l) = tensorb(4)
                !end if
                !if (num_dims > 2) then ! 3D
                   btensor(3)%sf(j,k,l) = tensorb(3)
                   btensor(4)%sf(j,k,l) = tensorb(5)
                   btensor(5)%sf(j,k,l) = tensorb(6)
                   btensor(6)%sf(j,k,l) = tensorb(9)
                !end if
                ! store the determinant at the last entry of the btensor sf
                  btensor(b_size)%sf(j,k,l) = tensorb(tensor_size)
                end do
           end do
        end do
    end subroutine s_calculate_btensor

    !>  The following subroutine handles the calculation of the btensor.
        !!      The calculation of the btensor takes qprimvf.
        !!  @param q_prim_vf Primitive variables
        !!  @param btensor is the output
        !! calculate the grad_xi, grad_xi is a nxn tensor
        !! calculate the inverse of grad_xi to obtain F, F is a nxn tensor
        !! calculate the FFtranspose to obtain the btensor, btensor is nxn tensor
        !! btensor is symmetric, save the data space
    subroutine s_calculate_btensor_acc(q_prim_vf, btensor, xb, xe, yb, ye, zb, ze)


        type(scalar_field), dimension(sys_size), intent(IN) :: q_prim_vf
        type(scalar_field), dimension(b_size), intent(OUT) :: btensor
        integer, intent(IN) :: xb, xe, yb, ye, zb, ze
        real(kind(0d0)), dimension(tensor_size) :: tensora, tensorb 
        integer :: j, k, l, i

!        if (num_dims == 1) then
!!          !$acc parallel loop collapse(3) gang vector default(present) private(tensora,tensorb)
!         do l = izb, ize
!            do k = iyb, iye
!               do j = ixb, ixe
!                  call s_compute_gradient_xi1d_acc(q_prim_vf, ixb, ixe, iyb, &
!                  iye, izb, ize, j, k, l, tensora, tensorb)
!                  !! 1: 1D, 3: 2D, 6: 3D
!                   btensor(1)%sf(j, k, l) = tensorb(1)
!                   !! store the determinant at the last entry of the btensor sf
!                   btensor(b_size)%sf(j,k,l) = tensorb(tensor_size)
!                end do
!             end do
!          end do
!          !$acc end parallel loop
!        else if (num_dims == 2) then ! 2D
!          !$acc parallel loop collapse(3) gang vector default(present) private(tensora,tensorb)
!          do l = izb, ize
!             do k = iyb, iye
!                do j = ixb, ixe
!                   call s_compute_gradient_xi2d_acc(q_prim_vf, ixb, ixe, iyb, &
!                   iye, izb, ize, j, k, l, tensora, tensorb)
!                   !! 1: 1D, 3: 2D, 6: 3D
!                   btensor(1)%sf(j, k, l) = tensorb(1)
!                   btensor(2)%sf(j,k,l) = tensorb(2)
!                   btensor(3)%sf(j,k,l) = tensorb(4)
!                   !! store the determinant at the last entry of the btensor sf
!                   btensor(b_size)%sf(j,k,l) = tensorb(tensor_size)
!                end do
!             end do
!          end do
!          !$acc end parallel loop
!        else ! 3D 

          !$acc parallel loop collapse(3) gang vector default(present) private(tensora,tensorb)
          do l = zb, ze
             do k = yb, ye
                do j = xb, xe

        ! STEP 1: computing the grad_xi tensor
        ! grad_xi definition / organization
        ! number for the tensor 1-3:  dxix_dx, dxiy_dx, dxiz_dx
        ! 4-6 :                       dxix_dy, dxiy_dy, dxiz_dy
        ! 7-9 :                       dxix_dz, dxiy_dz, dxiz_dz

        ! 1D
        if(j == xb) then
           ! dxix/dx
           !print *, ' grid check xb :: ',q_prim_vf(xibeg)%sf(j, k, l) 
             tensora(1) = (-25d0*q_prim_vf(xibeg)%sf(j, k, l) &
                      + 48d0*q_prim_vf(xibeg)%sf(j + 1, k, l) &
                      - 36d0*q_prim_vf(xibeg)%sf(j + 2, k, l) &
                      + 16d0*q_prim_vf(xibeg)%sf(j + 3, k, l) &
                      -  3d0*q_prim_vf(xibeg)%sf(j + 4, k, l) ) &
                     /(12d0*(x_cb(j + 1) - x_cb(j)))
             ! dxiy / dx
             tensora(2) = (-25d0*q_prim_vf(xibeg+1)%sf(j, k, l) &
                      + 48d0*q_prim_vf(xibeg+1)%sf(j + 1, k, l) &
                      - 36d0*q_prim_vf(xibeg+1)%sf(j + 2, k, l) &
                      + 16d0*q_prim_vf(xibeg+1)%sf(j + 3, k, l) &
                      -  3d0*q_prim_vf(xibeg+1)%sf(j + 4, k, l) ) &
                     /(12d0*(x_cb(j + 1) - x_cb(j)))
             ! dxiz / dx
             tensora(3) = (-25d0*q_prim_vf(xiend)%sf(j, k, l) &
                      + 48d0*q_prim_vf(xiend)%sf(j + 1, k, l) &
                      - 36d0*q_prim_vf(xiend)%sf(j + 2, k, l) &
                      + 16d0*q_prim_vf(xiend)%sf(j + 3, k, l) &
                      -  3d0*q_prim_vf(xiend)%sf(j + 4, k, l) ) &
                     /(12d0*(x_cb(j + 1) - x_cb(j)))
           !print *, ' grid check xb :: ',tensora(1),tensora(2),tensora(7)

        else if (j == xb + 1) then
           !print *, ' grid check xb1 :: ',q_prim_vf(xibeg)%sf(j, k, l) 

           ! dxix/dx
           tensora(1) = (-3d0*q_prim_vf(xibeg)%sf(j - 1, k, l) &
                      - 10d0*q_prim_vf(xibeg)%sf(j,k,l) &
                      + 18d0*q_prim_vf(xibeg)%sf(j + 1, k, l) &
                      -  6d0*q_prim_vf(xibeg)%sf(j + 2, k, l) &
                      +      q_prim_vf(xibeg)%sf(j + 3, k, l)) &
                     /(12d0*(x_cb(j) - x_cb(j - 1)))
             ! dxiy / dx
             tensora(2) = (-3d0*q_prim_vf(xibeg+1)%sf(j - 1, k, l) &
                      - 10d0*q_prim_vf(xibeg+1)%sf(j,k,l) &
                      + 18d0*q_prim_vf(xibeg+1)%sf(j + 1, k, l) &
                      -  6d0*q_prim_vf(xibeg+1)%sf(j + 2, k, l) &
                      +      q_prim_vf(xibeg+1)%sf(j + 3, k, l)) &
                     /(12d0*(x_cb(j) - x_cb(j - 1)))
             ! dxiz / dx
             tensora(3) = (-3d0*q_prim_vf(xiend)%sf(j - 1, k, l) &
                      - 10d0*q_prim_vf(xiend)%sf(j,k,l) &
                      + 18d0*q_prim_vf(xiend)%sf(j + 1, k, l) &
                      -  6d0*q_prim_vf(xiend)%sf(j + 2, k, l) &
                      +      q_prim_vf(xiend)%sf(j + 3, k, l)) &
                     /(12d0*(x_cb(j) - x_cb(j - 1)))
           !print *, ' grid check xb1 :: ',tensora(1),tensora(2),tensora(7)

        else if (j == xe - 1) then
           !print *, ' grid check xe1 :: ',q_prim_vf(xibeg)%sf(j, k, l) 

           ! dxix/dx
           tensora(1) = (3d0*q_prim_vf(xibeg)%sf(j + 1, k, l) &
                      + 10d0*q_prim_vf(xibeg)%sf(j,k,l) &
                      - 18d0*q_prim_vf(xibeg)%sf(j - 1, k, l) &
                      +  6d0*q_prim_vf(xibeg)%sf(j - 2, k, l) &
                      -      q_prim_vf(xibeg)%sf(j - 3, k, l)) &
                     /(12d0*(x_cb(j) - x_cb(j - 1)))
             ! dxiy / dx
             tensora(2) = (3d0*q_prim_vf(xibeg+1)%sf(j + 1, k, l) &
                      + 10d0*q_prim_vf(xibeg+1)%sf(j,k,l) &
                      - 18d0*q_prim_vf(xibeg+1)%sf(j - 1, k, l) &
                      +  6d0*q_prim_vf(xibeg+1)%sf(j - 2, k, l) &
                      -      q_prim_vf(xibeg+1)%sf(j - 3, k, l)) &
                     /(12d0*(x_cb(j) - x_cb(j - 1)))
             ! dxiz / dx
             tensora(3) = (3d0*q_prim_vf(xiend)%sf(j + 1, k, l) &
                      + 10d0*q_prim_vf(xiend)%sf(j,k,l) &
                      - 18d0*q_prim_vf(xiend)%sf(j - 1, k, l) &
                      +  6d0*q_prim_vf(xiend)%sf(j - 2, k, l) &
                      -      q_prim_vf(xiend)%sf(j - 3, k, l)) &
                     /(12d0*(x_cb(j) - x_cb(j - 1)))
           !print *, ' grid check xe1 :: ',tensora(1),tensora(2),tensora(7)

        else if (j == xe) then
           !print *, ' grid check xe :: ',q_prim_vf(xibeg)%sf(j, k, l) 

           ! dxix/dx
           tensora(1) =(25d0*q_prim_vf(xibeg)%sf(j, k, l) &
                      - 48d0*q_prim_vf(xibeg)%sf(j - 1, k, l) &
                      + 36d0*q_prim_vf(xibeg)%sf(j - 2, k, l) &
                      - 16d0*q_prim_vf(xibeg)%sf(j - 3, k, l) &
                      +  3d0*q_prim_vf(xibeg)%sf(j - 4, k, l) ) &
                     /(12d0*(x_cb(j) - x_cb(j-1)))
             ! dxiy / dx
             tensora(2) = (25d0*q_prim_vf(xibeg+1)%sf(j, k, l) &
                      - 48d0*q_prim_vf(xibeg+1)%sf(j - 1, k, l) &
                      + 36d0*q_prim_vf(xibeg+1)%sf(j - 2, k, l) &
                      - 16d0*q_prim_vf(xibeg+1)%sf(j - 3, k, l) &
                      +  3d0*q_prim_vf(xibeg+1)%sf(j - 4, k, l) ) &
                     /(12d0*(x_cb(j) - x_cb(j - 1)))
             ! dxiz / dx
             tensora(3) = (25d0*q_prim_vf(xiend)%sf(j, k, l) &
                      - 48d0*q_prim_vf(xiend)%sf(j - 1, k, l) &
                      + 36d0*q_prim_vf(xiend)%sf(j - 2, k, l) &
                      - 16d0*q_prim_vf(xiend)%sf(j - 3, k, l) &
                      +  3d0*q_prim_vf(xiend)%sf(j - 4, k, l) ) &
                     /(12d0*(x_cb(j) - x_cb(j - 1)))
           !print *, ' grid check xe :: ',tensora(1),tensora(2),tensora(7)

        else
           ! dxix/dx
           tensora(1) = (   q_prim_vf(xibeg)%sf(j - 2, k, l) &
                      - 8d0*q_prim_vf(xibeg)%sf(j - 1, k, l) &
                      + 8d0*q_prim_vf(xibeg)%sf(j + 1, k, l) &
                      -     q_prim_vf(xibeg)%sf(j + 2, k, l)) &
                     /(12d0*(x_cb(j) - x_cb(j - 1)))
             ! dxiy / dx
             tensora(2) = ( q_prim_vf(xibeg+1)%sf(j - 2, k, l) &
                      - 8d0*q_prim_vf(xibeg+1)%sf(j - 1, k, l) &
                      + 8d0*q_prim_vf(xibeg+1)%sf(j + 1, k, l) &
                      -     q_prim_vf(xibeg+1)%sf(j + 2, k, l)) &
                     /(12d0*(x_cb(j) - x_cb(j - 1)))
             ! dxiz / dx
             tensora(3) = ( q_prim_vf(xiend)%sf(j - 2, k, l) &
                      - 8d0*q_prim_vf(xiend)%sf(j - 1, k, l) &
                      + 8d0*q_prim_vf(xiend)%sf(j + 1, k, l) &
                      -     q_prim_vf(xiend)%sf(j + 2, k, l)) &
                     /(12d0*(x_cb(j) - x_cb(j - 1)))

        end if  

        ! 2D
          if(k == yb) then
           !print *, ' grid check yb :: ',q_prim_vf(xibeg)%sf(j, k, l) 

             ! dxix / dy
             tensora(4) = (-25d0*q_prim_vf(xibeg)%sf(j, k, l) &
                      + 48d0*q_prim_vf(xibeg)%sf(j, k + 1, l) &
                      - 36d0*q_prim_vf(xibeg)%sf(j, k + 2, l) &
                      + 16d0*q_prim_vf(xibeg)%sf(j, k + 3, l) &
                      -  3d0*q_prim_vf(xibeg)%sf(j, k + 4, l) ) &
                     /(12d0*(y_cb(k + 1) - y_cb(k)))
             ! dxiy / dy
             tensora(5) = (-25d0*q_prim_vf(xibeg+1)%sf(j, k, l) &
                      + 48d0*q_prim_vf(xibeg+1)%sf(j, k + 1, l) &
                      - 36d0*q_prim_vf(xibeg+1)%sf(j, k + 2, l) &
                      + 16d0*q_prim_vf(xibeg+1)%sf(j, k + 3, l) &
                      -  3d0*q_prim_vf(xibeg+1)%sf(j, k + 4, l) ) &
                     /(12d0*(y_cb(k + 1) - y_cb(k)))
             ! dxiz / dy
             tensora(6) = (-25d0*q_prim_vf(xiend)%sf(j, k, l) &
                      + 48d0*q_prim_vf(xiend)%sf(j, k + 1, l) &
                      - 36d0*q_prim_vf(xiend)%sf(j, k + 2, l) &
                      + 16d0*q_prim_vf(xiend)%sf(j, k + 3, l) &
                      -  3d0*q_prim_vf(xiend)%sf(j, k + 4, l) ) &
                     /(12d0*(y_cb(k + 1) - y_cb(k)))
           !print *, ' grid check yb :: ',tensora(4),tensora(5),tensora(8)

          else if (k == yb + 1) then
           !print *, ' grid check yb1 :: ',q_prim_vf(xibeg)%sf(j, k, l) 

             ! dxix / dy
             tensora(4) = (-3d0*q_prim_vf(xibeg)%sf(j, k - 1, l) &
                      - 10d0*q_prim_vf(xibeg)%sf(j,k,l) &
                      + 18d0*q_prim_vf(xibeg)%sf(j, k + 1, l) &
                      -  6d0*q_prim_vf(xibeg)%sf(j, k + 2, l) &
                      +      q_prim_vf(xibeg)%sf(j, k + 3, l)) &
                     /(12d0*(y_cb(k) - y_cb(k - 1)))
             ! dxiy / dy
             tensora(5) = (-3d0*q_prim_vf(xibeg+1)%sf(j, k - 1, l) &
                      - 10d0*q_prim_vf(xibeg+1)%sf(j,k,l) &
                      + 18d0*q_prim_vf(xibeg+1)%sf(j, k + 1, l) &
                      -  6d0*q_prim_vf(xibeg+1)%sf(j, k + 2, l) &
                      +      q_prim_vf(xibeg+1)%sf(j, k + 3, l)) &
                     /(12d0*(y_cb(k) - y_cb(k - 1)))
             ! dxiz / dy
             tensora(6) = (-3d0*q_prim_vf(xiend)%sf(j, k - 1, l) &
                      - 10d0*q_prim_vf(xiend)%sf(j,k,l) &
                      + 18d0*q_prim_vf(xiend)%sf(j, k + 1, l) &
                      -  6d0*q_prim_vf(xiend)%sf(j, k + 2, l) &
                      +      q_prim_vf(xiend)%sf(j, k + 3, l)) &
                     /(12d0*(y_cb(k) - y_cb(k - 1)))
           !print *, ' grid check yb1 :: ',tensora(4),tensora(5),tensora(8)

          else if (k == ye - 1) then
           !print *, ' grid check ye1 :: ',q_prim_vf(xibeg)%sf(j, k, l) 

             ! dxix / dy
             tensora(4) = (3d0*q_prim_vf(xibeg)%sf(j, k + 1, l) &
                      + 10d0*q_prim_vf(xibeg)%sf(j,k,l) &
                      - 18d0*q_prim_vf(xibeg)%sf(j, k - 1, l) &
                      +  6d0*q_prim_vf(xibeg)%sf(j, k - 2, l) &
                      -      q_prim_vf(xibeg)%sf(j, k - 3, l)) &
                     /(12d0*(y_cb(k) - y_cb(k - 1)))
             ! dxiy / dy
             tensora(5) = (3d0*q_prim_vf(xibeg+1)%sf(j, k + 1, l) &
                      + 10d0*q_prim_vf(xibeg+1)%sf(j,k,l) &
                      - 18d0*q_prim_vf(xibeg+1)%sf(j, k - 1, l) &
                      +  6d0*q_prim_vf(xibeg+1)%sf(j, k - 2, l) &
                      -      q_prim_vf(xibeg+1)%sf(j, k - 3, l)) &
                     /(12d0*(y_cb(k) - y_cb(k - 1)))
             ! dxiz / dy
             tensora(6) = (3d0*q_prim_vf(xiend)%sf(j, k + 1, l) &
                      + 10d0*q_prim_vf(xiend)%sf(j,k,l) &
                      - 18d0*q_prim_vf(xiend)%sf(j, k - 1, l) &
                      +  6d0*q_prim_vf(xiend)%sf(j, k - 2, l) &
                      -      q_prim_vf(xiend)%sf(j, k - 3, l)) &
                     /(12d0*(y_cb(k) - y_cb(k - 1)))
           !print *, ' grid check yb1 :: ',tensora(4),tensora(5),tensora(8)

          else if (k == ye) then
           !print *, ' grid check ye :: ',q_prim_vf(xibeg+1)%sf(j, k, l) 

             ! dxix / dy
             tensora(4) =(25d0*q_prim_vf(xibeg)%sf(j, k, l) &
                      - 48d0*q_prim_vf(xibeg)%sf(j, k - 1, l) &
                      + 36d0*q_prim_vf(xibeg)%sf(j, k - 2, l) &
                      - 16d0*q_prim_vf(xibeg)%sf(j, k - 3, l) &
                      +  3d0*q_prim_vf(xibeg)%sf(j, k - 4, l) ) &
                     /(12d0*(y_cb(k) - y_cb(k - 1)))
             ! dxiy / dy
             tensora(5) =(25d0*q_prim_vf(xibeg+1)%sf(j, k, l) &
                      - 48d0*q_prim_vf(xibeg+1)%sf(j, k - 1, l) &
                      + 36d0*q_prim_vf(xibeg+1)%sf(j, k - 2, l) &
                      - 16d0*q_prim_vf(xibeg+1)%sf(j, k - 3, l) &
                      +  3d0*q_prim_vf(xibeg+1)%sf(j, k - 4, l) ) &
                     /(12d0*(y_cb(k) - y_cb(k - 1)))
             ! dxiz / dy
             tensora(6) =(25d0*q_prim_vf(xiend)%sf(j, k, l) &
                      - 48d0*q_prim_vf(xiend)%sf(j, k - 1, l) &
                      + 36d0*q_prim_vf(xiend)%sf(j, k - 2, l) &
                      - 16d0*q_prim_vf(xiend)%sf(j, k - 3, l) &
                      +  3d0*q_prim_vf(xiend)%sf(j, k - 4, l) ) &
                     /(12d0*(y_cb(k) - y_cb(k - 1)))
          else
             ! dxix / dy
             tensora(4) = ( q_prim_vf(xibeg)%sf(j, k - 2, l) &
                      - 8d0*q_prim_vf(xibeg)%sf(j, k - 1, l) &
                      + 8d0*q_prim_vf(xibeg)%sf(j, k + 1, l) &
                      -     q_prim_vf(xibeg)%sf(j, k + 2, l)) &
                     /(12d0*(y_cb(k) - y_cb(k - 1)))
             ! dxiy / dy
             tensora(5) = ( q_prim_vf(xibeg+1)%sf(j, k - 2, l) &
                      - 8d0*q_prim_vf(xibeg+1)%sf(j, k - 1, l) &
                      + 8d0*q_prim_vf(xibeg+1)%sf(j, k + 1, l) &
                      -     q_prim_vf(xibeg+1)%sf(j, k + 2, l)) &
                     /(12d0*(y_cb(k) - y_cb(k - 1)))
             ! dxiz / dy
             tensora(6) = ( q_prim_vf(xiend)%sf(j, k - 2, l) &
                      - 8d0*q_prim_vf(xiend)%sf(j, k - 1, l) &
                      + 8d0*q_prim_vf(xiend)%sf(j, k + 1, l) &
                      -     q_prim_vf(xiend)%sf(j, k + 2, l)) &
                     /(12d0*(y_cb(k) - y_cb(k - 1)))
          end if  

        ! 3D
          if(l == zb) then
           !print *, ' grid check zb :: ',q_prim_vf(xibeg)%sf(j, k, l) 

             ! dxix / dz
             tensora(7) = (-25d0*q_prim_vf(xibeg)%sf(j,k,l) &
                      + 48d0*q_prim_vf(xibeg)%sf(j,k,l+1) &
                      - 36d0*q_prim_vf(xibeg)%sf(j,k,l+2) &
                      + 16d0*q_prim_vf(xibeg)%sf(j,k,l+3) &
                      -  3d0*q_prim_vf(xibeg)%sf(j,k,l+4) ) &
                     /(12d0*(z_cb(l + 1) - z_cb(l)))
             ! dxiy / dz
             tensora(8) = (-25d0*q_prim_vf(xibeg+1)%sf(j,k,l) &
                      + 48d0*q_prim_vf(xibeg+1)%sf(j,k,l+1) &
                      - 36d0*q_prim_vf(xibeg+1)%sf(j,k,l+2) &
                      + 16d0*q_prim_vf(xibeg+1)%sf(j,k,l+3) &
                      -  3d0*q_prim_vf(xibeg+1)%sf(j,k,l+4) ) &
                     /(12d0*(z_cb(l + 1) - z_cb(l)))
             ! dxiz / dz
             tensora(9) = (-25d0*q_prim_vf(xiend)%sf(j,k, l) &
                      + 48d0*q_prim_vf(xiend)%sf(j,k,l + 1) &
                      - 36d0*q_prim_vf(xiend)%sf(j,k,l + 2) &
                      + 16d0*q_prim_vf(xiend)%sf(j,k,l + 3) &
                      -  3d0*q_prim_vf(xiend)%sf(j,k,l + 4) ) &
                     /(12d0*(z_cb(l + 1) - z_cb(l)))
          else if (l == zb + 1) then
           !print *, ' grid check zb1 :: ',q_prim_vf(xibeg)%sf(j, k, l) 

             ! dxix / dz
             tensora(7) = (-3d0*q_prim_vf(xibeg)%sf(j,k,l - 1) &
                      - 10d0*q_prim_vf(xibeg)%sf(j,k,l) &
                      + 18d0*q_prim_vf(xibeg)%sf(j,k,l + 1) &
                      -  6d0*q_prim_vf(xibeg)%sf(j,k,l + 2) &
                      +      q_prim_vf(xibeg)%sf(j,k,l + 3)) &
                     /(12d0*(z_cb(l) - z_cb(l - 1)))
             ! dxiy / dz
             tensora(8) = (-3d0*q_prim_vf(xibeg+1)%sf(j,k,l - 1) &
                      - 10d0*q_prim_vf(xibeg+1)%sf(j,k,l) &
                      + 18d0*q_prim_vf(xibeg+1)%sf(j,k,l + 1) &
                      -  6d0*q_prim_vf(xibeg+1)%sf(j,k,l + 2) &
                      +      q_prim_vf(xibeg+1)%sf(j,k,l + 3)) &
                     /(12d0*(z_cb(l) - z_cb(l - 1)))
             ! dxiz / dz
             tensora(9) = (-3d0*q_prim_vf(xiend)%sf(j,k,l - 1) &
                      - 10d0*q_prim_vf(xiend)%sf(j,k,l) &
                      + 18d0*q_prim_vf(xiend)%sf(j,k,l + 1) &
                      -  6d0*q_prim_vf(xiend)%sf(j,k,l + 2) &
                      +      q_prim_vf(xiend)%sf(j,k,l + 3)) &
                     /(12d0*(z_cb(l) - z_cb(l - 1)))
          else if (l == ze - 1) then
           !print *, ' grid check ze1 :: ',q_prim_vf(xiend)%sf(j, k, l) 

             ! dxix / dz
             tensora(7) = (3d0*q_prim_vf(xibeg)%sf(j, k , l + 1) &
                      + 10d0*q_prim_vf(xibeg)%sf(j,k,l) &
                      - 18d0*q_prim_vf(xibeg)%sf(j, k , l - 1) &
                      +  6d0*q_prim_vf(xibeg)%sf(j, k , l - 2) &
                      -      q_prim_vf(xibeg)%sf(j, k , l - 3)) &
                     /(12d0*(z_cb(l) - z_cb(l - 1)))
             ! dxiy / dz
             tensora(8) = (3d0*q_prim_vf(xibeg+1)%sf(j, k , l + 1) &
                      + 10d0*q_prim_vf(xibeg+1)%sf(j,k,l) &
                      - 18d0*q_prim_vf(xibeg+1)%sf(j, k , l - 1) &
                      +  6d0*q_prim_vf(xibeg+1)%sf(j, k , l - 2) &
                      -      q_prim_vf(xibeg+1)%sf(j, k , l - 3)) &
                     /(12d0*(z_cb(l) - z_cb(l - 1)))
             ! dxiz / dz
             tensora(9) = (3d0*q_prim_vf(xiend)%sf(j, k , l + 1) &
                      + 10d0*q_prim_vf(xiend)%sf(j,k,l) &
                      - 18d0*q_prim_vf(xiend)%sf(j, k , l - 1) &
                      +  6d0*q_prim_vf(xiend)%sf(j, k , l - 2) &
                      -      q_prim_vf(xiend)%sf(j, k , l - 3)) &
                     /(12d0*(z_cb(l) - z_cb(l - 1)))
          else if (l == ze) then
           !print *, ' grid check ze :: ',q_prim_vf(xiend)%sf(j, k, l) 

             ! dxix / dz
             tensora(7) =(25d0*q_prim_vf(xibeg)%sf(j, k, l) &
                      - 48d0*q_prim_vf(xibeg)%sf(j, k , l - 1) &
                      + 36d0*q_prim_vf(xibeg)%sf(j, k , l - 2) &
                      - 16d0*q_prim_vf(xibeg)%sf(j, k , l - 3) &
                      +  3d0*q_prim_vf(xibeg)%sf(j, k , l - 4) ) &
                     /(12d0*(z_cb(l) - z_cb(l - 1)))
             ! dxiy / dz
             tensora(8) =(25d0*q_prim_vf(xibeg+1)%sf(j, k, l) &
                      - 48d0*q_prim_vf(xibeg+1)%sf(j, k , l - 1) &
                      + 36d0*q_prim_vf(xibeg+1)%sf(j, k , l - 2) &
                      - 16d0*q_prim_vf(xibeg+1)%sf(j, k , l - 3) &
                      +  3d0*q_prim_vf(xibeg+1)%sf(j, k , l - 4) ) &
                     /(12d0*(z_cb(l) - z_cb(l - 1)))
             ! dxiz / dz
             tensora(9) =(25d0*q_prim_vf(xiend)%sf(j, k, l) &
                      - 48d0*q_prim_vf(xiend)%sf(j, k , l - 1) &
                      + 36d0*q_prim_vf(xiend)%sf(j, k , l - 2) &
                      - 16d0*q_prim_vf(xiend)%sf(j, k , l - 3) &
                      +  3d0*q_prim_vf(xiend)%sf(j, k , l - 4) ) &
                     /(12d0*(z_cb(l) - z_cb(l - 1)))
          else
             ! dxix / dz
             tensora(7) = ( q_prim_vf(xibeg)%sf(j, k , l - 2) &
                      - 8d0*q_prim_vf(xibeg)%sf(j, k , l - 1) &
                      + 8d0*q_prim_vf(xibeg)%sf(j, k , l + 1) &
                      -     q_prim_vf(xibeg)%sf(j, k , l + 2)) &
                     /(12d0*(z_cb(l) - z_cb(l - 1)))
             ! dxiy / dz
             tensora(8) = ( q_prim_vf(xibeg+1)%sf(j, k , l - 2) &
                      - 8d0*q_prim_vf(xibeg+1)%sf(j, k , l - 1) &
                      + 8d0*q_prim_vf(xibeg+1)%sf(j, k , l + 1) &
                      -     q_prim_vf(xibeg+1)%sf(j, k , l + 2)) &
                     /(12d0*(z_cb(l) - z_cb(l - 1)))
             ! dxiz / dz
             tensora(9) = ( q_prim_vf(xiend)%sf(j, k , l - 2) &
                      - 8d0*q_prim_vf(xiend)%sf(j, k , l - 1) &
                      + 8d0*q_prim_vf(xiend)%sf(j, k , l + 1) &
                      -     q_prim_vf(xiend)%sf(j, k , l + 2)) &
                     /(12d0*(z_cb(l) - z_cb(l - 1)))
          end if  


    ! STEP 2a: computing the adjoint of the grad_xi tensor for the inverse
            tensorb(1) = tensora(5)*tensora(9) - tensora(6)*tensora(8)
            tensorb(2) = -(tensora(2)*tensora(9) - tensora(3)*tensora(8))
            tensorb(3) = tensora(2)*tensora(6) - tensora(3)*tensora(5)
            tensorb(4) = -(tensora(4)*tensora(9) - tensora(6)*tensora(7))
            tensorb(5) = tensora(1)*tensora(9) - tensora(3)*tensora(7)
            tensorb(6) = -(tensora(1)*tensora(6) - tensora(4)*tensora(3))
            tensorb(7) = tensora(4)*tensora(8) - tensora(5)*tensora(7)
            tensorb(8) = -(tensora(1)*tensora(8) - tensora(2)*tensora(7))
            tensorb(9) = tensora(1)*tensora(5) - tensora(2)*tensora(4)


    ! STEP 2b: computing the determinant of the grad_xi tensor 
            tensorb(tensor_size) = tensora(1)*(tensora(5)*tensora(9) - tensora(6)*tensora(8)) &
                            - tensora(2)*(tensora(4)*tensora(9) - tensora(6)*tensora(7)) &
                            + tensora(3)*(tensora(4)*tensora(8) - tensora(5)*tensora(7))

    !if (tensorb(tensor_size) < 0d0 .or. tensorb(tensor_size) > 3d0 ) then
    !    print *, 'j, k, l :: ', j, k, l
    !            do i = 1, 9
    !                    print *,'i :: ',i,', ten :: ',tensorb(i)
    !            end do
    !    print *, 'det : ',tensorb(tensor_size)
    !    tensorb(tensor_size) = 1d0
    !end if

    ! STEP 2c: computing the inverse of grad_xi tensor = F
    ! tensorb is the adjoint, tensora becomes the inverse
    ! STEP 4: store the determinant of F in the last entry of the tensor

    !if (tensorb(tensor_size) < 0d0 .or. tensorb(tensor_size) > 2d0 ) then
        tensorb(tensor_size) = 1d0
        !$acc loop seq
        do i = 1, tensor_size - 1
           tensora(i) = 0d0
        end do 
        tensorb(1) = 1d0
        tensorb(5) = 1d0
        tensorb(9) = 1d0       
    !end if

        !$acc loop seq
        do i = 1, tensor_size - 1
           tensora(i) = tensorb(i)/tensorb(tensor_size)
        end do 

    ! STEP 3: computing F tranpose F
        !tensorb(1) = tensora(1)**2
            tensorb(1) = tensora(1)**2 + tensora(2)**2 + tensora(3)**2
            tensorb(5) = tensora(4)**2 + tensora(5)**2 + tensora(6)**2
            tensorb(9) = tensora(7)**2 + tensora(8)**2 + tensora(9)**2
            tensorb(2) = tensora(1)*tensora(4) + tensora(2)*tensora(5) + tensora(3)*tensora(6)
            tensorb(3) = tensora(1)*tensora(7) + tensora(2)*tensora(8) + tensora(3)*tensora(9)
            tensorb(6) = tensora(4)*tensora(7) + tensora(5)*tensora(8) + tensora(6)*tensora(9)
            tensorb(4) = tensorb(2)
            tensorb(7) = tensorb(3)
            tensorb(8) = tensorb(6)

                   !call s_compute_gradient_xi3d_acc(q_prim_vf, ixb, ixe, iyb, &
                   !iye, izb, ize, j, k, l, tensora, tensorb)
                   !! 1: 1D, 3: 2D, 6: 3D
                   btensor(1)%sf(j,k,l) = tensorb(1)
                   btensor(2)%sf(j,k,l) = tensorb(2)
                   btensor(3)%sf(j,k,l) = tensorb(3)
                   btensor(4)%sf(j,k,l) = tensorb(5)
                   btensor(5)%sf(j,k,l) = tensorb(6)
                   btensor(6)%sf(j,k,l) = tensorb(9)
                   !! store the determinant at the last entry of the btensor sf
                   btensor(b_size)%sf(j,k,l) = tensorb(tensor_size)
                end do
             end do
          end do
          !$acc end parallel loop
       
!        end if
    end subroutine s_calculate_btensor_acc

    subroutine s_finalize_variables_conversion_module() ! ------------------

        integer :: i !< Generic loop iterators

        ! Deallocating the density, the specific heat ratio function and the
        ! liquid stiffness function
#ifdef MFC_POST_PROCESS
        deallocate (rho_sf, gamma_sf, pi_inf_sf, qv_sf)
#endif

#ifdef MFC_SIMULATION
        @:DEALLOCATE_GLOBAL(gammas, gs_min, pi_infs, ps_inf, cvs, qvs, qvps, Gs)
        if (bubbles) then
            @:DEALLOCATE_GLOBAL(bubrs)
        end if
#else
        @:DEALLOCATE(gammas, gs_min, pi_infs, ps_inf, cvs, qvs, qvps, Gs)
        if (bubbles) then
            @:DEALLOCATE(bubrs)
        end if
#endif

        ! Nullifying the procedure pointer to the subroutine transferring/
        ! computing the mixture/species variables to the mixture variables
        s_convert_to_mixture_variables => null()

    end subroutine s_finalize_variables_conversion_module ! ----------------

end module m_variables_conversion<|MERGE_RESOLUTION|>--- conflicted
+++ resolved
@@ -1276,7 +1276,6 @@
                         end do
                     end if
 
-<<<<<<< HEAD
                     ! using \rho xi as the conservative formulation stated in Kamrin et al. JFM 2022
                     if ( hyperelasticity ) then
                         ! adding the elastic contribution
@@ -1287,10 +1286,10 @@
                             q_cons_vf(E_idx)%sf(j, k, l) = q_cons_vf(E_idx)%sf(j, k, l) + & 
                               G*f_elastic_energy(q_btensor, j, k, l)
                         end if
-=======
+                    end if 
+
                     if (sigma /= dflt_real) then
                         q_cons_vf(c_idx)%sf(j, k, l) = q_prim_vf(c_idx)%sf(j, k, l)
->>>>>>> 6299e112
                     end if
 
                 end do
