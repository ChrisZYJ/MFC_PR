--- conflicted
+++ resolved
@@ -892,15 +892,11 @@
 
         real(kind(0d0)) :: pres
 
-<<<<<<< HEAD
         real(kind(0d0)) :: detG, e_e
 
         real(kind(0d0)), dimension(num_dims**2) :: gtensor, getge, ghat
 
-        integer :: i, j, k, l !< Generic loop iterators
-=======
         integer :: i, j, k, l, q !< Generic loop iterators
->>>>>>> d3bd85a7
 
         real(kind(0.d0)) :: ntmp
 
