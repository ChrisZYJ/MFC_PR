!>
!! @file m_variables_conversion.f90
!! @brief Contains module m_variables_conversion

#:include 'macros.fpp'
#:include 'case.fpp'

!> @brief This module consists of subroutines used in the conversion of the
!!              conservative variables into the primitive ones and vice versa. In
!!              addition, the module also contains the subroutines used to obtain
!!              the mixture variables and the subroutines used to compute pressure.
module m_variables_conversion

    ! Dependencies =============================================================
    use m_derived_types        !< Definitions of the derived types

    use m_global_parameters    !< Definitions of the global parameters

    use m_mpi_proxy            !< Message passing interface (MPI) module proxy

    use m_helper_basic         !< Functions to compare floating point numbers

    use m_helper

    use m_thermochem, only: &
        num_species, get_temperature, get_pressure, gas_constant, &
        get_mixture_molecular_weight, get_mixture_energy_mass

    ! ==========================================================================

    implicit none

    private; 
    public :: s_initialize_variables_conversion_module, &
              s_initialize_pb, &
              s_initialize_mv, &
              s_convert_to_mixture_variables, &
              s_convert_mixture_to_mixture_variables, &
              s_convert_species_to_mixture_variables_bubbles, &
              s_convert_species_to_mixture_variables_bubbles_acc, &
              s_convert_species_to_mixture_variables, &
              s_convert_species_to_mixture_variables_acc, &
              s_convert_conservative_to_primitive_variables, &
              s_convert_primitive_to_conservative_variables, &
              s_convert_primitive_to_flux_variables, &
              s_compute_pressure, &
#ifndef MFC_PRE_PROCESS
              s_compute_speed_of_sound, &
#endif
              s_finalize_variables_conversion_module

    !! In simulation, gammas, pi_infs, and qvs are already declared in m_global_variables
#ifndef MFC_SIMULATION
    real(wp), allocatable, public, dimension(:) :: gammas, gs_min, pi_infs, ps_inf, cvs, qvs, qvps
    !$acc declare create(gammas, gs_min, pi_infs, ps_inf, cvs, qvs, qvps)
#endif

    real(wp), allocatable, dimension(:) :: Gs
    integer, allocatable, dimension(:) :: bubrs
    real(wp), allocatable, dimension(:, :) :: Res
    !$acc declare create(bubrs, Gs, Res)

    integer :: is1b, is2b, is3b, is1e, is2e, is3e
    !$acc declare create(is1b, is2b, is3b, is1e, is2e, is3e)

    real(wp), allocatable, dimension(:, :, :), public :: rho_sf !< Scalar density function
    real(wp), allocatable, dimension(:, :, :), public :: gamma_sf !< Scalar sp. heat ratio function
    real(wp), allocatable, dimension(:, :, :), public :: pi_inf_sf !< Scalar liquid stiffness function
    real(wp), allocatable, dimension(:, :, :), public :: qv_sf !< Scalar liquid energy reference function

contains

    !> Dispatch to the s_convert_mixture_to_mixture_variables
        !!      and s_convert_species_to_mixture_variables subroutines.
        !!      Replaces a procedure pointer.
        !!  @param q_vf Conservative or primitive variables
        !!  @param i First-coordinate cell index
        !!  @param j First-coordinate cell index
        !!  @param k First-coordinate cell index
        !!  @param rho Density
        !!  @param gamma Specific heat ratio function
        !!  @param pi_inf Liquid stiffness function
        !!  @param qv Fluid reference energy
    subroutine s_convert_to_mixture_variables(q_vf, i, j, k, &
                                              rho, gamma, pi_inf, qv, Re_K, G_K, G)

        type(scalar_field), dimension(sys_size), intent(in) :: q_vf
        integer, intent(in) :: i, j, k
        real(wp), intent(out), target :: rho, gamma, pi_inf, qv
        real(wp), optional, dimension(2), intent(out) :: Re_K
        real(wp), optional, intent(out) :: G_K
        real(wp), optional, dimension(num_fluids), intent(in) :: G

        if (model_eqns == 1) then        ! Gamma/pi_inf model
            call s_convert_mixture_to_mixture_variables(q_vf, i, j, k, &
                                                        rho, gamma, pi_inf, qv, Re_K, G_K, G)

        else if (bubbles) then
            call s_convert_species_to_mixture_variables_bubbles(q_vf, i, j, k, &
                                                                rho, gamma, pi_inf, qv, Re_K, G_K, G)
        else
            ! Volume fraction model
            call s_convert_species_to_mixture_variables(q_vf, i, j, k, &
                                                        rho, gamma, pi_inf, qv, Re_K, G_K, G)
        end if

    end subroutine s_convert_to_mixture_variables

    !>  This procedure conditionally calculates the appropriate pressure
        !! @param energy Energy
        !! @param alf Void Fraction
        !! @param dyn_p Dynamic Pressure
        !! @param pi_inf Liquid Stiffness
        !! @param gamma Specific Heat Ratio
        !! @param rho Density
        !! @param qv fluid reference energy
        !! @param pres Pressure to calculate
        !! @param stress Shear Stress
        !! @param mom Momentum
    subroutine s_compute_pressure(energy, alf, dyn_p, pi_inf, gamma, rho, qv, rhoYks, pres, T, stress, mom, G)

#ifdef _CRAYFTN
        !DIR$ INLINEALWAYS s_compute_pressure
#else
        !$acc routine seq
#endif

        real(wp), intent(in) :: energy, alf
        real(wp), intent(in) :: dyn_p
        real(wp), intent(in) :: pi_inf, gamma, rho, qv
        real(wp), intent(out) :: pres
        real(wp), intent(inout) :: T
        real(wp), intent(in), optional :: stress, mom, G

        ! Chemistry
        real(wp), dimension(1:num_species), intent(in) :: rhoYks
        real(wp) :: E_e
        real(wp) :: e_Per_Kg, Pdyn_Per_Kg
        real(wp) :: T_guess
        real(wp), dimension(1:num_species) :: Y_rs

        integer :: s !< Generic loop iterator

        #:if not chemistry
            ! Depending on model_eqns and bubbles, the appropriate procedure
            ! for computing pressure is targeted by the procedure pointer

            if ((model_eqns /= 4) .and. (bubbles .neqv. .true.)) then
                pres = (energy - dyn_p - pi_inf - qv)/gamma
            else if ((model_eqns /= 4) .and. bubbles) then
                pres = ((energy - dyn_p)/(1._wp - alf) - pi_inf - qv)/gamma
            else
                pres = (pref + pi_inf)* &
                       (energy/ &
                        (rhoref*(1 - alf)) &
                        )**(1/gamma + 1) - pi_inf
            end if

            if (hypoelasticity .and. present(G)) then
                ! calculate elastic contribution to Energy
                E_e = 0._wp
                do s = stress_idx%beg, stress_idx%end
                    if (G > 0) then
                        E_e = E_e + ((stress/rho)**2._wp)/(4._wp*G)
                        ! Additional terms in 2D and 3D
                        if ((s == stress_idx%beg + 1) .or. &
                            (s == stress_idx%beg + 3) .or. &
                            (s == stress_idx%beg + 4)) then
                            E_e = E_e + ((stress/rho)**2._wp)/(4._wp*G)
                        end if
                    end if
                end do

                pres = ( &
                       energy - &
                       0.5_wp*(mom**2._wp)/rho - &
                       pi_inf - qv - E_e &
                       )/gamma

            end if

        #:else

            Y_rs(:) = rhoYks(:)/rho
            e_Per_Kg = energy/rho
            Pdyn_Per_Kg = dyn_p/rho

            T_guess = T

            call get_temperature(e_Per_Kg - Pdyn_Per_Kg, T_guess, Y_rs, .true., T)
            call get_pressure(rho, T, Y_rs, pres)

        #:endif

    end subroutine s_compute_pressure

    !>  This subroutine is designed for the gamma/pi_inf model
        !!      and provided a set of either conservative or primitive
        !!      variables, transfers the density, specific heat ratio
        !!      function and the liquid stiffness function from q_vf to
        !!      rho, gamma and pi_inf.
        !! @param q_vf conservative or primitive variables
        !! @param i cell index to transfer mixture variables
        !! @param j cell index to transfer mixture variables
        !! @param k cell index to transfer mixture variables
        !! @param rho density
        !! @param gamma  specific heat ratio function
        !! @param pi_inf liquid stiffness
        !! @param qv fluid reference energy
    subroutine s_convert_mixture_to_mixture_variables(q_vf, i, j, k, &
                                                      rho, gamma, pi_inf, qv, Re_K, G_K, G)

        type(scalar_field), dimension(sys_size), intent(in) :: q_vf
        integer, intent(in) :: i, j, k

        real(wp), intent(out), target :: rho
        real(wp), intent(out), target :: gamma
        real(wp), intent(out), target :: pi_inf
        real(wp), intent(out), target :: qv

        real(wp), optional, dimension(2), intent(out) :: Re_K

        real(wp), optional, intent(out) :: G_K
        real(wp), optional, dimension(num_fluids), intent(in) :: G

        ! Transferring the density, the specific heat ratio function and the
        ! liquid stiffness function, respectively
        rho = q_vf(1)%sf(i, j, k)
        gamma = q_vf(gamma_idx)%sf(i, j, k)
        pi_inf = q_vf(pi_inf_idx)%sf(i, j, k)
        qv = 0._wp ! keep this value nill for now. For future adjustment

        ! Post process requires rho_sf/gamma_sf/pi_inf_sf/qv_sf to also be updated
#ifdef MFC_POST_PROCESS
        rho_sf(i, j, k) = rho
        gamma_sf(i, j, k) = gamma
        pi_inf_sf(i, j, k) = pi_inf
        qv_sf(i, j, k) = qv
#endif

    end subroutine s_convert_mixture_to_mixture_variables

    !>  This procedure is used alongside with the gamma/pi_inf
        !!      model to transfer the density, the specific heat ratio
        !!      function and liquid stiffness function from the vector
        !!      of conservative or primitive variables to their scalar
        !!      counterparts. Specifically designed for when subgrid bubbles
        !!      must be included.
        !! @param q_vf primitive variables
        !! @param j Cell index
        !! @param k Cell index
        !! @param l Cell index
        !! @param rho density
        !! @param gamma specific heat ratio
        !! @param pi_inf liquid stiffness
        !! @param qv fluid reference energy
    subroutine s_convert_species_to_mixture_variables_bubbles(q_vf, j, k, l, &
                                                              rho, gamma, pi_inf, qv, Re_K, G_K, G)

        type(scalar_field), dimension(sys_size), intent(in) :: q_vf

        integer, intent(in) :: j, k, l

        real(wp), intent(out), target :: rho
        real(wp), intent(out), target :: gamma
        real(wp), intent(out), target :: pi_inf
        real(wp), intent(out), target :: qv

        real(wp), optional, dimension(2), intent(out) :: Re_K
        real(wp), optional, intent(out) :: G_K
        real(wp), optional, dimension(num_fluids), intent(in) :: G

        integer :: i, q
        real(wp), dimension(num_fluids) :: alpha_rho_K, alpha_K

        ! Constraining the partial densities and the volume fractions within
        ! their physical bounds to make sure that any mixture variables that
        ! are derived from them result within the limits that are set by the
        ! fluids physical parameters that make up the mixture
        do i = 1, num_fluids
            alpha_rho_K(i) = q_vf(i)%sf(j, k, l)
            alpha_K(i) = q_vf(advxb + i - 1)%sf(j, k, l)
        end do

        if (mpp_lim) then

            do i = 1, num_fluids
                alpha_rho_K(i) = max(0._wp, alpha_rho_K(i))
                alpha_K(i) = min(max(0._wp, alpha_K(i)), 1._wp)
            end do

            alpha_K = alpha_K/max(sum(alpha_K), 1e-16_wp)

        end if

        ! Performing the transfer of the density, the specific heat ratio
        ! function as well as the liquid stiffness function, respectively

        if (model_eqns == 4) then
            rho = q_vf(1)%sf(j, k, l)
            gamma = fluid_pp(1)%gamma    !qK_vf(gamma_idx)%sf(i,j,k)
            pi_inf = fluid_pp(1)%pi_inf   !qK_vf(pi_inf_idx)%sf(i,j,k)
            qv = fluid_pp(1)%qv
        else if ((model_eqns == 2) .and. bubbles) then
            rho = 0._wp; gamma = 0._wp; pi_inf = 0._wp; qv = 0._wp

            if (mpp_lim .and. (num_fluids > 2)) then
                do i = 1, num_fluids
                    rho = rho + q_vf(i)%sf(j, k, l)
                    gamma = gamma + q_vf(i + E_idx)%sf(j, k, l)*fluid_pp(i)%gamma
                    pi_inf = pi_inf + q_vf(i + E_idx)%sf(j, k, l)*fluid_pp(i)%pi_inf
                    qv = qv + q_vf(i)%sf(j, k, l)*fluid_pp(i)%qv
                end do
            else if (num_fluids == 2) then
                rho = q_vf(1)%sf(j, k, l)
                gamma = fluid_pp(1)%gamma
                pi_inf = fluid_pp(1)%pi_inf
                qv = fluid_pp(1)%qv
            else if (num_fluids > 2) then
                !TODO: This may need fixing for hypo + bubbles
                do i = 1, num_fluids - 1 !leave out bubble part of mixture
                    rho = rho + q_vf(i)%sf(j, k, l)
                    gamma = gamma + q_vf(i + E_idx)%sf(j, k, l)*fluid_pp(i)%gamma
                    pi_inf = pi_inf + q_vf(i + E_idx)%sf(j, k, l)*fluid_pp(i)%pi_inf
                    qv = qv + q_vf(i)%sf(j, k, l)*fluid_pp(i)%qv
                end do
                ! rho    = qK_vf(1)%sf(j,k,l)
                ! gamma_K  = fluid_pp(1)%gamma
                ! pi_inf_K = fluid_pp(1)%pi_inf
            else
                rho = q_vf(1)%sf(j, k, l)
                gamma = fluid_pp(1)%gamma
                pi_inf = fluid_pp(1)%pi_inf
                qv = fluid_pp(1)%qv
            end if
        end if

#ifdef MFC_SIMULATION
        ! Computing the shear and bulk Reynolds numbers from species analogs
        if (viscous) then
            if (num_fluids == 1) then ! need to consider case with num_fluids >= 2
                do i = 1, 2

                    Re_K(i) = dflt_real; if (Re_size(i) > 0) Re_K(i) = 0._wp

                    do q = 1, Re_size(i)
                        Re_K(i) = (1 - alpha_K(Re_idx(i, q)))/fluid_pp(Re_idx(i, q))%Re(i) &
                                  + Re_K(i)
                    end do

                    Re_K(i) = 1._wp/max(Re_K(i), sgm_eps)

                end do
            end if
        end if
#endif

        ! Post process requires rho_sf/gamma_sf/pi_inf_sf/qv_sf to also be updated
#ifdef MFC_POST_PROCESS
        rho_sf(j, k, l) = rho
        gamma_sf(j, k, l) = gamma
        pi_inf_sf(j, k, l) = pi_inf
        qv_sf(j, k, l) = qv
#endif

    end subroutine s_convert_species_to_mixture_variables_bubbles

    !>  This subroutine is designed for the volume fraction model
        !!              and provided a set of either conservative or primitive
        !!              variables, computes the density, the specific heat ratio
        !!              function and the liquid stiffness function from q_vf and
        !!              stores the results into rho, gamma and pi_inf.
        !! @param q_vf primitive variables
        !! @param k Cell index
        !! @param l Cell index
        !! @param r Cell index
        !! @param rho density
        !! @param gamma specific heat ratio
        !! @param pi_inf liquid stiffness
        !! @param qv fluid reference energy
    subroutine s_convert_species_to_mixture_variables(q_vf, k, l, r, rho, &
                                                      gamma, pi_inf, qv, Re_K, G_K, G)

        type(scalar_field), dimension(sys_size), intent(in) :: q_vf

        integer, intent(in) :: k, l, r

        real(wp), intent(out), target :: rho
        real(wp), intent(out), target :: gamma
        real(wp), intent(out), target :: pi_inf
        real(wp), intent(out), target :: qv

        real(wp), optional, dimension(2), intent(out) :: Re_K
            !! Partial densities and volume fractions
        real(wp), optional, intent(out) :: G_K
        real(wp), optional, dimension(num_fluids), intent(in) :: G

        real(wp), dimension(num_fluids) :: alpha_rho_K, alpha_K !<

        integer :: i, j !< Generic loop iterator

        ! Computing the density, the specific heat ratio function and the
        ! liquid stiffness function, respectively

        do i = 1, num_fluids
            alpha_rho_K(i) = q_vf(i)%sf(k, l, r)
            alpha_K(i) = q_vf(advxb + i - 1)%sf(k, l, r)
        end do

        if (mpp_lim) then

            do i = 1, num_fluids
                alpha_rho_K(i) = max(0._wp, alpha_rho_K(i))
                alpha_K(i) = min(max(0._wp, alpha_K(i)), 1._wp)
            end do

            alpha_K = alpha_K/max(sum(alpha_K), 1e-16_wp)

        end if

        ! Calculating the density, the specific heat ratio function, the
        ! liquid stiffness function, and the energy reference function,
        ! respectively, from the species analogs
        rho = 0._wp; gamma = 0._wp; pi_inf = 0._wp; qv = 0._wp

        do i = 1, num_fluids
            rho = rho + alpha_rho_K(i)
            gamma = gamma + alpha_K(i)*gammas(i)
            pi_inf = pi_inf + alpha_K(i)*pi_infs(i)
            qv = qv + alpha_rho_K(i)*qvs(i)
        end do
#ifdef MFC_SIMULATION
        ! Computing the shear and bulk Reynolds numbers from species analogs
        do i = 1, 2

            Re_K(i) = dflt_real; if (Re_size(i) > 0) Re_K(i) = 0._wp

            do j = 1, Re_size(i)
                Re_K(i) = alpha_K(Re_idx(i, j))/fluid_pp(Re_idx(i, j))%Re(i) &
                          + Re_K(i)
            end do

            Re_K(i) = 1._wp/max(Re_K(i), sgm_eps)

        end do
#endif

        if (present(G_K)) then
<<<<<<< HEAD
            !TODO Check our mixture rule? Replace with Cauchy numbers, make code nondimensional
            G_K = 0d0
=======
            G_K = 0._wp
>>>>>>> 143f710a
            do i = 1, num_fluids
                G_K = G_K + alpha_K(i)*G(i)
            end do
            G_K = max(0._wp, G_K)
        end if

        ! Post process requires rho_sf/gamma_sf/pi_inf_sf/qv_sf to also be updated
#ifdef MFC_POST_PROCESS
        rho_sf(k, l, r) = rho
        gamma_sf(k, l, r) = gamma
        pi_inf_sf(k, l, r) = pi_inf
        qv_sf(k, l, r) = qv
#endif

    end subroutine s_convert_species_to_mixture_variables

    subroutine s_convert_species_to_mixture_variables_acc(rho_K, &
                                                          gamma_K, pi_inf_K, qv_K, &
                                                          alpha_K, alpha_rho_K, Re_K, k, l, r, &
                                                          G_K, G)
#ifdef _CRAYFTN
        !DIR$ INLINEALWAYS s_convert_species_to_mixture_variables_acc
#else
        !$acc routine seq
#endif

        real(wp), intent(out) :: rho_K, gamma_K, pi_inf_K, qv_K

        real(wp), dimension(num_fluids), intent(inout) :: alpha_rho_K, alpha_K !<
        real(wp), dimension(2), intent(out) :: Re_K
        !! Partial densities and volume fractions

        real(wp), optional, intent(out) :: G_K
        real(wp), optional, dimension(num_fluids), intent(in) :: G

        integer, intent(in) :: k, l, r

        integer :: i, j !< Generic loop iterators
        real(wp) :: alpha_K_sum

#ifdef MFC_SIMULATION
        ! Constraining the partial densities and the volume fractions within
        ! their physical bounds to make sure that any mixture variables that
        ! are derived from them result within the limits that are set by the
        ! fluids physical parameters that make up the mixture
        rho_K = 0._wp
        gamma_K = 0._wp
        pi_inf_K = 0._wp
        qv_K = 0._wp

        alpha_K_sum = 0._wp

        if (mpp_lim) then
            do i = 1, num_fluids
                alpha_rho_K(i) = max(0._wp, alpha_rho_K(i))
                alpha_K(i) = min(max(0._wp, alpha_K(i)), 1._wp)
                alpha_K_sum = alpha_K_sum + alpha_K(i)
            end do

            alpha_K = alpha_K/max(alpha_K_sum, sgm_eps)

        end if

        do i = 1, num_fluids
            rho_K = rho_K + alpha_rho_K(i)
            gamma_K = gamma_K + alpha_K(i)*gammas(i)
            pi_inf_K = pi_inf_K + alpha_K(i)*pi_infs(i)
            qv_K = qv_K + alpha_rho_K(i)*qvs(i)
        end do

        if (present(G_K)) then
            G_K = 0._wp
            do i = 1, num_fluids
                !TODO: change to use Gs directly here?
                !TODO: Make this changes as well for GPUs
                G_K = G_K + alpha_K(i)*G(i)
            end do
            G_K = max(0._wp, G_K)
        end if

        if (viscous) then

            do i = 1, 2
                Re_K(i) = dflt_real

                if (Re_size(i) > 0) Re_K(i) = 0._wp

                do j = 1, Re_size(i)
                    Re_K(i) = alpha_K(Re_idx(i, j))/Res(i, j) &
                              + Re_K(i)
                end do

                Re_K(i) = 1._wp/max(Re_K(i), sgm_eps)

            end do
        end if
#endif

    end subroutine s_convert_species_to_mixture_variables_acc

    subroutine s_convert_species_to_mixture_variables_bubbles_acc(rho_K, &
                                                                  gamma_K, pi_inf_K, qv_K, &
                                                                  alpha_K, alpha_rho_K, Re_K, k, l, r)
#ifdef _CRAYFTN
        !DIR$ INLINEALWAYS s_convert_species_to_mixture_variables_bubbles_acc
#else
        !$acc routine seq
#endif

        real(wp), intent(inout) :: rho_K, gamma_K, pi_inf_K, qv_K

        real(wp), dimension(num_fluids), intent(in) :: alpha_K, alpha_rho_K !<
            !! Partial densities and volume fractions

        real(wp), dimension(2), intent(out) :: Re_K
        integer, intent(in) :: k, l, r

        integer :: i, j !< Generic loop iterators

#ifdef MFC_SIMULATION
        rho_K = 0._wp
        gamma_K = 0._wp
        pi_inf_K = 0._wp
        qv_K = 0._wp

        if (mpp_lim .and. (model_eqns == 2) .and. (num_fluids > 2)) then
            do i = 1, num_fluids
                rho_K = rho_K + alpha_rho_K(i)
                gamma_K = gamma_K + alpha_K(i)*gammas(i)
                pi_inf_K = pi_inf_K + alpha_K(i)*pi_infs(i)
                qv_K = qv_K + alpha_rho_K(i)*qvs(i)
            end do
        else if ((model_eqns == 2) .and. (num_fluids > 2)) then
            do i = 1, num_fluids - 1
                rho_K = rho_K + alpha_rho_K(i)
                gamma_K = gamma_K + alpha_K(i)*gammas(i)
                pi_inf_K = pi_inf_K + alpha_K(i)*pi_infs(i)
                qv_K = qv_K + alpha_rho_K(i)*qvs(i)
            end do
        else
            rho_K = alpha_rho_K(1)
            gamma_K = gammas(1)
            pi_inf_K = pi_infs(1)
            qv_K = qvs(1)
        end if

        if (viscous) then
            if (num_fluids == 1) then ! need to consider case with num_fluids >= 2

                do i = 1, 2
                    Re_K(i) = dflt_real

                    if (Re_size(i) > 0) Re_K(i) = 0._wp

                    do j = 1, Re_size(i)
                        Re_K(i) = (1._wp - alpha_K(Re_idx(i, j)))/Res(i, j) &
                                  + Re_K(i)
                    end do

                    Re_K(i) = 1._wp/max(Re_K(i), sgm_eps)

                end do
            end if
        end if
#endif

    end subroutine s_convert_species_to_mixture_variables_bubbles_acc

    !>  The computation of parameters, the allocation of memory,
        !!      the association of pointers and/or the execution of any
        !!      other procedures that are necessary to setup the module.
    subroutine s_initialize_variables_conversion_module

        integer :: i, j

!$acc enter data copyin(is1b, is1e, is2b, is2e, is3b, is3e)

#ifdef MFC_SIMULATION
        @:ALLOCATE(gammas (1:num_fluids))
        @:ALLOCATE(gs_min (1:num_fluids))
        @:ALLOCATE(pi_infs(1:num_fluids))
        @:ALLOCATE(ps_inf(1:num_fluids))
        @:ALLOCATE(cvs    (1:num_fluids))
        @:ALLOCATE(qvs    (1:num_fluids))
        @:ALLOCATE(qvps    (1:num_fluids))
        @:ALLOCATE(Gs     (1:num_fluids))
#else
        @:ALLOCATE(gammas (1:num_fluids))
        @:ALLOCATE(gs_min (1:num_fluids))
        @:ALLOCATE(pi_infs(1:num_fluids))
        @:ALLOCATE(ps_inf(1:num_fluids))
        @:ALLOCATE(cvs    (1:num_fluids))
        @:ALLOCATE(qvs    (1:num_fluids))
        @:ALLOCATE(qvps    (1:num_fluids))
        @:ALLOCATE(Gs     (1:num_fluids))
#endif

        do i = 1, num_fluids
            gammas(i) = fluid_pp(i)%gamma
            gs_min(i) = 1.0_wp/gammas(i) + 1.0_wp
            pi_infs(i) = fluid_pp(i)%pi_inf
            Gs(i) = fluid_pp(i)%G
            ps_inf(i) = pi_infs(i)/(1.0_wp + gammas(i))
            cvs(i) = fluid_pp(i)%cv
            qvs(i) = fluid_pp(i)%qv
            qvps(i) = fluid_pp(i)%qvp
        end do
!$acc update device(gammas, gs_min, pi_infs, ps_inf, cvs, qvs, qvps, Gs)

#ifdef MFC_SIMULATION

        if (viscous) then
            @:ALLOCATE(Res(1:2, 1:maxval(Re_size)))
            do i = 1, 2
                do j = 1, Re_size(i)
                    Res(i, j) = fluid_pp(Re_idx(i, j))%Re(i)
                end do
            end do

            !$acc update device(Res, Re_idx, Re_size)
        end if
#endif

        if (bubbles) then
#ifdef MFC_SIMULATION
            @:ALLOCATE(bubrs(1:nb))
#else
            @:ALLOCATE(bubrs(1:nb))
#endif

            do i = 1, nb
                bubrs(i) = bub_idx%rs(i)
            end do
            !$acc update device(bubrs)
        end if

#ifdef MFC_POST_PROCESS
        ! Allocating the density, the specific heat ratio function and the
        ! liquid stiffness function, respectively

        ! Simulation is at least 2D
        if (n > 0) then

            ! Simulation is 3D
            if (p > 0) then

                allocate (rho_sf(-buff_size:m + buff_size, &
                                 -buff_size:n + buff_size, &
                                 -buff_size:p + buff_size))
                allocate (gamma_sf(-buff_size:m + buff_size, &
                                   -buff_size:n + buff_size, &
                                   -buff_size:p + buff_size))
                allocate (pi_inf_sf(-buff_size:m + buff_size, &
                                    -buff_size:n + buff_size, &
                                    -buff_size:p + buff_size))
                allocate (qv_sf(-buff_size:m + buff_size, &
                                -buff_size:n + buff_size, &
                                -buff_size:p + buff_size))

                ! Simulation is 2D
            else

                allocate (rho_sf(-buff_size:m + buff_size, &
                                 -buff_size:n + buff_size, &
                                 0:0))
                allocate (gamma_sf(-buff_size:m + buff_size, &
                                   -buff_size:n + buff_size, &
                                   0:0))
                allocate (pi_inf_sf(-buff_size:m + buff_size, &
                                    -buff_size:n + buff_size, &
                                    0:0))
                allocate (qv_sf(-buff_size:m + buff_size, &
                                -buff_size:n + buff_size, &
                                0:0))
            end if

            ! Simulation is 1D
        else

            allocate (rho_sf(-buff_size:m + buff_size, &
                             0:0, &
                             0:0))
            allocate (gamma_sf(-buff_size:m + buff_size, &
                               0:0, &
                               0:0))
            allocate (pi_inf_sf(-buff_size:m + buff_size, &
                                0:0, &
                                0:0))
            allocate (qv_sf(-buff_size:m + buff_size, &
                            0:0, &
                            0:0))

        end if
#endif

    end subroutine s_initialize_variables_conversion_module

    !Initialize mv at the quadrature nodes based on the initialized moments and sigma
    subroutine s_initialize_mv(qK_cons_vf, mv)

        type(scalar_field), dimension(sys_size), intent(in) :: qK_cons_vf

        real(wp), dimension(idwbuff(1)%beg:, idwbuff(2)%beg:, idwbuff(3)%beg:, 1:, 1:), intent(inout) :: mv

        integer :: i, j, k, l
        real(wp) :: mu, sig, nbub_sc

        do l = idwbuff(3)%beg, idwbuff(3)%end
            do k = idwbuff(2)%beg, idwbuff(2)%end
                do j = idwbuff(1)%beg, idwbuff(1)%end

                    nbub_sc = qK_cons_vf(bubxb)%sf(j, k, l)

                    !$acc loop seq
                    do i = 1, nb
                        mu = qK_cons_vf(bubxb + 1 + (i - 1)*nmom)%sf(j, k, l)/nbub_sc
                        sig = (qK_cons_vf(bubxb + 3 + (i - 1)*nmom)%sf(j, k, l)/nbub_sc - mu**2)**0.5_wp

                        mv(j, k, l, 1, i) = (mass_v0(i))*(mu - sig)**(3._wp)/(R0(i)**(3._wp))
                        mv(j, k, l, 2, i) = (mass_v0(i))*(mu - sig)**(3._wp)/(R0(i)**(3._wp))
                        mv(j, k, l, 3, i) = (mass_v0(i))*(mu + sig)**(3._wp)/(R0(i)**(3._wp))
                        mv(j, k, l, 4, i) = (mass_v0(i))*(mu + sig)**(3._wp)/(R0(i)**(3._wp))
                    end do

                end do
            end do
        end do

    end subroutine s_initialize_mv

    !Initialize pb at the quadrature nodes using isothermal relations (Preston model)
    subroutine s_initialize_pb(qK_cons_vf, mv, pb)
        type(scalar_field), dimension(sys_size), intent(in) :: qK_cons_vf

        real(wp), dimension(idwbuff(1)%beg:, idwbuff(2)%beg:, idwbuff(3)%beg:, 1:, 1:), intent(in) :: mv
        real(wp), dimension(idwbuff(1)%beg:, idwbuff(2)%beg:, idwbuff(3)%beg:, 1:, 1:), intent(inout) :: pb

        integer :: i, j, k, l
        real(wp) :: mu, sig, nbub_sc

        do l = idwbuff(3)%beg, idwbuff(3)%end
            do k = idwbuff(2)%beg, idwbuff(2)%end
                do j = idwbuff(1)%beg, idwbuff(1)%end

                    nbub_sc = qK_cons_vf(bubxb)%sf(j, k, l)

                    !$acc loop seq
                    do i = 1, nb
                        mu = qK_cons_vf(bubxb + 1 + (i - 1)*nmom)%sf(j, k, l)/nbub_sc
                        sig = (qK_cons_vf(bubxb + 3 + (i - 1)*nmom)%sf(j, k, l)/nbub_sc - mu**2)**0.5_wp

                        !PRESTON (ISOTHERMAL)
                        pb(j, k, l, 1, i) = (pb0(i))*(R0(i)**(3._wp))*(mass_n0(i) + mv(j, k, l, 1, i))/(mu - sig)**(3._wp)/(mass_n0(i) + mass_v0(i))
                        pb(j, k, l, 2, i) = (pb0(i))*(R0(i)**(3._wp))*(mass_n0(i) + mv(j, k, l, 2, i))/(mu - sig)**(3._wp)/(mass_n0(i) + mass_v0(i))
                        pb(j, k, l, 3, i) = (pb0(i))*(R0(i)**(3._wp))*(mass_n0(i) + mv(j, k, l, 3, i))/(mu + sig)**(3._wp)/(mass_n0(i) + mass_v0(i))
                        pb(j, k, l, 4, i) = (pb0(i))*(R0(i)**(3._wp))*(mass_n0(i) + mv(j, k, l, 4, i))/(mu + sig)**(3._wp)/(mass_n0(i) + mass_v0(i))
                    end do
                end do
            end do
        end do

    end subroutine s_initialize_pb

    !> The following procedure handles the conversion between
        !!      the conservative variables and the primitive variables.
        !! @param qK_cons_vf Conservative variables
        !! @param qK_prim_vf Primitive variables
        !! @param gm_alphaK_vf Gradient magnitude of the volume fraction
        !! @param ix Index bounds in first coordinate direction
        !! @param iy Index bounds in second coordinate direction
        !! @param iz Index bounds in third coordinate direction
    subroutine s_convert_conservative_to_primitive_variables(qK_cons_vf, &
                                                             q_T_sf, &
                                                             qK_prim_vf, &
                                                             ibounds, &
                                                             gm_alphaK_vf)

        type(scalar_field), dimension(sys_size), intent(in) :: qK_cons_vf
        type(scalar_field), intent(inout) :: q_T_sf
        type(scalar_field), dimension(sys_size), intent(inout) :: qK_prim_vf
        type(int_bounds_info), dimension(1:3), intent(in) :: ibounds
        type(scalar_field), &
            allocatable, optional, dimension(:), &
            intent(in) :: gm_alphaK_vf

        real(wp), dimension(num_fluids) :: alpha_K, alpha_rho_K
        real(wp), dimension(2) :: Re_K
        real(wp) :: rho_K, gamma_K, pi_inf_K, qv_K, dyn_pres_K

        #:if MFC_CASE_OPTIMIZATION
#ifndef MFC_SIMULATION
            real(wp), dimension(:), allocatable :: nRtmp
#else
            real(wp), dimension(nb) :: nRtmp
#endif
        #:else
            real(wp), dimension(:), allocatable :: nRtmp
        #:endif

        real(wp) :: rhoYks(1:num_species)

        real(wp) :: vftmp, nR3, nbub_sc, R3tmp

        real(wp) :: G_K

        real(wp) :: pres, Yksum

        integer :: i, j, k, l, q !< Generic loop iterators

<<<<<<< HEAD
        real(kind(0d0)) :: ntmp
=======
        real(wp) :: ntmp, T
>>>>>>> 143f710a

        #:if MFC_CASE_OPTIMIZATION
#ifndef MFC_SIMULATION
            if (bubbles) then
                allocate (nRtmp(nb))
            else
                allocate (nRtmp(0))
            end if
#endif
        #:else
            if (bubbles) then
                allocate (nRtmp(nb))
            else
                allocate (nRtmp(0))
            end if
        #:endif

        !$acc parallel loop collapse(3) gang vector default(present) &
        !$acc private(alpha_K, alpha_rho_K, Re_K, nRtmp, rho_K, gamma_K, &
        !$acc pi_inf_K, qv_K, dyn_pres_K, R3tmp, rhoYks)
        do l = ibounds(3)%beg, ibounds(3)%end
            do k = ibounds(2)%beg, ibounds(2)%end
                do j = ibounds(1)%beg, ibounds(1)%end
                    dyn_pres_K = 0._wp

                    !$acc loop seq
                    do i = 1, num_fluids
                        alpha_rho_K(i) = qK_cons_vf(i)%sf(j, k, l)
                        alpha_K(i) = qK_cons_vf(advxb + i - 1)%sf(j, k, l)
                    end do

                    if (model_eqns /= 4) then
#ifdef MFC_SIMULATION
                        ! If in simulation, use acc mixture subroutines
                        if (elasticity) then
                            call s_convert_species_to_mixture_variables_acc(rho_K, gamma_K, pi_inf_K, qv_K, alpha_K, &
                                                                            alpha_rho_K, Re_K, j, k, l, G_K, Gs)
                        else if (bubbles) then
                            call s_convert_species_to_mixture_variables_bubbles_acc(rho_K, gamma_K, pi_inf_K, qv_K, &
                                                                                    alpha_K, alpha_rho_K, Re_K, j, k, l)
                        else
                            call s_convert_species_to_mixture_variables_acc(rho_K, gamma_K, pi_inf_K, qv_K, &
                                                                            alpha_K, alpha_rho_K, Re_K, j, k, l)
                        end if
#else
                        ! If pre-processing, use non acc mixture subroutines
                        if (elasticity) then
                            call s_convert_to_mixture_variables(qK_cons_vf, j, k, l, &
                                                                rho_K, gamma_K, pi_inf_K, qv_K, Re_K, G_K, fluid_pp(:)%G)
                        else
                            call s_convert_to_mixture_variables(qK_cons_vf, j, k, l, &
                                                                rho_K, gamma_K, pi_inf_K, qv_K)
                        end if
#endif
                    end if

                    if (chemistry) then
                        rho_K = 0._wp
                        !$acc loop seq
                        do i = chemxb, chemxe
                            rho_K = rho_K + max(0._wp, qK_cons_vf(i)%sf(j, k, l))
                        end do

                        !$acc loop seq
                        do i = 1, contxe
                            qK_prim_vf(i)%sf(j, k, l) = rho_K
                        end do

                        !$acc loop seq
                        do i = chemxb, chemxe
                            qK_prim_vf(i)%sf(j, k, l) = max(0._wp, qK_cons_vf(i)%sf(j, k, l)/rho_K)
                        end do
                    else
                        !$acc loop seq
                        do i = 1, contxe
                            qK_prim_vf(i)%sf(j, k, l) = qK_cons_vf(i)%sf(j, k, l)
                        end do
                    end if

#ifdef MFC_SIMULATION
                    rho_K = max(rho_K, sgm_eps)
#endif

                    !$acc loop seq
                    do i = momxb, momxe
                        if (model_eqns /= 4) then
                            qK_prim_vf(i)%sf(j, k, l) = qK_cons_vf(i)%sf(j, k, l) &
                                                        /rho_K
                            dyn_pres_K = dyn_pres_K + 5e-1_wp*qK_cons_vf(i)%sf(j, k, l) &
                                         *qK_prim_vf(i)%sf(j, k, l)
                        else
                            qK_prim_vf(i)%sf(j, k, l) = qK_cons_vf(i)%sf(j, k, l) &
                                                        /qK_cons_vf(1)%sf(j, k, l)
                        end if
                    end do

                    if (chemistry) then
                        !$acc loop seq
                        do i = 1, num_species
                            rhoYks(i) = qK_cons_vf(chemxb + i - 1)%sf(j, k, l)
                        end do

                        T = q_T_sf%sf(j, k, l)
                    end if

                    call s_compute_pressure(qK_cons_vf(E_idx)%sf(j, k, l), &
                                            qK_cons_vf(alf_idx)%sf(j, k, l), &
                                            dyn_pres_K, pi_inf_K, gamma_K, rho_K, &
                                            qv_K, rhoYks, pres, T)

                    qK_prim_vf(E_idx)%sf(j, k, l) = pres

                    if (chemistry) then
                        q_T_sf%sf(j, k, l) = T
                    end if

                    if (bubbles) then
                        !$acc loop seq
                        do i = 1, nb
                            nRtmp(i) = qK_cons_vf(bubrs(i))%sf(j, k, l)
                        end do

                        vftmp = qK_cons_vf(alf_idx)%sf(j, k, l)

                        if (qbmm) then
                            !Get nb (constant across all R0 bins)
                            nbub_sc = qK_cons_vf(bubxb)%sf(j, k, l)

                            !Convert cons to prim
                            !$acc loop seq
                            do i = bubxb, bubxe
                                qK_prim_vf(i)%sf(j, k, l) = qK_cons_vf(i)%sf(j, k, l)/nbub_sc
                            end do
                            !Need to keep track of nb in the primitive variable list (converted back to true value before output)
#ifdef MFC_SIMULATION
                            qK_prim_vf(bubxb)%sf(j, k, l) = qK_cons_vf(bubxb)%sf(j, k, l)
#endif

                        else
                            if (adv_n) then
                                qK_prim_vf(n_idx)%sf(j, k, l) = qK_cons_vf(n_idx)%sf(j, k, l)
                                nbub_sc = qK_prim_vf(n_idx)%sf(j, k, l)
                            else
                                call s_comp_n_from_cons(vftmp, nRtmp, nbub_sc, weight)
                            end if

                            !$acc loop seq
                            do i = bubxb, bubxe
                                qK_prim_vf(i)%sf(j, k, l) = qK_cons_vf(i)%sf(j, k, l)/nbub_sc
                            end do
                        end if
                    end if

                    if (elasticity) then 
                        !$acc loop seq
                        do i = strxb, strxe
                            qK_prim_vf(i)%sf(j, k, l) = qK_cons_vf(i)%sf(j, k, l)/rho_K
                        end do
                    end if

                    if (hypoelasticity) then
                        !$acc loop seq
                        do i = strxb, strxe
                            ! subtracting elastic contribution for pressure calculation
                            if (G_K > verysmall) then !TODO: check if stable for >0
                                qK_prim_vf(E_idx)%sf(j, k, l) = qK_prim_vf(E_idx)%sf(j, k, l) - &
                                                                ((qK_prim_vf(i)%sf(j, k, l)**2._wp)/(4._wp*G_K))/gamma_K
                                ! extra terms in 2 and 3D
                                if ((i == strxb + 1) .or. &
                                    (i == strxb + 3) .or. &
                                    (i == strxb + 4)) then
                                    qK_prim_vf(E_idx)%sf(j, k, l) = qK_prim_vf(E_idx)%sf(j, k, l) - &
                                                                    ((qK_prim_vf(i)%sf(j, k, l)**2._wp)/(4._wp*G_K))/gamma_K
                                end if
                            end if
                        end do
                    end if

                    if (hyperelasticity) then
                        !$acc loop seq
                        do i = xibeg, xiend
                            qK_prim_vf(i)%sf(j, k, l) = qK_cons_vf(i)%sf(j, k, l)/rho_K
                        end do
                    end if

#ifdef MFC_POST_PROCESS
                    if (hyperelasticity) then
                    ! to save von Mises stress instead of elastic internal energy
                    qK_prim_vf(xiend+1)%sf(j, k, l) = sqrt((3d0/2d0)* (qK_prim_vf(strxb)%sf(j, k, l)**2d0 + &
                                            2d0*qK_prim_vf(strxb+1)%sf(j, k, l)**2d0 + qK_prim_vf(strxb+2)%sf(j, k, l)**2d0 + &
                                            2d0*qK_prim_vf(strxb+3)%sf(j, k, l)**2d0 + 2d0*qK_prim_vf(strxb+4)%sf(j, k, l)**2d0 + &
                                            qK_prim_vf(strxe)%sf(j, k, l)**2d0) )
                    end if
#endif

                    !$acc loop seq
                    do i = advxb, advxe
                        qK_prim_vf(i)%sf(j, k, l) = qK_cons_vf(i)%sf(j, k, l)
                    end do

                    if (surface_tension) then
                        qK_prim_vf(c_idx)%sf(j, k, l) = qK_cons_vf(c_idx)%sf(j, k, l)
                    end if

                end do
            end do
        end do
        !$acc end parallel loop


    end subroutine s_convert_conservative_to_primitive_variables ! ---------

    !>  The following procedure handles the conversion between
        !!      the primitive variables and the conservative variables.
        !!  @param qK_prim_vf Primitive variables
        !!  @param qK_cons_vf Conservative variables
        !!  @param gm_alphaK_vf Gradient magnitude of the volume fractions
        !!  @param ix Index bounds in the first coordinate direction
        !!  @param iy Index bounds in the second coordinate direction
        !!  @param iz Index bounds in the third coordinate direction
    subroutine s_convert_primitive_to_conservative_variables(q_prim_vf, &
                                                             q_cons_vf)

        type(scalar_field), dimension(sys_size), intent(in) :: q_prim_vf
        type(scalar_field), dimension(sys_size), intent(inout) :: q_cons_vf

        ! Density, specific heat ratio function, liquid stiffness function
        ! and dynamic pressure, as defined in the incompressible flow sense,
        ! respectively
        real(wp) :: rho
        real(wp) :: gamma
        real(wp) :: pi_inf
        real(wp) :: qv
        real(wp) :: dyn_pres
        real(wp) :: nbub, R3, vftmp, R3tmp
        real(wp), dimension(nb) :: Rtmp
        real(wp) :: G = 0._wp
        real(wp), dimension(2) :: Re_K

        integer :: i, j, k, l, q !< Generic loop iterators
        integer :: spec

        real(wp), dimension(num_species) :: Ys
        real(wp) :: e_mix, mix_mol_weight, T

#ifndef MFC_SIMULATION
        ! Converting the primitive variables to the conservative variables
        do l = 0, p
            do k = 0, n
                do j = 0, m

                    ! Obtaining the density, specific heat ratio function
                    ! and the liquid stiffness function, respectively
                    call s_convert_to_mixture_variables(q_prim_vf, j, k, l, &
                                                        rho, gamma, pi_inf, qv, Re_K, G, fluid_pp(:)%G)

                    ! Transferring the continuity equation(s) variable(s)
                    do i = 1, contxe
                        q_cons_vf(i)%sf(j, k, l) = q_prim_vf(i)%sf(j, k, l)
                    end do

                    ! Transferring the advection equation(s) variable(s)
                    do i = adv_idx%beg, adv_idx%end
                        q_cons_vf(i)%sf(j, k, l) = q_prim_vf(i)%sf(j, k, l)
                    end do

                    ! Zeroing out the dynamic pressure since it is computed
                    ! iteratively by cycling through the velocity equations
                    dyn_pres = 0._wp

                    ! Computing momenta and dynamic pressure from velocity
                    do i = momxb, momxe
                        q_cons_vf(i)%sf(j, k, l) = rho*q_prim_vf(i)%sf(j, k, l)
                        dyn_pres = dyn_pres + q_cons_vf(i)%sf(j, k, l)* &
                                   q_prim_vf(i)%sf(j, k, l)/2._wp
                    end do

                    if (chemistry) then
                        do i = chemxb, chemxe
                            Ys(i - chemxb + 1) = q_prim_vf(i)%sf(j, k, l)
                            q_cons_vf(i)%sf(j, k, l) = rho*q_prim_vf(i)%sf(j, k, l)
                        end do

                        call get_mixture_molecular_weight(Ys, mix_mol_weight)
                        T = q_prim_vf(E_idx)%sf(j, k, l)*mix_mol_weight/(gas_constant*rho)
                        call get_mixture_energy_mass(T, Ys, e_mix)

                        q_cons_vf(E_idx)%sf(j, k, l) = &
                            dyn_pres + rho*e_mix
                    else
                        ! Computing the energy from the pressure
                        if ((model_eqns /= 4) .and. (bubbles .neqv. .true.)) then
                            ! E = Gamma*P + \rho u u /2 + \pi_inf + (\alpha\rho qv)
                            q_cons_vf(E_idx)%sf(j, k, l) = &
                                gamma*q_prim_vf(E_idx)%sf(j, k, l) + dyn_pres + pi_inf &
                                + qv
                        else if ((model_eqns /= 4) .and. (bubbles)) then
                            ! \tilde{E} = dyn_pres + (1-\alf)(\Gamma p_l + \Pi_inf)
                            q_cons_vf(E_idx)%sf(j, k, l) = dyn_pres + &
                                                           (1._wp - q_prim_vf(alf_idx)%sf(j, k, l))* &
                                                           (gamma*q_prim_vf(E_idx)%sf(j, k, l) + pi_inf)
                        else
                            !Tait EOS, no conserved energy variable
                            q_cons_vf(E_idx)%sf(j, k, l) = 0._wp
                        end if
                    end if

                    ! Computing the internal energies from the pressure and continuities
                    if (model_eqns == 3) then
                        do i = 1, num_fluids
                            ! internal energy calculation for each of the fluids
                            q_cons_vf(i + internalEnergies_idx%beg - 1)%sf(j, k, l) = &
                                q_cons_vf(i + adv_idx%beg - 1)%sf(j, k, l)* &
                                (fluid_pp(i)%gamma*q_prim_vf(E_idx)%sf(j, k, l) + &
                                 fluid_pp(i)%pi_inf) + &
                                q_cons_vf(i + cont_idx%beg - 1)%sf(j, k, l)*fluid_pp(i)%qv
                        end do
                    end if

                    if (bubbles) then
                        ! From prim: Compute nbub = (3/4pi) * \alpha / \bar{R^3}
                        do i = 1, nb
                            Rtmp(i) = q_prim_vf(bub_idx%rs(i))%sf(j, k, l)
                        end do

                        if (.not. qbmm) then
                            if (adv_n) then
                                q_cons_vf(n_idx)%sf(j, k, l) = q_prim_vf(n_idx)%sf(j, k, l)
                                nbub = q_prim_vf(n_idx)%sf(j, k, l)
                            else
                                call s_comp_n_from_prim(q_prim_vf(alf_idx)%sf(j, k, l), Rtmp, nbub, weight)
                            end if
                        else
                            !Initialize R3 averaging over R0 and R directions
                            R3tmp = 0._wp
                            do i = 1, nb
                                R3tmp = R3tmp + weight(i)*0.5_wp*(Rtmp(i) + sigR)**3._wp
                                R3tmp = R3tmp + weight(i)*0.5_wp*(Rtmp(i) - sigR)**3._wp
                            end do
                            !Initialize nb
                            nbub = 3._wp*q_prim_vf(alf_idx)%sf(j, k, l)/(4._wp*pi*R3tmp)
                        end if

                        if (j == 0 .and. k == 0 .and. l == 0) print *, 'In convert, nbub:', nbub

                        do i = bub_idx%beg, bub_idx%end
                            q_cons_vf(i)%sf(j, k, l) = q_prim_vf(i)%sf(j, k, l)*nbub
                        end do
                    end if

                    if (elasticity) then 
                        ! adding the elastic contribution
                        ! Multiply \tau to \rho \tau
                        do i = strxb, strxe
                            q_cons_vf(i)%sf(j, k, l) = rho*q_prim_vf(i)%sf(j, k, l)
                        end do
                    end if

                    if (hypoelasticity) then
                        do i = strxb, strxe
                            ! adding elastic contribution
                            if (G > verysmall) then
                                q_cons_vf(E_idx)%sf(j, k, l) = q_cons_vf(E_idx)%sf(j, k, l) + &
                                                               (q_prim_vf(i)%sf(j, k, l)**2._wp)/(4._wp*G)
                                ! extra terms in 2 and 3D
                                if ((i == stress_idx%beg + 1) .or. &
                                    (i == stress_idx%beg + 3) .or. &
                                    (i == stress_idx%beg + 4)) then
                                    q_cons_vf(E_idx)%sf(j, k, l) = q_cons_vf(E_idx)%sf(j, k, l) + &
                                                                   (q_prim_vf(i)%sf(j, k, l)**2._wp)/(4._wp*G)
                                end if
                            end if
                        end do
                    end if

                    ! using \rho xi as the conservative formulation stated in Kamrin et al. JFM 2022
                    if (hyperelasticity) then
                        ! Multiply \xi to \rho \xi
                        do i = xibeg, xiend
                            q_cons_vf(i)%sf(j, k, l) = rho*q_prim_vf(i)%sf(j, k, l)
                        end do
                    end if

                    if (surface_tension) then
                        q_cons_vf(c_idx)%sf(j, k, l) = q_prim_vf(c_idx)%sf(j, k, l)
                    end if

                end do
            end do
        end do
#else
        if (proc_rank == 0) then
            call s_mpi_abort('Conversion from primitive to '// &
                             'conservative variables not '// &
                             'implemented. Exiting ...')
        end if
#endif
    end subroutine s_convert_primitive_to_conservative_variables

    !>  The following subroutine handles the conversion between
        !!      the primitive variables and the Eulerian flux variables.
        !!  @param qK_prim_vf Primitive variables
        !!  @param FK_vf Flux variables
        !!  @param FK_src_vf Flux source variables
        !!  @param ix Index bounds in the first coordinate direction
        !!  @param iy Index bounds in the second coordinate direction
        !!  @param iz Index bounds in the third coordinate direction
    subroutine s_convert_primitive_to_flux_variables(qK_prim_vf, &
                                                     FK_vf, &
                                                     FK_src_vf, &
                                                     is1, is2, is3, s2b, s3b)

        integer, intent(in) :: s2b, s3b
        real(wp), dimension(0:, s2b:, s3b:, 1:), intent(in) :: qK_prim_vf
        real(wp), dimension(0:, s2b:, s3b:, 1:), intent(inout) :: FK_vf
        real(wp), dimension(0:, s2b:, s3b:, advxb:), intent(inout) :: FK_src_vf

        type(int_bounds_info), intent(in) :: is1, is2, is3

        ! Partial densities, density, velocity, pressure, energy, advection
        ! variables, the specific heat ratio and liquid stiffness functions,
        ! the shear and volume Reynolds numbers and the Weber numbers
        real(wp), dimension(num_fluids) :: alpha_rho_K
        real(wp), dimension(num_fluids) :: alpha_K
        real(wp) :: rho_K
        real(wp), dimension(num_dims) :: vel_K
        real(wp) :: vel_K_sum
        real(wp) :: pres_K
        real(wp) :: E_K
        real(wp) :: gamma_K
        real(wp) :: pi_inf_K
        real(wp) :: qv_K
        real(wp), dimension(2) :: Re_K
        real(wp) :: G_K

        integer :: i, j, k, l !< Generic loop iterators

        is1b = is1%beg; is1e = is1%end
        is2b = is2%beg; is2e = is2%end
        is3b = is3%beg; is3e = is3%end

        !$acc update device(is1b, is2b, is3b, is1e, is2e, is3e)

        ! Computing the flux variables from the primitive variables, without
        ! accounting for the contribution of either viscosity or capillarity
#ifdef MFC_SIMULATION
        !$acc parallel loop collapse(3) gang vector default(present) private(alpha_rho_K, vel_K, alpha_K, Re_K)
        do l = is3b, is3e
            do k = is2b, is2e
                do j = is1b, is1e

                    !$acc loop seq
                    do i = 1, contxe
                        alpha_rho_K(i) = qK_prim_vf(j, k, l, i)
                    end do

                    !$acc loop seq
                    do i = advxb, advxe
                        alpha_K(i - E_idx) = qK_prim_vf(j, k, l, i)
                    end do
                    !$acc loop seq
                    do i = 1, num_dims
                        vel_K(i) = qK_prim_vf(j, k, l, contxe + i)
                    end do

                    vel_K_sum = 0._wp
                    !$acc loop seq
                    do i = 1, num_dims
                        vel_K_sum = vel_K_sum + vel_K(i)**2._wp
                    end do

                    pres_K = qK_prim_vf(j, k, l, E_idx)
                    if (elasticity) then
                        call s_convert_species_to_mixture_variables_acc(rho_K, gamma_K, pi_inf_K, qv_K, &
                                                                        alpha_K, alpha_rho_K, Re_K, &
                                                                        j, k, l, G_K, Gs)
                    else if (bubbles) then
                        call s_convert_species_to_mixture_variables_bubbles_acc(rho_K, gamma_K, &
                                                                                pi_inf_K, qv_K, alpha_K, alpha_rho_K, Re_K, j, k, l)
                    else
                        call s_convert_species_to_mixture_variables_acc(rho_K, gamma_K, pi_inf_K, qv_K, &
                                                                        alpha_K, alpha_rho_K, Re_K, j, k, l)
                    end if

                    ! Computing the energy from the pressure
                    E_K = gamma_K*pres_K + pi_inf_K &
                          + 5e-1_wp*rho_K*vel_K_sum + qv_K

                    ! mass flux, this should be \alpha_i \rho_i u_i
                    !$acc loop seq
                    do i = 1, contxe
                        FK_vf(j, k, l, i) = alpha_rho_K(i)*vel_K(dir_idx(1))
                    end do

                    !$acc loop seq
                    do i = 1, num_dims
                        FK_vf(j, k, l, contxe + dir_idx(i)) = &
                            rho_K*vel_K(dir_idx(1)) &
                            *vel_K(dir_idx(i)) &
                            + pres_K*dir_flg(dir_idx(i))
                    end do

                    ! energy flux, u(E+p)
                    FK_vf(j, k, l, E_idx) = vel_K(dir_idx(1))*(E_K + pres_K)

                    if (riemann_solver == 1) then
                        !$acc loop seq
                        do i = advxb, advxe
                            FK_vf(j, k, l, i) = 0._wp
                            FK_src_vf(j, k, l, i) = alpha_K(i - E_idx)
                        end do

                    else
                        ! Could be bubbles!
                        !$acc loop seq
                        do i = advxb, advxe
                            FK_vf(j, k, l, i) = vel_K(dir_idx(1))*alpha_K(i - E_idx)
                        end do

                        !$acc loop seq
                        do i = advxb, advxe
                            FK_src_vf(j, k, l, i) = vel_K(dir_idx(1))
                        end do

                    end if

                end do
            end do
        end do
#endif
    end subroutine s_convert_primitive_to_flux_variables

    subroutine s_finalize_variables_conversion_module() ! ------------------

        integer :: i !< Generic loop iterators

        ! Deallocating the density, the specific heat ratio function and the
        ! liquid stiffness function
#ifdef MFC_POST_PROCESS
        deallocate (rho_sf, gamma_sf, pi_inf_sf, qv_sf)
#endif

#ifdef MFC_SIMULATION
        @:DEALLOCATE(gammas, gs_min, pi_infs, ps_inf, cvs, qvs, qvps, Gs)
        if (bubbles) then
            @:DEALLOCATE(bubrs)
        end if
#else
        @:DEALLOCATE(gammas, gs_min, pi_infs, ps_inf, cvs, qvs, qvps, Gs)
        if (bubbles) then
            @:DEALLOCATE(bubrs)
        end if
#endif

    end subroutine s_finalize_variables_conversion_module

#ifndef MFC_PRE_PROCESS
    pure subroutine s_compute_speed_of_sound(pres, rho, gamma, pi_inf, H, adv, vel_sum, c_c, c)
#ifdef _CRAYFTN
        !DIR$ INLINEALWAYS s_compute_speed_of_sound
#else
        !$acc routine seq
#endif

        real(wp), intent(in) :: pres
        real(wp), intent(in) :: rho, gamma, pi_inf
        real(wp), intent(in) :: H
        real(wp), dimension(num_fluids), intent(in) :: adv
        real(wp), intent(in) :: vel_sum
        real(wp), intent(in) :: c_c
        real(wp), intent(out) :: c

        real(wp) :: blkmod1, blkmod2
        real(wp) :: Tolerance
        integer :: q

        if (chemistry) then
            if (avg_state == 1 .and. abs(c_c) > Tolerance) then
                c = sqrt(c_c - (gamma - 1.0_wp)*(vel_sum - H))
            else
                c = sqrt((1.0_wp + 1.0_wp/gamma)*pres/rho)
            end if
        else
            if (alt_soundspeed) then
                blkmod1 = ((gammas(1) + 1._wp)*pres + &
                           pi_infs(1))/gammas(1)
                blkmod2 = ((gammas(2) + 1._wp)*pres + &
                           pi_infs(2))/gammas(2)
                c = (1._wp/(rho*(adv(1)/blkmod1 + adv(2)/blkmod2)))
            elseif (model_eqns == 3) then
                c = 0._wp
                !$acc loop seq
                do q = 1, num_fluids
                    c = c + adv(q)*(1._wp/gammas(q) + 1._wp)* &
                        (pres + pi_infs(q)/(gammas(q) + 1._wp))
                end do
                c = c/rho
            elseif (((model_eqns == 4) .or. (model_eqns == 2 .and. bubbles))) then
                ! Sound speed for bubble mmixture to order O(\alpha)

                if (mpp_lim .and. (num_fluids > 1)) then
                    c = (1._wp/gamma + 1._wp)* &
                        (pres + pi_inf/(gamma + 1._wp))/rho
                else
                    c = &
                        (1._wp/gamma + 1._wp)* &
                        (pres + pi_inf/(gamma + 1._wp))/ &
                        (rho*(1._wp - adv(num_fluids)))
                end if
            else
                c = ((H - 5e-1*vel_sum)/gamma)
            end if

            if (mixture_err .and. c < 0._wp) then
                c = 100._wp*sgm_eps
            else
                c = sqrt(c)
            end if
        end if
    end subroutine s_compute_speed_of_sound
#endif

end module m_variables_conversion<|MERGE_RESOLUTION|>--- conflicted
+++ resolved
@@ -446,12 +446,7 @@
 #endif
 
         if (present(G_K)) then
-<<<<<<< HEAD
-            !TODO Check our mixture rule? Replace with Cauchy numbers, make code nondimensional
-            G_K = 0d0
-=======
             G_K = 0._wp
->>>>>>> 143f710a
             do i = 1, num_fluids
                 G_K = G_K + alpha_K(i)*G(i)
             end do
@@ -861,11 +856,7 @@
 
         integer :: i, j, k, l, q !< Generic loop iterators
 
-<<<<<<< HEAD
-        real(kind(0d0)) :: ntmp
-=======
         real(wp) :: ntmp, T
->>>>>>> 143f710a
 
         #:if MFC_CASE_OPTIMIZATION
 #ifndef MFC_SIMULATION
