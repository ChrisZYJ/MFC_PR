!>
!! @file m_variables_conversion.f90
!! @brief Contains module m_variables_conversion

#:include 'macros.fpp'
#:include 'case.fpp'

!> @brief This module consists of subroutines used in the conversion of the
!!              conservative variables into the primitive ones and vice versa. In
!!              addition, the module also contains the subroutines used to obtain
!!              the mixture variables and the subroutines used to compute pressure.
module m_variables_conversion

    ! Dependencies =============================================================
    use m_derived_types        !< Definitions of the derived types

    use m_global_parameters    !< Definitions of the global parameters

    use m_mpi_proxy            !< Message passing interface (MPI) module proxy

    use m_helper_basic         !< Functions to compare floating point numbers

    use m_helper

    use m_thermochem, only: &
        num_species, get_temperature, get_pressure, &
        get_mixture_molecular_weight, get_mixture_energy_mass

    ! ==========================================================================

    implicit none

    private; 
    public :: s_initialize_variables_conversion_module, &
              s_initialize_pb, &
              s_initialize_mv, &
              s_convert_to_mixture_variables, &
              s_convert_mixture_to_mixture_variables, &
              s_convert_species_to_mixture_variables_bubbles, &
              s_convert_species_to_mixture_variables_bubbles_acc, &
              s_convert_species_to_mixture_variables, &
              s_convert_species_to_mixture_variables_acc, &
              s_convert_conservative_to_primitive_variables, &
              s_convert_primitive_to_conservative_variables, &
              s_convert_primitive_to_flux_variables, &
              s_compute_pressure, &
#ifndef MFC_PRE_PROCESS
              s_compute_speed_of_sound, &
#endif
              s_finalize_variables_conversion_module

    !! In simulation, gammas, pi_infs, and qvs are already declared in m_global_variables
#ifndef MFC_SIMULATION
    real(kind(0d0)), allocatable, public, dimension(:) :: gammas, gs_min, pi_infs, ps_inf, cvs, qvs, qvps
    !$acc declare create(gammas, gs_min, pi_infs, ps_inf, cvs, qvs, qvps)
#endif

    real(kind(0d0)), allocatable, dimension(:) :: Gs
    integer, allocatable, dimension(:) :: bubrs
    real(kind(0d0)), allocatable, dimension(:, :) :: Res
    !$acc declare create(bubrs, Gs, Res)

    integer :: is1b, is2b, is3b, is1e, is2e, is3e
    !$acc declare create(is1b, is2b, is3b, is1e, is2e, is3e)

    real(kind(0d0)), allocatable, dimension(:, :, :), public :: rho_sf !< Scalar density function
    real(kind(0d0)), allocatable, dimension(:, :, :), public :: gamma_sf !< Scalar sp. heat ratio function
    real(kind(0d0)), allocatable, dimension(:, :, :), public :: pi_inf_sf !< Scalar liquid stiffness function
    real(kind(0d0)), allocatable, dimension(:, :, :), public :: qv_sf !< Scalar liquid energy reference function

contains

    !> Dispatch to the s_convert_mixture_to_mixture_variables
        !!      and s_convert_species_to_mixture_variables subroutines.
        !!      Replaces a procedure pointer.
        !!  @param q_vf Conservative or primitive variables
        !!  @param i First-coordinate cell index
        !!  @param j First-coordinate cell index
        !!  @param k First-coordinate cell index
        !!  @param rho Density
        !!  @param gamma Specific heat ratio function
        !!  @param pi_inf Liquid stiffness function
        !!  @param qv Fluid reference energy
    subroutine s_convert_to_mixture_variables(q_vf, i, j, k, &
                                              rho, gamma, pi_inf, qv, Re_K, G_K, G)

        type(scalar_field), dimension(sys_size), intent(in) :: q_vf
        integer, intent(in) :: i, j, k
        real(kind(0d0)), intent(out), target :: rho, gamma, pi_inf, qv
        real(kind(0d0)), optional, dimension(2), intent(out) :: Re_K
        real(kind(0d0)), optional, intent(out) :: G_K
        real(kind(0d0)), optional, dimension(num_fluids), intent(in) :: G

        if (model_eqns == 1) then        ! Gamma/pi_inf model
            call s_convert_mixture_to_mixture_variables(q_vf, i, j, k, &
                                                        rho, gamma, pi_inf, qv, Re_K, G_K, G)

        else if (bubbles) then
            call s_convert_species_to_mixture_variables_bubbles(q_vf, i, j, k, &
                                                                rho, gamma, pi_inf, qv, Re_K, G_K, G)
        else
            ! Volume fraction model
            call s_convert_species_to_mixture_variables(q_vf, i, j, k, &
                                                        rho, gamma, pi_inf, qv, Re_K, G_K, G)
        end if

    end subroutine s_convert_to_mixture_variables

    !>  This procedure conditionally calculates the appropriate pressure
        !! @param energy Energy
        !! @param alf Void Fraction
        !! @param dyn_p Dynamic Pressure
        !! @param pi_inf Liquid Stiffness
        !! @param gamma Specific Heat Ratio
        !! @param rho Density
        !! @param qv fluid reference energy
        !! @param pres Pressure to calculate
        !! @param stress Shear Stress
        !! @param mom Momentum
    subroutine s_compute_pressure(energy, alf, dyn_p, pi_inf, gamma, rho, qv, rhoYks, pres, T, stress, mom, G)

#ifdef _CRAYFTN
        !DIR$ INLINEALWAYS s_compute_pressure
#else
        !$acc routine seq
#endif

        real(kind(0d0)), intent(in) :: energy, alf
        real(kind(0d0)), intent(in) :: dyn_p
        real(kind(0d0)), intent(in) :: pi_inf, gamma, rho, qv
        real(kind(0d0)), intent(out) :: pres, T
        real(kind(0d0)), intent(in), optional :: stress, mom, G

        ! Chemistry
        real(kind(0d0)), dimension(1:num_species), intent(in) :: rhoYks
        real(kind(0d0)) :: E_e
        real(kind(0d0)) :: e_Per_Kg, Pdyn_Per_Kg
        real(kind(0d0)), dimension(1:num_species) :: Y_rs

        integer :: s !< Generic loop iterator

        #:if not chemistry
            ! Depending on model_eqns and bubbles, the appropriate procedure
            ! for computing pressure is targeted by the procedure pointer

            if ((model_eqns /= 4) .and. (bubbles .neqv. .true.)) then
                pres = (energy - dyn_p - pi_inf - qv)/gamma
            else if ((model_eqns /= 4) .and. bubbles) then
                pres = ((energy - dyn_p)/(1.d0 - alf) - pi_inf - qv)/gamma
            else
                pres = (pref + pi_inf)* &
                       (energy/ &
                        (rhoref*(1 - alf)) &
                        )**(1/gamma + 1) - pi_inf
            end if

            if (hypoelasticity .and. present(G)) then
                ! calculate elastic contribution to Energy
                E_e = 0d0
                do s = stress_idx%beg, stress_idx%end
                    if (G > 0) then
                        E_e = E_e + ((stress/rho)**2d0)/(4d0*G)
                        ! Additional terms in 2D and 3D
                        if ((s == stress_idx%beg + 1) .or. &
                            (s == stress_idx%beg + 3) .or. &
                            (s == stress_idx%beg + 4)) then
                            E_e = E_e + ((stress/rho)**2d0)/(4d0*G)
                        end if
                    end if
                end do

                pres = ( &
                       energy - &
                       0.5d0*(mom**2.d0)/rho - &
                       pi_inf - qv - E_e &
                       )/gamma

            end if

        #:else

            Y_rs(:) = rhoYks(:)/rho
            e_Per_Kg = energy/rho
            Pdyn_Per_Kg = dyn_p/rho

            call get_temperature(e_Per_Kg - Pdyn_Per_Kg, 1200d0, Y_rs, .true., T)
            call get_pressure(rho, T, Y_rs, pres)

        #:endif

    end subroutine s_compute_pressure

    !>  This subroutine is designed for the gamma/pi_inf model
        !!      and provided a set of either conservative or primitive
        !!      variables, transfers the density, specific heat ratio
        !!      function and the liquid stiffness function from q_vf to
        !!      rho, gamma and pi_inf.
        !! @param q_vf conservative or primitive variables
        !! @param i cell index to transfer mixture variables
        !! @param j cell index to transfer mixture variables
        !! @param k cell index to transfer mixture variables
        !! @param rho density
        !! @param gamma  specific heat ratio function
        !! @param pi_inf liquid stiffness
        !! @param qv fluid reference energy
    subroutine s_convert_mixture_to_mixture_variables(q_vf, i, j, k, &
                                                      rho, gamma, pi_inf, qv, Re_K, G_K, G)

        type(scalar_field), dimension(sys_size), intent(in) :: q_vf
        integer, intent(in) :: i, j, k

        real(kind(0d0)), intent(out), target :: rho
        real(kind(0d0)), intent(out), target :: gamma
        real(kind(0d0)), intent(out), target :: pi_inf
        real(kind(0d0)), intent(out), target :: qv

        real(kind(0d0)), optional, dimension(2), intent(out) :: Re_K

        real(kind(0d0)), optional, intent(out) :: G_K
        real(kind(0d0)), optional, dimension(num_fluids), intent(in) :: G

        ! Transferring the density, the specific heat ratio function and the
        ! liquid stiffness function, respectively
        rho = q_vf(1)%sf(i, j, k)
        gamma = q_vf(gamma_idx)%sf(i, j, k)
        pi_inf = q_vf(pi_inf_idx)%sf(i, j, k)
        qv = 0d0 ! keep this value nill for now. For future adjustment

        ! Post process requires rho_sf/gamma_sf/pi_inf_sf/qv_sf to also be updated
#ifdef MFC_POST_PROCESS
        rho_sf(i, j, k) = rho
        gamma_sf(i, j, k) = gamma
        pi_inf_sf(i, j, k) = pi_inf
        qv_sf(i, j, k) = qv
#endif

    end subroutine s_convert_mixture_to_mixture_variables

    !>  This procedure is used alongside with the gamma/pi_inf
        !!      model to transfer the density, the specific heat ratio
        !!      function and liquid stiffness function from the vector
        !!      of conservative or primitive variables to their scalar
        !!      counterparts. Specifically designed for when subgrid bubbles
        !!      must be included.
        !! @param q_vf primitive variables
        !! @param j Cell index
        !! @param k Cell index
        !! @param l Cell index
        !! @param rho density
        !! @param gamma specific heat ratio
        !! @param pi_inf liquid stiffness
        !! @param qv fluid reference energy
    subroutine s_convert_species_to_mixture_variables_bubbles(q_vf, j, k, l, &
                                                              rho, gamma, pi_inf, qv, Re_K, G_K, G)

        type(scalar_field), dimension(sys_size), intent(in) :: q_vf

        integer, intent(in) :: j, k, l

        real(kind(0d0)), intent(out), target :: rho
        real(kind(0d0)), intent(out), target :: gamma
        real(kind(0d0)), intent(out), target :: pi_inf
        real(kind(0d0)), intent(out), target :: qv

        real(kind(0d0)), optional, dimension(2), intent(out) :: Re_K
        real(kind(0d0)), optional, intent(out) :: G_K
        real(kind(0d0)), optional, dimension(num_fluids), intent(in) :: G

        integer :: i, q
        real(kind(0d0)), dimension(num_fluids) :: alpha_rho_K, alpha_K

        ! Constraining the partial densities and the volume fractions within
        ! their physical bounds to make sure that any mixture variables that
        ! are derived from them result within the limits that are set by the
        ! fluids physical parameters that make up the mixture
        do i = 1, num_fluids
            alpha_rho_K(i) = q_vf(i)%sf(j, k, l)
            alpha_K(i) = q_vf(advxb + i - 1)%sf(j, k, l)
        end do

        if (mpp_lim) then

            do i = 1, num_fluids
                alpha_rho_K(i) = max(0d0, alpha_rho_K(i))
                alpha_K(i) = min(max(0d0, alpha_K(i)), 1d0)
            end do

            alpha_K = alpha_K/max(sum(alpha_K), 1d-16)

        end if

        ! Performing the transfer of the density, the specific heat ratio
        ! function as well as the liquid stiffness function, respectively

        if (model_eqns == 4) then
            rho = q_vf(1)%sf(j, k, l)
            gamma = fluid_pp(1)%gamma    !qK_vf(gamma_idx)%sf(i,j,k)
            pi_inf = fluid_pp(1)%pi_inf   !qK_vf(pi_inf_idx)%sf(i,j,k)
            qv = fluid_pp(1)%qv
        else if ((model_eqns == 2) .and. bubbles) then
            rho = 0d0; gamma = 0d0; pi_inf = 0d0; qv = 0d0

            if (mpp_lim .and. (num_fluids > 2)) then
                do i = 1, num_fluids
                    rho = rho + q_vf(i)%sf(j, k, l)
                    gamma = gamma + q_vf(i + E_idx)%sf(j, k, l)*fluid_pp(i)%gamma
                    pi_inf = pi_inf + q_vf(i + E_idx)%sf(j, k, l)*fluid_pp(i)%pi_inf
                    qv = qv + q_vf(i)%sf(j, k, l)*fluid_pp(i)%qv
                end do
            else if (num_fluids == 2) then
                rho = q_vf(1)%sf(j, k, l)
                gamma = fluid_pp(1)%gamma
                pi_inf = fluid_pp(1)%pi_inf
                qv = fluid_pp(1)%qv
            else if (num_fluids > 2) then
                !TODO: This may need fixing for hypo + bubbles
                do i = 1, num_fluids - 1 !leave out bubble part of mixture
                    rho = rho + q_vf(i)%sf(j, k, l)
                    gamma = gamma + q_vf(i + E_idx)%sf(j, k, l)*fluid_pp(i)%gamma
                    pi_inf = pi_inf + q_vf(i + E_idx)%sf(j, k, l)*fluid_pp(i)%pi_inf
                    qv = qv + q_vf(i)%sf(j, k, l)*fluid_pp(i)%qv
                end do
                ! rho    = qK_vf(1)%sf(j,k,l)
                ! gamma_K  = fluid_pp(1)%gamma
                ! pi_inf_K = fluid_pp(1)%pi_inf
            else
                rho = q_vf(1)%sf(j, k, l)
                gamma = fluid_pp(1)%gamma
                pi_inf = fluid_pp(1)%pi_inf
                qv = fluid_pp(1)%qv
            end if
        end if

#ifdef MFC_SIMULATION
        ! Computing the shear and bulk Reynolds numbers from species analogs
        if (viscous) then
            if (num_fluids == 1) then ! need to consider case with num_fluids >= 2
                do i = 1, 2

                    Re_K(i) = dflt_real; if (Re_size(i) > 0) Re_K(i) = 0d0

                    do q = 1, Re_size(i)
                        Re_K(i) = (1 - alpha_K(Re_idx(i, q)))/fluid_pp(Re_idx(i, q))%Re(i) &
                                  + Re_K(i)
                    end do

                    Re_K(i) = 1d0/max(Re_K(i), sgm_eps)

                end do
            end if
        end if
#endif

        ! Post process requires rho_sf/gamma_sf/pi_inf_sf/qv_sf to also be updated
#ifdef MFC_POST_PROCESS
        rho_sf(j, k, l) = rho
        gamma_sf(j, k, l) = gamma
        pi_inf_sf(j, k, l) = pi_inf
        qv_sf(j, k, l) = qv
#endif

    end subroutine s_convert_species_to_mixture_variables_bubbles

    !>  This subroutine is designed for the volume fraction model
        !!              and provided a set of either conservative or primitive
        !!              variables, computes the density, the specific heat ratio
        !!              function and the liquid stiffness function from q_vf and
        !!              stores the results into rho, gamma and pi_inf.
        !! @param q_vf primitive variables
        !! @param k Cell index
        !! @param l Cell index
        !! @param r Cell index
        !! @param rho density
        !! @param gamma specific heat ratio
        !! @param pi_inf liquid stiffness
        !! @param qv fluid reference energy
    subroutine s_convert_species_to_mixture_variables(q_vf, k, l, r, rho, &
                                                      gamma, pi_inf, qv, Re_K, G_K, G)

        type(scalar_field), dimension(sys_size), intent(in) :: q_vf

        integer, intent(in) :: k, l, r

        real(kind(0d0)), intent(out), target :: rho
        real(kind(0d0)), intent(out), target :: gamma
        real(kind(0d0)), intent(out), target :: pi_inf
        real(kind(0d0)), intent(out), target :: qv

        real(kind(0d0)), optional, dimension(2), intent(out) :: Re_K
            !! Partial densities and volume fractions
        real(kind(0d0)), optional, intent(out) :: G_K
        real(kind(0d0)), optional, dimension(num_fluids), intent(in) :: G

        real(kind(0d0)), dimension(num_fluids) :: alpha_rho_K, alpha_K !<

        integer :: i, j !< Generic loop iterator

        ! Computing the density, the specific heat ratio function and the
        ! liquid stiffness function, respectively

        do i = 1, num_fluids
            alpha_rho_K(i) = q_vf(i)%sf(k, l, r)
            alpha_K(i) = q_vf(advxb + i - 1)%sf(k, l, r)
        end do

        if (mpp_lim) then

            do i = 1, num_fluids
                alpha_rho_K(i) = max(0d0, alpha_rho_K(i))
                alpha_K(i) = min(max(0d0, alpha_K(i)), 1d0)
            end do

            alpha_K = alpha_K/max(sum(alpha_K), 1d-16)

        end if

        ! Calculating the density, the specific heat ratio function, the
        ! liquid stiffness function, and the energy reference function,
        ! respectively, from the species analogs
        rho = 0d0; gamma = 0d0; pi_inf = 0d0; qv = 0d0

        do i = 1, num_fluids
            rho = rho + alpha_rho_K(i)
            gamma = gamma + alpha_K(i)*gammas(i)
            pi_inf = pi_inf + alpha_K(i)*pi_infs(i)
            qv = qv + alpha_rho_K(i)*qvs(i)
        end do
#ifdef MFC_SIMULATION
        ! Computing the shear and bulk Reynolds numbers from species analogs
        do i = 1, 2

            Re_K(i) = dflt_real; if (Re_size(i) > 0) Re_K(i) = 0d0

            do j = 1, Re_size(i)
                Re_K(i) = alpha_K(Re_idx(i, j))/fluid_pp(Re_idx(i, j))%Re(i) &
                          + Re_K(i)
            end do

            Re_K(i) = 1d0/max(Re_K(i), sgm_eps)

        end do
#endif

        if (present(G_K)) then
            !TODO Check our mixture rule? Replace with Cauchy numbers, make code nondimensional
            G_K = 0d0
            do i = 1, num_fluids
                G_K = G_K + alpha_K(i)*G(i)
            end do
            G_K = max(0d0, G_K)
        end if

        ! Post process requires rho_sf/gamma_sf/pi_inf_sf/qv_sf to also be updated
#ifdef MFC_POST_PROCESS
        rho_sf(k, l, r) = rho
        gamma_sf(k, l, r) = gamma
        pi_inf_sf(k, l, r) = pi_inf
        qv_sf(k, l, r) = qv
#endif

    end subroutine s_convert_species_to_mixture_variables

    subroutine s_convert_species_to_mixture_variables_acc(rho_K, &
                                                          gamma_K, pi_inf_K, qv_K, &
                                                          alpha_K, alpha_rho_K, Re_K, k, l, r, &
                                                          G_K, G)
#ifdef _CRAYFTN
        !DIR$ INLINEALWAYS s_convert_species_to_mixture_variables_acc
#else
        !$acc routine seq
#endif

        real(kind(0d0)), intent(out) :: rho_K, gamma_K, pi_inf_K, qv_K

        real(kind(0d0)), dimension(num_fluids), intent(inout) :: alpha_rho_K, alpha_K !<
        real(kind(0d0)), dimension(2), intent(out) :: Re_K
        !! Partial densities and volume fractions

        real(kind(0d0)), optional, intent(out) :: G_K
        real(kind(0d0)), optional, dimension(num_fluids), intent(in) :: G

        integer, intent(in) :: k, l, r

        integer :: i, j !< Generic loop iterators
        real(kind(0d0)) :: alpha_K_sum

#ifdef MFC_SIMULATION
        ! Constraining the partial densities and the volume fractions within
        ! their physical bounds to make sure that any mixture variables that
        ! are derived from them result within the limits that are set by the
        ! fluids physical parameters that make up the mixture
        rho_K = 0d0
        gamma_K = 0d0
        pi_inf_K = 0d0
        qv_K = 0d0

        alpha_K_sum = 0d0

        if (mpp_lim) then
            do i = 1, num_fluids
                alpha_rho_K(i) = max(0d0, alpha_rho_K(i))
                alpha_K(i) = min(max(0d0, alpha_K(i)), 1d0)
                alpha_K_sum = alpha_K_sum + alpha_K(i)
            end do

            alpha_K = alpha_K/max(alpha_K_sum, sgm_eps)

        end if

        do i = 1, num_fluids
            rho_K = rho_K + alpha_rho_K(i)
            gamma_K = gamma_K + alpha_K(i)*gammas(i)
            pi_inf_K = pi_inf_K + alpha_K(i)*pi_infs(i)
            qv_K = qv_K + alpha_rho_K(i)*qvs(i)
        end do

        if (present(G_K)) then
            G_K = 0d0
            do i = 1, num_fluids
                !TODO: change to use Gs directly here?
                !TODO: Make this changes as well for GPUs
                G_K = G_K + alpha_K(i)*G(i)
            end do
            G_K = max(0d0, G_K)
        end if

        if (viscous) then

            do i = 1, 2
                Re_K(i) = dflt_real

                if (Re_size(i) > 0) Re_K(i) = 0d0

                do j = 1, Re_size(i)
                    Re_K(i) = alpha_K(Re_idx(i, j))/Res(i, j) &
                              + Re_K(i)
                end do

                Re_K(i) = 1d0/max(Re_K(i), sgm_eps)

            end do
        end if
#endif

    end subroutine s_convert_species_to_mixture_variables_acc

    subroutine s_convert_species_to_mixture_variables_bubbles_acc(rho_K, &
                                                                  gamma_K, pi_inf_K, qv_K, &
                                                                  alpha_K, alpha_rho_K, Re_K, k, l, r)
#ifdef _CRAYFTN
        !DIR$ INLINEALWAYS s_convert_species_to_mixture_variables_bubbles_acc
#else
        !$acc routine seq
#endif

        real(kind(0d0)), intent(inout) :: rho_K, gamma_K, pi_inf_K, qv_K

        real(kind(0d0)), dimension(num_fluids), intent(in) :: alpha_K, alpha_rho_K !<
            !! Partial densities and volume fractions

        real(kind(0d0)), dimension(2), intent(out) :: Re_K
        integer, intent(in) :: k, l, r

        integer :: i, j !< Generic loop iterators

#ifdef MFC_SIMULATION
        rho_K = 0d0
        gamma_K = 0d0
        pi_inf_K = 0d0
        qv_K = 0d0

        if (mpp_lim .and. (model_eqns == 2) .and. (num_fluids > 2)) then
            do i = 1, num_fluids
                rho_K = rho_K + alpha_rho_K(i)
                gamma_K = gamma_K + alpha_K(i)*gammas(i)
                pi_inf_K = pi_inf_K + alpha_K(i)*pi_infs(i)
                qv_K = qv_K + alpha_rho_K(i)*qvs(i)
            end do
        else if ((model_eqns == 2) .and. (num_fluids > 2)) then
            do i = 1, num_fluids - 1
                rho_K = rho_K + alpha_rho_K(i)
                gamma_K = gamma_K + alpha_K(i)*gammas(i)
                pi_inf_K = pi_inf_K + alpha_K(i)*pi_infs(i)
                qv_K = qv_K + alpha_rho_K(i)*qvs(i)
            end do
        else
            rho_K = alpha_rho_K(1)
            gamma_K = gammas(1)
            pi_inf_K = pi_infs(1)
            qv_K = qvs(1)
        end if

        if (viscous) then
            if (num_fluids == 1) then ! need to consider case with num_fluids >= 2

                do i = 1, 2
                    Re_K(i) = dflt_real

                    if (Re_size(i) > 0) Re_K(i) = 0d0

                    do j = 1, Re_size(i)
                        Re_K(i) = (1d0 - alpha_K(Re_idx(i, j)))/Res(i, j) &
                                  + Re_K(i)
                    end do

                    Re_K(i) = 1d0/max(Re_K(i), sgm_eps)

                end do
            end if
        end if
#endif

    end subroutine s_convert_species_to_mixture_variables_bubbles_acc

    !>  The computation of parameters, the allocation of memory,
        !!      the association of pointers and/or the execution of any
        !!      other procedures that are necessary to setup the module.
    subroutine s_initialize_variables_conversion_module

        integer :: i, j

!$acc enter data copyin(is1b, is1e, is2b, is2e, is3b, is3e)

#ifdef MFC_SIMULATION
        @:ALLOCATE(gammas (1:num_fluids))
        @:ALLOCATE(gs_min (1:num_fluids))
        @:ALLOCATE(pi_infs(1:num_fluids))
        @:ALLOCATE(ps_inf(1:num_fluids))
        @:ALLOCATE(cvs    (1:num_fluids))
        @:ALLOCATE(qvs    (1:num_fluids))
        @:ALLOCATE(qvps    (1:num_fluids))
        @:ALLOCATE(Gs     (1:num_fluids))
#else
        @:ALLOCATE(gammas (1:num_fluids))
        @:ALLOCATE(gs_min (1:num_fluids))
        @:ALLOCATE(pi_infs(1:num_fluids))
        @:ALLOCATE(ps_inf(1:num_fluids))
        @:ALLOCATE(cvs    (1:num_fluids))
        @:ALLOCATE(qvs    (1:num_fluids))
        @:ALLOCATE(qvps    (1:num_fluids))
        @:ALLOCATE(Gs     (1:num_fluids))
#endif

        do i = 1, num_fluids
            gammas(i) = fluid_pp(i)%gamma
            gs_min(i) = 1.0d0/gammas(i) + 1.0d0
            pi_infs(i) = fluid_pp(i)%pi_inf
            Gs(i) = fluid_pp(i)%G
            ps_inf(i) = pi_infs(i)/(1.0d0 + gammas(i))
            cvs(i) = fluid_pp(i)%cv
            qvs(i) = fluid_pp(i)%qv
            qvps(i) = fluid_pp(i)%qvp
        end do
!$acc update device(gammas, gs_min, pi_infs, ps_inf, cvs, qvs, qvps, Gs)

#ifdef MFC_SIMULATION

        if (viscous) then
            @:ALLOCATE(Res(1:2, 1:maxval(Re_size)))
            do i = 1, 2
                do j = 1, Re_size(i)
                    Res(i, j) = fluid_pp(Re_idx(i, j))%Re(i)
                end do
            end do

            !$acc update device(Res, Re_idx, Re_size)
        end if
#endif

        if (bubbles) then
#ifdef MFC_SIMULATION
            @:ALLOCATE(bubrs(1:nb))
#else
            @:ALLOCATE(bubrs(1:nb))
#endif

            do i = 1, nb
                bubrs(i) = bub_idx%rs(i)
            end do
            !$acc update device(bubrs)
        end if

#ifdef MFC_POST_PROCESS
        ! Allocating the density, the specific heat ratio function and the
        ! liquid stiffness function, respectively

        ! Simulation is at least 2D
        if (n > 0) then

            ! Simulation is 3D
            if (p > 0) then

                allocate (rho_sf(-buff_size:m + buff_size, &
                                 -buff_size:n + buff_size, &
                                 -buff_size:p + buff_size))
                allocate (gamma_sf(-buff_size:m + buff_size, &
                                   -buff_size:n + buff_size, &
                                   -buff_size:p + buff_size))
                allocate (pi_inf_sf(-buff_size:m + buff_size, &
                                    -buff_size:n + buff_size, &
                                    -buff_size:p + buff_size))
                allocate (qv_sf(-buff_size:m + buff_size, &
                                -buff_size:n + buff_size, &
                                -buff_size:p + buff_size))

                ! Simulation is 2D
            else

                allocate (rho_sf(-buff_size:m + buff_size, &
                                 -buff_size:n + buff_size, &
                                 0:0))
                allocate (gamma_sf(-buff_size:m + buff_size, &
                                   -buff_size:n + buff_size, &
                                   0:0))
                allocate (pi_inf_sf(-buff_size:m + buff_size, &
                                    -buff_size:n + buff_size, &
                                    0:0))
                allocate (qv_sf(-buff_size:m + buff_size, &
                                -buff_size:n + buff_size, &
                                0:0))
            end if

            ! Simulation is 1D
        else

            allocate (rho_sf(-buff_size:m + buff_size, &
                             0:0, &
                             0:0))
            allocate (gamma_sf(-buff_size:m + buff_size, &
                               0:0, &
                               0:0))
            allocate (pi_inf_sf(-buff_size:m + buff_size, &
                                0:0, &
                                0:0))
            allocate (qv_sf(-buff_size:m + buff_size, &
                            0:0, &
                            0:0))

        end if
#endif

    end subroutine s_initialize_variables_conversion_module

    !Initialize mv at the quadrature nodes based on the initialized moments and sigma
    subroutine s_initialize_mv(qK_cons_vf, mv)

        type(scalar_field), dimension(sys_size), intent(in) :: qK_cons_vf
        real(kind(0d0)), dimension(idwbuff(1)%beg:, idwbuff(2)%beg:, idwbuff(3)%beg:, 1:, 1:), intent(inout) :: mv

        integer :: i, j, k, l
        real(kind(0d0)) :: mu, sig, nbub_sc

        do l = idwbuff(3)%beg, idwbuff(3)%end
            do k = idwbuff(2)%beg, idwbuff(2)%end
                do j = idwbuff(1)%beg, idwbuff(1)%end

                    nbub_sc = qK_cons_vf(bubxb)%sf(j, k, l)

                    !$acc loop seq
                    do i = 1, nb
                        mu = qK_cons_vf(bubxb + 1 + (i - 1)*nmom)%sf(j, k, l)/nbub_sc
                        sig = (qK_cons_vf(bubxb + 3 + (i - 1)*nmom)%sf(j, k, l)/nbub_sc - mu**2)**0.5

                        mv(j, k, l, 1, i) = (mass_v0(i))*(mu - sig)**(3d0)/(R0(i)**(3d0))
                        mv(j, k, l, 2, i) = (mass_v0(i))*(mu - sig)**(3d0)/(R0(i)**(3d0))
                        mv(j, k, l, 3, i) = (mass_v0(i))*(mu + sig)**(3d0)/(R0(i)**(3d0))
                        mv(j, k, l, 4, i) = (mass_v0(i))*(mu + sig)**(3d0)/(R0(i)**(3d0))
                    end do

                end do
            end do
        end do

    end subroutine s_initialize_mv

    !Initialize pb at the quadrature nodes using isothermal relations (Preston model)
    subroutine s_initialize_pb(qK_cons_vf, mv, pb)
        type(scalar_field), dimension(sys_size), intent(in) :: qK_cons_vf
        real(kind(0d0)), dimension(idwbuff(1)%beg:, idwbuff(2)%beg:, idwbuff(3)%beg:, 1:, 1:), intent(in) :: mv
        real(kind(0d0)), dimension(idwbuff(1)%beg:, idwbuff(2)%beg:, idwbuff(3)%beg:, 1:, 1:), intent(inout) :: pb

        integer :: i, j, k, l
        real(kind(0d0)) :: mu, sig, nbub_sc

        do l = idwbuff(3)%beg, idwbuff(3)%end
            do k = idwbuff(2)%beg, idwbuff(2)%end
                do j = idwbuff(1)%beg, idwbuff(1)%end

                    nbub_sc = qK_cons_vf(bubxb)%sf(j, k, l)

                    !$acc loop seq
                    do i = 1, nb
                        mu = qK_cons_vf(bubxb + 1 + (i - 1)*nmom)%sf(j, k, l)/nbub_sc
                        sig = (qK_cons_vf(bubxb + 3 + (i - 1)*nmom)%sf(j, k, l)/nbub_sc - mu**2)**0.5

                        !PRESTON (ISOTHERMAL)
                        pb(j, k, l, 1, i) = (pb0(i))*(R0(i)**(3d0))*(mass_n0(i) + mv(j, k, l, 1, i))/(mu - sig)**(3d0)/(mass_n0(i) + mass_v0(i))
                        pb(j, k, l, 2, i) = (pb0(i))*(R0(i)**(3d0))*(mass_n0(i) + mv(j, k, l, 2, i))/(mu - sig)**(3d0)/(mass_n0(i) + mass_v0(i))
                        pb(j, k, l, 3, i) = (pb0(i))*(R0(i)**(3d0))*(mass_n0(i) + mv(j, k, l, 3, i))/(mu + sig)**(3d0)/(mass_n0(i) + mass_v0(i))
                        pb(j, k, l, 4, i) = (pb0(i))*(R0(i)**(3d0))*(mass_n0(i) + mv(j, k, l, 4, i))/(mu + sig)**(3d0)/(mass_n0(i) + mass_v0(i))
                    end do
                end do
            end do
        end do

    end subroutine s_initialize_pb

    !> The following procedure handles the conversion between
        !!      the conservative variables and the primitive variables.
        !! @param qK_cons_vf Conservative variables
        !! @param qK_prim_vf Primitive variables
        !! @param gm_alphaK_vf Gradient magnitude of the volume fraction
        !! @param ix Index bounds in first coordinate direction
        !! @param iy Index bounds in second coordinate direction
        !! @param iz Index bounds in third coordinate direction
    subroutine s_convert_conservative_to_primitive_variables(qK_cons_vf, &
                                                             qK_prim_vf, &
                                                             ibounds, &
                                                             gm_alphaK_vf)

        type(scalar_field), dimension(sys_size), intent(in) :: qK_cons_vf
        type(scalar_field), dimension(sys_size), intent(inout) :: qK_prim_vf
        type(int_bounds_info), dimension(1:3), intent(in) :: ibounds
        type(scalar_field), &
            allocatable, optional, dimension(:), &
            intent(in) :: gm_alphaK_vf

        real(kind(0d0)), dimension(num_fluids) :: alpha_K, alpha_rho_K
        real(kind(0d0)), dimension(2) :: Re_K
        real(kind(0d0)) :: rho_K, gamma_K, pi_inf_K, qv_K, dyn_pres_K

        #:if MFC_CASE_OPTIMIZATION
#ifndef MFC_SIMULATION
            real(kind(0d0)), dimension(:), allocatable :: nRtmp
#else
            real(kind(0d0)), dimension(nb) :: nRtmp
#endif
        #:else
            real(kind(0d0)), dimension(:), allocatable :: nRtmp
        #:endif

        real(kind(0d0)) :: rhoYks(1:num_species)

        real(kind(0d0)) :: vftmp, nR3, nbub_sc, R3tmp

        real(kind(0d0)) :: G_K

        real(kind(0d0)) :: pres, Yksum, T

        integer :: i, j, k, l, q !< Generic loop iterators

        real(kind(0d0)) :: ntmp

        #:if MFC_CASE_OPTIMIZATION
#ifndef MFC_SIMULATION
            if (bubbles) then
                allocate (nRtmp(nb))
            else
                allocate (nRtmp(0))
            end if
#endif
        #:else
            if (bubbles) then
                allocate (nRtmp(nb))
            else
                allocate (nRtmp(0))
            end if
        #:endif

        !$acc parallel loop collapse(3) gang vector default(present) &
        !$acc private(alpha_K, alpha_rho_K, Re_K, nRtmp, rho_K, gamma_K, &
        !$acc pi_inf_K, qv_K, dyn_pres_K, R3tmp, rhoYks)
        do l = ibounds(3)%beg, ibounds(3)%end
            do k = ibounds(2)%beg, ibounds(2)%end
                do j = ibounds(1)%beg, ibounds(1)%end
                    dyn_pres_K = 0d0

                    !$acc loop seq
                    do i = 1, num_fluids
                        alpha_rho_K(i) = qK_cons_vf(i)%sf(j, k, l)
                        alpha_K(i) = qK_cons_vf(advxb + i - 1)%sf(j, k, l)
                    end do

                    if (model_eqns /= 4) then
#ifdef MFC_SIMULATION
                        ! If in simulation, use acc mixture subroutines
                        if (elasticity) then
                            call s_convert_species_to_mixture_variables_acc(rho_K, gamma_K, pi_inf_K, qv_K, alpha_K, &
                                                                            alpha_rho_K, Re_K, j, k, l, G_K, Gs)
                        else if (bubbles) then
                            call s_convert_species_to_mixture_variables_bubbles_acc(rho_K, gamma_K, pi_inf_K, qv_K, &
                                                                                    alpha_K, alpha_rho_K, Re_K, j, k, l)
                        else
                            call s_convert_species_to_mixture_variables_acc(rho_K, gamma_K, pi_inf_K, qv_K, &
                                                                            alpha_K, alpha_rho_K, Re_K, j, k, l)
                        end if
#else
                        ! If pre-processing, use non acc mixture subroutines
                        if (elasticity) then
                            call s_convert_to_mixture_variables(qK_cons_vf, j, k, l, &
                                                                rho_K, gamma_K, pi_inf_K, qv_K, Re_K, G_K, fluid_pp(:)%G)
                        else
                            call s_convert_to_mixture_variables(qK_cons_vf, j, k, l, &
                                                                rho_K, gamma_K, pi_inf_K, qv_K)
                        end if
#endif
                    end if

                    if (chemistry) then
                        rho_K = 0d0
                        !$acc loop seq
                        do i = chemxb, chemxe
                            rho_K = rho_K + max(0d0, qK_cons_vf(i)%sf(j, k, l))
                        end do

                        !$acc loop seq
                        do i = 1, contxe
                            qK_prim_vf(i)%sf(j, k, l) = rho_K
                        end do

                        !$acc loop seq
                        do i = chemxb, chemxe
                            qK_prim_vf(i)%sf(j, k, l) = max(0d0, qK_cons_vf(i)%sf(j, k, l)/rho_K)
                        end do

                        qK_prim_vf(T_idx)%sf(j, k, l) = qK_cons_vf(T_idx)%sf(j, k, l)
                    else
                        !$acc loop seq
                        do i = 1, contxe
                            qK_prim_vf(i)%sf(j, k, l) = qK_cons_vf(i)%sf(j, k, l)
                        end do
                    end if

#ifdef MFC_SIMULATION
                    rho_K = max(rho_K, sgm_eps)
#endif

                    !$acc loop seq
                    do i = momxb, momxe
                        if (model_eqns /= 4) then
                            qK_prim_vf(i)%sf(j, k, l) = qK_cons_vf(i)%sf(j, k, l) &
                                                        /rho_K
                            dyn_pres_K = dyn_pres_K + 5d-1*qK_cons_vf(i)%sf(j, k, l) &
                                         *qK_prim_vf(i)%sf(j, k, l)
                        else
                            qK_prim_vf(i)%sf(j, k, l) = qK_cons_vf(i)%sf(j, k, l) &
                                                        /qK_cons_vf(1)%sf(j, k, l)
                        end if
                    end do

                    if (chemistry) then
                        !$acc loop seq
                        do i = 1, num_species
                            rhoYks(i) = qK_cons_vf(chemxb + i - 1)%sf(j, k, l)
                        end do
                    end if

                    call s_compute_pressure(qK_cons_vf(E_idx)%sf(j, k, l), &
                                            qK_cons_vf(alf_idx)%sf(j, k, l), &
                                            dyn_pres_K, pi_inf_K, gamma_K, rho_K, qv_K, rhoYks, pres, T)

                    qK_prim_vf(E_idx)%sf(j, k, l) = pres
                    if (chemistry) then
                        qK_prim_vf(T_idx)%sf(j, k, l) = T
                    end if

                    if (bubbles) then
                        !$acc loop seq
                        do i = 1, nb
                            nRtmp(i) = qK_cons_vf(bubrs(i))%sf(j, k, l)
                        end do

                        vftmp = qK_cons_vf(alf_idx)%sf(j, k, l)

                        if (qbmm) then
                            !Get nb (constant across all R0 bins)
                            nbub_sc = qK_cons_vf(bubxb)%sf(j, k, l)

                            !Convert cons to prim
                            !$acc loop seq
                            do i = bubxb, bubxe
                                qK_prim_vf(i)%sf(j, k, l) = qK_cons_vf(i)%sf(j, k, l)/nbub_sc
                            end do
                            !Need to keep track of nb in the primitive variable list (converted back to true value before output)
#ifdef MFC_SIMULATION
                            qK_prim_vf(bubxb)%sf(j, k, l) = qK_cons_vf(bubxb)%sf(j, k, l)
#endif

                        else
                            if (adv_n) then
                                qK_prim_vf(n_idx)%sf(j, k, l) = qK_cons_vf(n_idx)%sf(j, k, l)
                                nbub_sc = qK_prim_vf(n_idx)%sf(j, k, l)
                            else
                                call s_comp_n_from_cons(vftmp, nRtmp, nbub_sc, weight)
                            end if

                            !$acc loop seq
                            do i = bubxb, bubxe
                                qK_prim_vf(i)%sf(j, k, l) = qK_cons_vf(i)%sf(j, k, l)/nbub_sc
                            end do
                        end if
                    end if

                    if (elasticity) then 
                        !$acc loop seq
                        do i = strxb, strxe
                            qK_prim_vf(i)%sf(j, k, l) = qK_cons_vf(i)%sf(j, k, l)/rho_K
                        end do
                    end if

                    if (hypoelasticity) then
                        !$acc loop seq
                        do i = strxb, strxe
                            ! subtracting elastic contribution for pressure calculation
                            if (G_K > verysmall) then !TODO: check if stable for >0
                                qK_prim_vf(E_idx)%sf(j, k, l) = qK_prim_vf(E_idx)%sf(j, k, l) - &
                                                                ((qK_prim_vf(i)%sf(j, k, l)**2d0)/(4d0*G_K))/gamma_K
                                ! extra terms in 2 and 3D
                                if ((i == strxb + 1) .or. &
                                    (i == strxb + 3) .or. &
                                    (i == strxb + 4)) then
                                    qK_prim_vf(E_idx)%sf(j, k, l) = qK_prim_vf(E_idx)%sf(j, k, l) - &
                                                                    ((qK_prim_vf(i)%sf(j, k, l)**2d0)/(4d0*G_K))/gamma_K
                                end if
                            end if
                        end do
                    end if

                    if (hyperelasticity) then
                        !$acc loop seq
                        do i = xibeg, xiend
                            qK_prim_vf(i)%sf(j, k, l) = qK_cons_vf(i)%sf(j, k, l)/rho_K
                        end do
<<<<<<< HEAD
#ifndef MFC_POST_PROCESS
                    ! to save von Mises stress instead of elastic internal energy
                    qK_prim_vf(xiend+1)%sf(j, k, l) = sqrt( (3d0/2d0) * (qK_prim_vf(1)%sf(j, k, l)**2d0 + &
=======
                    end if

#ifdef MFC_POST_PROCESS
                    ! to save von Mises stress instead of elastic internal energy
                    qK_prim_vf(xiend+1)%sf(j, k, l) = sqrt((3d0/2d0)* (qK_prim_vf(1)%sf(j, k, l)**2d0 + &
>>>>>>> 2bcee9ed
                                            2d0*qK_prim_vf(2)%sf(j, k, l)**2d0 + qK_prim_vf(3)%sf(j, k, l)**2d0 + &
                                            2d0*qK_prim_vf(4)%sf(j, k, l)**2d0 + 2d0*qK_prim_vf(5)%sf(j, k, l)**2d0 + &
                                            qK_prim_vf(6)%sf(j, k, l)**2d0) )
#endif
                    end if

                    !$acc loop seq
                    do i = advxb, advxe
                        qK_prim_vf(i)%sf(j, k, l) = qK_cons_vf(i)%sf(j, k, l)
                    end do

                    if (surface_tension) then
                        qK_prim_vf(c_idx)%sf(j, k, l) = qK_cons_vf(c_idx)%sf(j, k, l)
                    end if

                end do
            end do
        end do
        !$acc end parallel loop


    end subroutine s_convert_conservative_to_primitive_variables ! ---------

    !>  The following procedure handles the conversion between
        !!      the primitive variables and the conservative variables.
        !!  @param qK_prim_vf Primitive variables
        !!  @param qK_cons_vf Conservative variables
        !!  @param gm_alphaK_vf Gradient magnitude of the volume fractions
        !!  @param ix Index bounds in the first coordinate direction
        !!  @param iy Index bounds in the second coordinate direction
        !!  @param iz Index bounds in the third coordinate direction
    subroutine s_convert_primitive_to_conservative_variables(q_prim_vf, &
                                                             q_cons_vf)

        type(scalar_field), dimension(sys_size), intent(in) :: q_prim_vf
        type(scalar_field), dimension(sys_size), intent(inout) :: q_cons_vf

        ! Density, specific heat ratio function, liquid stiffness function
        ! and dynamic pressure, as defined in the incompressible flow sense,
        ! respectively
        real(kind(0d0)) :: rho
        real(kind(0d0)) :: gamma
        real(kind(0d0)) :: pi_inf
        real(kind(0d0)) :: qv
        real(kind(0d0)) :: dyn_pres
        real(kind(0d0)) :: nbub, R3, vftmp, R3tmp
        real(kind(0d0)), dimension(nb) :: Rtmp
        real(kind(0d0)) :: G = 0d0
        real(kind(0d0)), dimension(2) :: Re_K

        integer :: i, j, k, l, q !< Generic loop iterators
        integer :: spec

        real(kind(0d0)), dimension(num_species) :: Ys
        real(kind(0d0)) :: e_mix, mix_mol_weight, T

#ifndef MFC_SIMULATION
        ! Converting the primitive variables to the conservative variables
        do l = 0, p
            do k = 0, n
                do j = 0, m

                    ! Obtaining the density, specific heat ratio function
                    ! and the liquid stiffness function, respectively
                    call s_convert_to_mixture_variables(q_prim_vf, j, k, l, &
                                                        rho, gamma, pi_inf, qv, Re_K, G, fluid_pp(:)%G)

                    ! Transferring the continuity equation(s) variable(s)
                    do i = 1, contxe
                        q_cons_vf(i)%sf(j, k, l) = q_prim_vf(i)%sf(j, k, l)
                    end do

                    ! Transferring the advection equation(s) variable(s)
                    do i = adv_idx%beg, adv_idx%end
                        q_cons_vf(i)%sf(j, k, l) = q_prim_vf(i)%sf(j, k, l)
                    end do

                    ! Zeroing out the dynamic pressure since it is computed
                    ! iteratively by cycling through the velocity equations
                    dyn_pres = 0d0

                    ! Computing momenta and dynamic pressure from velocity
                    do i = momxb, momxe
                        q_cons_vf(i)%sf(j, k, l) = rho*q_prim_vf(i)%sf(j, k, l)
                        dyn_pres = dyn_pres + q_cons_vf(i)%sf(j, k, l)* &
                                   q_prim_vf(i)%sf(j, k, l)/2d0
                    end do

                    if (chemistry) then
                        do i = chemxb, chemxe
                            Ys(i - chemxb + 1) = q_prim_vf(i)%sf(j, k, l)
                            q_cons_vf(i)%sf(j, k, l) = rho*q_prim_vf(i)%sf(j, k, l)
                        end do

                        call get_mixture_molecular_weight(Ys, mix_mol_weight)
                        T = q_prim_vf(T_idx)%sf(j, k, l)
                        call get_mixture_energy_mass(T, Ys, e_mix)

                        q_cons_vf(E_idx)%sf(j, k, l) = &
                            dyn_pres + rho*e_mix

                        q_cons_vf(T_idx)%sf(j, k, l) = q_prim_vf(T_idx)%sf(j, k, l)
                    else
                        ! Computing the energy from the pressure
                        if ((model_eqns /= 4) .and. (bubbles .neqv. .true.)) then
                            ! E = Gamma*P + \rho u u /2 + \pi_inf + (\alpha\rho qv)
                            q_cons_vf(E_idx)%sf(j, k, l) = &
                                gamma*q_prim_vf(E_idx)%sf(j, k, l) + dyn_pres + pi_inf &
                                + qv
                        else if ((model_eqns /= 4) .and. (bubbles)) then
                            ! \tilde{E} = dyn_pres + (1-\alf)(\Gamma p_l + \Pi_inf)
                            q_cons_vf(E_idx)%sf(j, k, l) = dyn_pres + &
                                                           (1.d0 - q_prim_vf(alf_idx)%sf(j, k, l))* &
                                                           (gamma*q_prim_vf(E_idx)%sf(j, k, l) + pi_inf)
                        else
                            !Tait EOS, no conserved energy variable
                            q_cons_vf(E_idx)%sf(j, k, l) = 0.
                        end if
                    end if

                    ! Computing the internal energies from the pressure and continuities
                    if (model_eqns == 3) then
                        do i = 1, num_fluids
                            ! internal energy calculation for each of the fluids
                            q_cons_vf(i + internalEnergies_idx%beg - 1)%sf(j, k, l) = &
                                q_cons_vf(i + adv_idx%beg - 1)%sf(j, k, l)* &
                                (fluid_pp(i)%gamma*q_prim_vf(E_idx)%sf(j, k, l) + &
                                 fluid_pp(i)%pi_inf) + &
                                q_cons_vf(i + cont_idx%beg - 1)%sf(j, k, l)*fluid_pp(i)%qv
                        end do
                    end if

                    if (bubbles) then
                        ! From prim: Compute nbub = (3/4pi) * \alpha / \bar{R^3}
                        do i = 1, nb
                            Rtmp(i) = q_prim_vf(bub_idx%rs(i))%sf(j, k, l)
                        end do

                        if (.not. qbmm) then
                            if (adv_n) then
                                q_cons_vf(n_idx)%sf(j, k, l) = q_prim_vf(n_idx)%sf(j, k, l)
                                nbub = q_prim_vf(n_idx)%sf(j, k, l)
                            else
                                call s_comp_n_from_prim(q_prim_vf(alf_idx)%sf(j, k, l), Rtmp, nbub, weight)
                            end if
                        else
                            !Initialize R3 averaging over R0 and R directions
                            R3tmp = 0d0
                            do i = 1, nb
                                R3tmp = R3tmp + weight(i)*0.5d0*(Rtmp(i) + sigR)**3d0
                                R3tmp = R3tmp + weight(i)*0.5d0*(Rtmp(i) - sigR)**3d0
                            end do
                            !Initialize nb
                            nbub = 3d0*q_prim_vf(alf_idx)%sf(j, k, l)/(4d0*pi*R3tmp)
                        end if

                        if (j == 0 .and. k == 0 .and. l == 0) print *, 'In convert, nbub:', nbub

                        do i = bub_idx%beg, bub_idx%end
                            q_cons_vf(i)%sf(j, k, l) = q_prim_vf(i)%sf(j, k, l)*nbub
                        end do
                    end if

                    if (elasticity) then 
                        ! adding the elastic contribution
                        ! Multiply \tau to \rho \tau
                        do i = strxb, strxe
                            q_cons_vf(i)%sf(j, k, l) = rho*q_prim_vf(i)%sf(j, k, l)
                        end do
                    end if

                    if (hypoelasticity) then
                        do i = strxb, strxe
                            ! adding elastic contribution
                            if (G > verysmall) then
                                q_cons_vf(E_idx)%sf(j, k, l) = q_cons_vf(E_idx)%sf(j, k, l) + &
                                                               (q_prim_vf(i)%sf(j, k, l)**2d0)/(4d0*G)
                                ! extra terms in 2 and 3D
                                if ((i == stress_idx%beg + 1) .or. &
                                    (i == stress_idx%beg + 3) .or. &
                                    (i == stress_idx%beg + 4)) then
                                    q_cons_vf(E_idx)%sf(j, k, l) = q_cons_vf(E_idx)%sf(j, k, l) + &
                                                                   (q_prim_vf(i)%sf(j, k, l)**2d0)/(4d0*G)
                                end if
                            end if
                        end do
                    end if

                    ! using \rho xi as the conservative formulation stated in Kamrin et al. JFM 2022
                    if (hyperelasticity) then
                        ! Multiply \xi to \rho \xi
                        do i = xibeg, xiend
                            q_cons_vf(i)%sf(j, k, l) = rho*q_prim_vf(i)%sf(j, k, l)
                        end do
                    end if

                    if (surface_tension) then
                        q_cons_vf(c_idx)%sf(j, k, l) = q_prim_vf(c_idx)%sf(j, k, l)
                    end if

                end do
            end do
        end do
#else
        if (proc_rank == 0) then
            call s_mpi_abort('Conversion from primitive to '// &
                             'conservative variables not '// &
                             'implemented. Exiting ...')
        end if
#endif
    end subroutine s_convert_primitive_to_conservative_variables

    !>  The following subroutine handles the conversion between
        !!      the primitive variables and the Eulerian flux variables.
        !!  @param qK_prim_vf Primitive variables
        !!  @param FK_vf Flux variables
        !!  @param FK_src_vf Flux source variables
        !!  @param ix Index bounds in the first coordinate direction
        !!  @param iy Index bounds in the second coordinate direction
        !!  @param iz Index bounds in the third coordinate direction
    subroutine s_convert_primitive_to_flux_variables(qK_prim_vf, &
                                                     FK_vf, &
                                                     FK_src_vf, &
                                                     is1, is2, is3, s2b, s3b)

        integer, intent(in) :: s2b, s3b
        real(kind(0d0)), dimension(0:, s2b:, s3b:, 1:), intent(in) :: qK_prim_vf
        real(kind(0d0)), dimension(0:, s2b:, s3b:, 1:), intent(inout) :: FK_vf
        real(kind(0d0)), dimension(0:, s2b:, s3b:, advxb:), intent(inout) :: FK_src_vf

        type(int_bounds_info), intent(in) :: is1, is2, is3

        ! Partial densities, density, velocity, pressure, energy, advection
        ! variables, the specific heat ratio and liquid stiffness functions,
        ! the shear and volume Reynolds numbers and the Weber numbers
        real(kind(0d0)), dimension(num_fluids) :: alpha_rho_K
        real(kind(0d0)), dimension(num_fluids) :: alpha_K
        real(kind(0d0)) :: rho_K
        real(kind(0d0)), dimension(num_dims) :: vel_K
        real(kind(0d0)) :: vel_K_sum
        real(kind(0d0)) :: pres_K
        real(kind(0d0)) :: E_K
        real(kind(0d0)) :: gamma_K
        real(kind(0d0)) :: pi_inf_K
        real(kind(0d0)) :: qv_K
        real(kind(0d0)), dimension(2) :: Re_K
        real(kind(0d0)) :: G_K

        integer :: i, j, k, l !< Generic loop iterators

        is1b = is1%beg; is1e = is1%end
        is2b = is2%beg; is2e = is2%end
        is3b = is3%beg; is3e = is3%end

        !$acc update device(is1b, is2b, is3b, is1e, is2e, is3e)

        ! Computing the flux variables from the primitive variables, without
        ! accounting for the contribution of either viscosity or capillarity
#ifdef MFC_SIMULATION
        !$acc parallel loop collapse(3) gang vector default(present) private(alpha_rho_K, vel_K, alpha_K, Re_K)
        do l = is3b, is3e
            do k = is2b, is2e
                do j = is1b, is1e

                    !$acc loop seq
                    do i = 1, contxe
                        alpha_rho_K(i) = qK_prim_vf(j, k, l, i)
                    end do

                    !$acc loop seq
                    do i = advxb, advxe
                        alpha_K(i - E_idx) = qK_prim_vf(j, k, l, i)
                    end do
                    !$acc loop seq
                    do i = 1, num_dims
                        vel_K(i) = qK_prim_vf(j, k, l, contxe + i)
                    end do

                    vel_K_sum = 0d0
                    !$acc loop seq
                    do i = 1, num_dims
                        vel_K_sum = vel_K_sum + vel_K(i)**2d0
                    end do

                    pres_K = qK_prim_vf(j, k, l, E_idx)
                    if (elasticity) then
                        call s_convert_species_to_mixture_variables_acc(rho_K, gamma_K, pi_inf_K, qv_K, &
                                                                        alpha_K, alpha_rho_K, Re_K, &
                                                                        j, k, l, G_K, Gs)
                    else if (bubbles) then
                        call s_convert_species_to_mixture_variables_bubbles_acc(rho_K, gamma_K, &
                                                                                pi_inf_K, qv_K, alpha_K, alpha_rho_K, Re_K, j, k, l)
                    else
                        call s_convert_species_to_mixture_variables_acc(rho_K, gamma_K, pi_inf_K, qv_K, &
                                                                        alpha_K, alpha_rho_K, Re_K, j, k, l)
                    end if

                    ! Computing the energy from the pressure
                    E_K = gamma_K*pres_K + pi_inf_K &
                          + 5d-1*rho_K*vel_K_sum + qv_K

                    ! mass flux, this should be \alpha_i \rho_i u_i
                    !$acc loop seq
                    do i = 1, contxe
                        FK_vf(j, k, l, i) = alpha_rho_K(i)*vel_K(dir_idx(1))
                    end do

                    !$acc loop seq
                    do i = 1, num_dims
                        FK_vf(j, k, l, contxe + dir_idx(i)) = &
                            rho_K*vel_K(dir_idx(1)) &
                            *vel_K(dir_idx(i)) &
                            + pres_K*dir_flg(dir_idx(i))
                    end do

                    ! energy flux, u(E+p)
                    FK_vf(j, k, l, E_idx) = vel_K(dir_idx(1))*(E_K + pres_K)

                    if (riemann_solver == 1) then
                        !$acc loop seq
                        do i = advxb, advxe
                            FK_vf(j, k, l, i) = 0d0
                            FK_src_vf(j, k, l, i) = alpha_K(i - E_idx)
                        end do

                    else
                        ! Could be bubbles!
                        !$acc loop seq
                        do i = advxb, advxe
                            FK_vf(j, k, l, i) = vel_K(dir_idx(1))*alpha_K(i - E_idx)
                        end do

                        !$acc loop seq
                        do i = advxb, advxe
                            FK_src_vf(j, k, l, i) = vel_K(dir_idx(1))
                        end do

                    end if

                end do
            end do
        end do
#endif
    end subroutine s_convert_primitive_to_flux_variables

    subroutine s_finalize_variables_conversion_module() ! ------------------

        integer :: i !< Generic loop iterators

        ! Deallocating the density, the specific heat ratio function and the
        ! liquid stiffness function
#ifdef MFC_POST_PROCESS
        deallocate (rho_sf, gamma_sf, pi_inf_sf, qv_sf)
#endif

#ifdef MFC_SIMULATION
        @:DEALLOCATE(gammas, gs_min, pi_infs, ps_inf, cvs, qvs, qvps, Gs)
        if (bubbles) then
            @:DEALLOCATE(bubrs)
        end if
#else
        @:DEALLOCATE(gammas, gs_min, pi_infs, ps_inf, cvs, qvs, qvps, Gs)
        if (bubbles) then
            @:DEALLOCATE(bubrs)
        end if
#endif

    end subroutine s_finalize_variables_conversion_module

#ifndef MFC_PRE_PROCESS
    pure subroutine s_compute_speed_of_sound(pres, rho, gamma, pi_inf, H, adv, vel_sum, c_c, c)
#ifdef _CRAYFTN
        !DIR$ INLINEALWAYS s_compute_speed_of_sound
#else
        !$acc routine seq
#endif
        real(kind(0d0)), intent(in) :: pres
        real(kind(0d0)), intent(in) :: rho, gamma, pi_inf
        real(kind(0d0)), intent(in) :: H
        real(kind(0d0)), dimension(num_fluids), intent(in) :: adv
        real(kind(0d0)), intent(in) :: vel_sum
        real(kind(0d0)), intent(in) :: c_c
        real(kind(0d0)), intent(out) :: c

        real(kind(0d0)) :: blkmod1, blkmod2
        real(kind(0d0)) :: Tolerance
        integer :: q

        if (chemistry) then
            if (avg_state == 1 .and. abs(c_c) > Tolerance) then
                c = sqrt(c_c - (gamma - 1.0d0)*(vel_sum - H))
            else
                c = sqrt((1.0d0 + 1.0d0/gamma)*pres/rho)
            end if
        else
            if (alt_soundspeed) then
                blkmod1 = ((gammas(1) + 1d0)*pres + &
                           pi_infs(1))/gammas(1)
                blkmod2 = ((gammas(2) + 1d0)*pres + &
                           pi_infs(2))/gammas(2)
                c = (1d0/(rho*(adv(1)/blkmod1 + adv(2)/blkmod2)))
            elseif (model_eqns == 3) then
                c = 0d0
                !$acc loop seq
                do q = 1, num_fluids
                    c = c + adv(q)*(1d0/gammas(q) + 1d0)* &
                        (pres + pi_infs(q)/(gammas(q) + 1d0))
                end do
                c = c/rho
            elseif (((model_eqns == 4) .or. (model_eqns == 2 .and. bubbles))) then
                ! Sound speed for bubble mmixture to order O(\alpha)

                if (mpp_lim .and. (num_fluids > 1)) then
                    c = (1d0/gamma + 1d0)* &
                        (pres + pi_inf/(gamma + 1d0))/rho
                else
                    c = &
                        (1d0/gamma + 1d0)* &
                        (pres + pi_inf/(gamma + 1d0))/ &
                        (rho*(1d0 - adv(num_fluids)))
                end if
            else
                c = ((H - 5d-1*vel_sum)/gamma)
            end if

            if (mixture_err .and. c < 0d0) then
                c = 100.d0*sgm_eps
            else
                c = sqrt(c)
            end if
        end if
    end subroutine s_compute_speed_of_sound
#endif

end module m_variables_conversion<|MERGE_RESOLUTION|>--- conflicted
+++ resolved
@@ -1031,17 +1031,10 @@
                         do i = xibeg, xiend
                             qK_prim_vf(i)%sf(j, k, l) = qK_cons_vf(i)%sf(j, k, l)/rho_K
                         end do
-<<<<<<< HEAD
-#ifndef MFC_POST_PROCESS
-                    ! to save von Mises stress instead of elastic internal energy
-                    qK_prim_vf(xiend+1)%sf(j, k, l) = sqrt( (3d0/2d0) * (qK_prim_vf(1)%sf(j, k, l)**2d0 + &
-=======
-                    end if
 
 #ifdef MFC_POST_PROCESS
                     ! to save von Mises stress instead of elastic internal energy
                     qK_prim_vf(xiend+1)%sf(j, k, l) = sqrt((3d0/2d0)* (qK_prim_vf(1)%sf(j, k, l)**2d0 + &
->>>>>>> 2bcee9ed
                                             2d0*qK_prim_vf(2)%sf(j, k, l)**2d0 + qK_prim_vf(3)%sf(j, k, l)**2d0 + &
                                             2d0*qK_prim_vf(4)%sf(j, k, l)**2d0 + 2d0*qK_prim_vf(5)%sf(j, k, l)**2d0 + &
                                             qK_prim_vf(6)%sf(j, k, l)**2d0) )
