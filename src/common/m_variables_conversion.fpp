!>
!! @file m_variables_conversion.f90
!! @brief Contains module m_variables_conversion

#:include 'macros.fpp'
#:include 'case.fpp'

!> @brief This module consists of subroutines used in the conversion of the
!!              conservative variables into the primitive ones and vice versa. In
!!              addition, the module also contains the subroutines used to obtain
!!              the mixture variables and the subroutines used to compute pressure.
module m_variables_conversion

    ! Dependencies =============================================================
    use m_derived_types        !< Definitions of the derived types

    use m_global_parameters    !< Definitions of the global parameters

    use m_mpi_proxy            !< Message passing interface (MPI) module proxy

    use m_helper_basic         !< Functions to compare floating point numbers

    use m_helper

<<<<<<< HEAD
=======
    use m_thermochem

>>>>>>> 972a58a0
    ! ==========================================================================

    implicit none

    private; 
    public :: s_initialize_variables_conversion_module, &
              s_initialize_pb, &
              s_initialize_mv, &
              s_convert_to_mixture_variables, &
              s_convert_mixture_to_mixture_variables, &
              s_convert_species_to_mixture_variables_bubbles, &
              s_convert_species_to_mixture_variables_bubbles_acc, &
              s_convert_species_to_mixture_variables, &
              s_convert_species_to_mixture_variables_acc, &
              s_convert_conservative_to_primitive_variables, &
              s_convert_primitive_to_conservative_variables, &
              s_convert_primitive_to_flux_variables, &
              s_compute_pressure, &
#ifndef MFC_PRE_PROCESS
              s_compute_speed_of_sound, &
#endif
              s_finalize_variables_conversion_module

    !> Abstract interface to two subroutines designed for the transfer/conversion
    !! of the mixture/species variables to the mixture variables

    abstract interface ! =======================================================

        !> Structure of the s_convert_mixture_to_mixture_variables
        !!      and s_convert_species_to_mixture_variables subroutines
        !!  @param q_vf Conservative or primitive variables
        !!  @param i First-coordinate cell index
        !!  @param j First-coordinate cell index
        !!  @param k First-coordinate cell index
        !!  @param rho Density
        !!  @param gamma Specific heat ratio function
        !!  @param pi_inf Liquid stiffness function
        !!  @param qv Fluid reference energy
        subroutine s_convert_xxxxx_to_mixture_variables(q_vf, i, j, k, &
                                                        rho, gamma, pi_inf, qv, Re_K, G_K, G)

            ! Importing the derived type scalar_field from m_derived_types.f90
            ! and global variable sys_size, from m_global_variables.f90, as
            ! the abstract interface does not inherently have access to them
            import :: scalar_field, sys_size, num_fluids

            type(scalar_field), dimension(sys_size), intent(in) :: q_vf
            integer, intent(in) :: i, j, k
            real(kind(0d0)), intent(out), target :: rho, gamma, pi_inf, qv
            real(kind(0d0)), optional, dimension(2), intent(out) :: Re_K
            real(kind(0d0)), optional, intent(out) :: G_K
            real(kind(0d0)), optional, dimension(num_fluids), intent(in) :: G

        end subroutine s_convert_xxxxx_to_mixture_variables

    end interface ! ============================================================

    integer, public :: ixb, ixe, iyb, iye, izb, ize
    !$acc declare create(ixb, ixe, iyb, iye, izb, ize)

    !! In simulation, gammas, pi_infs, and qvs are already declared in m_global_variables
#ifndef MFC_SIMULATION
    real(kind(0d0)), allocatable, public, dimension(:) :: gammas, gs_min, pi_infs, ps_inf, cvs, qvs, qvps
    !$acc declare create(gammas, gs_min, pi_infs, ps_inf, cvs, qvs, qvps)
#endif

#ifdef CRAY_ACC_WAR
    @:CRAY_DECLARE_GLOBAL(real(kind(0d0)), dimension(:), Gs)
    @:CRAY_DECLARE_GLOBAL(integer,         dimension(:), bubrs)
    @:CRAY_DECLARE_GLOBAL(real(kind(0d0)), dimension(:, :), Res)
    !$acc declare link(bubrs, Gs, Res)
#else
    real(kind(0d0)), allocatable, dimension(:) :: Gs
    integer, allocatable, dimension(:) :: bubrs
    real(kind(0d0)), allocatable, dimension(:, :) :: Res
    !$acc declare create(bubrs, Gs, Res)
#endif
    integer :: is1b, is2b, is3b, is1e, is2e, is3e
    !$acc declare create(is1b, is2b, is3b, is1e, is2e, is3e)

    real(kind(0d0)), allocatable, dimension(:, :, :), public :: rho_sf !< Scalar density function
    real(kind(0d0)), allocatable, dimension(:, :, :), public :: gamma_sf !< Scalar sp. heat ratio function
    real(kind(0d0)), allocatable, dimension(:, :, :), public :: pi_inf_sf !< Scalar liquid stiffness function
    real(kind(0d0)), allocatable, dimension(:, :, :), public :: qv_sf !< Scalar liquid energy reference function

    procedure(s_convert_xxxxx_to_mixture_variables), &
        pointer :: s_convert_to_mixture_variables => null() !<
    !! Pointer referencing the subroutine s_convert_mixture_to_mixture_variables
    !! or s_convert_species_to_mixture_variables, based on model equations choice

contains

    !>  This procedure conditionally calculates the appropriate pressure
        !! @param energy Energy
        !! @param alf Void Fraction
        !! @param dyn_p Dynamic Pressure
        !! @param pi_inf Liquid Stiffness
        !! @param gamma Specific Heat Ratio
        !! @param rho Density
        !! @param qv fluid reference energy
        !! @param pres Pressure to calculate
        !! @param stress Shear Stress
        !! @param mom Momentum
    subroutine s_compute_pressure(energy, alf, dyn_p, pi_inf, gamma, rho, qv, rhoYks, pres, stress, mom, G)
        !$acc routine seq

        real(kind(0d0)), intent(in) :: energy, alf
        real(kind(0d0)), intent(in) :: dyn_p
        real(kind(0d0)), intent(in) :: pi_inf, gamma, rho, qv
        real(kind(0d0)), intent(out) :: pres
        real(kind(0d0)), intent(in), optional :: stress, mom, G

        ! Chemistry
        integer :: i
        real(kind(0d0)), dimension(1:num_species), intent(in) :: rhoYks
        real(kind(0d0)) :: E_e
        real(kind(0d0)) :: T
        real(kind(0d0)), dimension(1:num_species) :: Y_rs

        integer :: s !< Generic loop iterator

        #:if not chemistry
            ! Depending on model_eqns and bubbles, the appropriate procedure
            ! for computing pressure is targeted by the procedure pointer

<<<<<<< HEAD
        if ((model_eqns /= 4) .and. (bubbles .neqv. .true.)) then
            pres = (energy - dyn_p - pi_inf - qv)/gamma
        else if ((model_eqns /= 4) .and. bubbles) then
            pres = ((energy - dyn_p)/(1.d0 - alf) - pi_inf - qv)/gamma
        else
            pres = (pref + pi_inf)* &
                   (energy/ &
                    (rhoref*(1.d0 - alf)) &
                    )**(1.d0/gamma + 1.d0) - pi_inf
        end if
=======
            if ((model_eqns /= 4) .and. (bubbles .neqv. .true.)) then
                pres = (energy - dyn_p - pi_inf - qv)/gamma
            else if ((model_eqns /= 4) .and. bubbles) then
                pres = ((energy - dyn_p)/(1.d0 - alf) - pi_inf - qv)/gamma
            else
                pres = (pref + pi_inf)* &
                       (energy/ &
                        (rhoref*(1 - alf)) &
                        )**(1/gamma + 1) - pi_inf
            end if
>>>>>>> 972a58a0

            if (hypoelasticity .and. present(G)) then
                ! calculate elastic contribution to Energy
                E_e = 0d0
                do s = stress_idx%beg, stress_idx%end
                    if (G > 0) then
                        E_e = E_e + ((stress/rho)**2d0)/(4d0*G)
                        ! Additional terms in 2D and 3D
                        if ((s == stress_idx%beg + 1) .or. &
                            (s == stress_idx%beg + 3) .or. &
                            (s == stress_idx%beg + 4)) then
                            E_e = E_e + ((stress/rho)**2d0)/(4d0*G)
                        end if
                    end if
                end do

                pres = ( &
                       energy - &
                       0.5d0*(mom**2.d0)/rho - &
                       pi_inf - qv - E_e &
                       )/gamma

            end if

        #:else
            !$acc loop seq
            do i = 1, num_species
                Y_rs(i) = rhoYks(i)/rho
            end do

<<<<<<< HEAD
            pres = (energy - 0.5d0*(mom**2.d0)/rho - pi_inf - qv - E_e)/gamma
=======
            if (sum(Y_rs) > 1d-16) then
                call get_temperature(.true., energy - dyn_p, 1200d0, Y_rs, T)
                call get_pressure(rho, T, Y_rs, pres)
            else
                pres = 0d0
            end if
>>>>>>> 972a58a0

        #:endif

    end subroutine s_compute_pressure

    !>  This subroutine is designed for the gamma/pi_inf model
        !!      and provided a set of either conservative or primitive
        !!      variables, transfers the density, specific heat ratio
        !!      function and the liquid stiffness function from q_vf to
        !!      rho, gamma and pi_inf.
        !! @param q_vf conservative or primitive variables
        !! @param i cell index to transfer mixture variables
        !! @param j cell index to transfer mixture variables
        !! @param k cell index to transfer mixture variables
        !! @param rho density
        !! @param gamma  specific heat ratio function
        !! @param pi_inf liquid stiffness
        !! @param qv fluid reference energy
    subroutine s_convert_mixture_to_mixture_variables(q_vf, i, j, k, &
                                                      rho, gamma, pi_inf, qv, Re_K, G_K, G)

        type(scalar_field), dimension(sys_size), intent(in) :: q_vf
        integer, intent(in) :: i, j, k

        real(kind(0d0)), intent(out), target :: rho
        real(kind(0d0)), intent(out), target :: gamma
        real(kind(0d0)), intent(out), target :: pi_inf
        real(kind(0d0)), intent(out), target :: qv

        real(kind(0d0)), optional, dimension(2), intent(out) :: Re_K

        real(kind(0d0)), optional, intent(out) :: G_K
        real(kind(0d0)), optional, dimension(num_fluids), intent(in) :: G

        ! Transferring the density, the specific heat ratio function and the
        ! liquid stiffness function, respectively
        rho = q_vf(1)%sf(i, j, k)
        gamma = q_vf(gamma_idx)%sf(i, j, k)
        pi_inf = q_vf(pi_inf_idx)%sf(i, j, k)
        qv = 0d0 ! keep this value nill for now. For future adjustment

        ! Post process requires rho_sf/gamma_sf/pi_inf_sf/qv_sf to also be updated
#ifdef MFC_POST_PROCESS
        rho_sf(i, j, k) = rho
        gamma_sf(i, j, k) = gamma
        pi_inf_sf(i, j, k) = pi_inf
        qv_sf(i, j, k) = qv
#endif

    end subroutine s_convert_mixture_to_mixture_variables

    !>  This procedure is used alongside with the gamma/pi_inf
        !!      model to transfer the density, the specific heat ratio
        !!      function and liquid stiffness function from the vector
        !!      of conservative or primitive variables to their scalar
        !!      counterparts. Specifically designed for when subgrid bubbles
        !!      must be included.
        !! @param q_vf primitive variables
        !! @param j Cell index
        !! @param k Cell index
        !! @param l Cell index
        !! @param rho density
        !! @param gamma specific heat ratio
        !! @param pi_inf liquid stiffness
        !! @param qv fluid reference energy
    subroutine s_convert_species_to_mixture_variables_bubbles(q_vf, j, k, l, &
                                                              rho, gamma, pi_inf, qv, Re_K, G_K, G)

        type(scalar_field), dimension(sys_size), intent(in) :: q_vf

        integer, intent(in) :: j, k, l

        real(kind(0d0)), intent(out), target :: rho
        real(kind(0d0)), intent(out), target :: gamma
        real(kind(0d0)), intent(out), target :: pi_inf
        real(kind(0d0)), intent(out), target :: qv

        real(kind(0d0)), optional, dimension(2), intent(out) :: Re_K
        real(kind(0d0)), optional, intent(out) :: G_K
        real(kind(0d0)), optional, dimension(num_fluids), intent(in) :: G

        integer :: i, q
        real(kind(0d0)), dimension(num_fluids) :: alpha_rho_K, alpha_K

        ! Constraining the partial densities and the volume fractions within
        ! their physical bounds to make sure that any mixture variables that
        ! are derived from them result within the limits that are set by the
        ! fluids physical parameters that make up the mixture
        do i = 1, num_fluids
            alpha_rho_K(i) = q_vf(i)%sf(j, k, l)
            alpha_K(i) = q_vf(advxb + i - 1)%sf(j, k, l)
        end do

        if (mpp_lim) then

            do i = 1, num_fluids
                alpha_rho_K(i) = max(0d0, alpha_rho_K(i))
                alpha_K(i) = min(max(0d0, alpha_K(i)), 1d0)
            end do

            alpha_K = alpha_K/max(sum(alpha_K), 1d-16)

        end if

        ! Performing the transfer of the density, the specific heat ratio
        ! function as well as the liquid stiffness function, respectively

        if (model_eqns == 4) then
            rho = q_vf(1)%sf(j, k, l)
            gamma = fluid_pp(1)%gamma    !qK_vf(gamma_idx)%sf(i,j,k)
            pi_inf = fluid_pp(1)%pi_inf   !qK_vf(pi_inf_idx)%sf(i,j,k)
            qv = fluid_pp(1)%qv
        else if ((model_eqns == 2) .and. bubbles) then
            rho = 0d0; gamma = 0d0; pi_inf = 0d0; qv = 0d0

            if (mpp_lim .and. (num_fluids > 2)) then
                do i = 1, num_fluids
                    rho = rho + q_vf(i)%sf(j, k, l)
                    gamma = gamma + q_vf(i + E_idx)%sf(j, k, l)*fluid_pp(i)%gamma
                    pi_inf = pi_inf + q_vf(i + E_idx)%sf(j, k, l)*fluid_pp(i)%pi_inf
                    qv = qv + q_vf(i)%sf(j, k, l)*fluid_pp(i)%qv
                end do
            else if (num_fluids == 2) then
                rho = q_vf(1)%sf(j, k, l)
                gamma = fluid_pp(1)%gamma
                pi_inf = fluid_pp(1)%pi_inf
                qv = fluid_pp(1)%qv
            else if (num_fluids > 2) then
                !TODO: This may need fixing for hypo + bubbles
                do i = 1, num_fluids - 1 !leave out bubble part of mixture
                    rho = rho + q_vf(i)%sf(j, k, l)
                    gamma = gamma + q_vf(i + E_idx)%sf(j, k, l)*fluid_pp(i)%gamma
                    pi_inf = pi_inf + q_vf(i + E_idx)%sf(j, k, l)*fluid_pp(i)%pi_inf
                    qv = qv + q_vf(i)%sf(j, k, l)*fluid_pp(i)%qv
                end do
                ! rho    = qK_vf(1)%sf(j,k,l)
                ! gamma_K  = fluid_pp(1)%gamma
                ! pi_inf_K = fluid_pp(1)%pi_inf
            else
                rho = q_vf(1)%sf(j, k, l)
                gamma = fluid_pp(1)%gamma
                pi_inf = fluid_pp(1)%pi_inf
                qv = fluid_pp(1)%qv
            end if
        end if

#ifdef MFC_SIMULATION
        ! Computing the shear and bulk Reynolds numbers from species analogs
        if (any(Re_size > 0)) then
            if (num_fluids == 1) then ! need to consider case with num_fluids >= 2
                do i = 1, 2

                    Re_K(i) = dflt_real; if (Re_size(i) > 0) Re_K(i) = 0d0

                    do q = 1, Re_size(i)
                        Re_K(i) = (1 - alpha_K(Re_idx(i, q)))/fluid_pp(Re_idx(i, q))%Re(i) &
                                  + Re_K(i)
                    end do

                    Re_K(i) = 1d0/max(Re_K(i), sgm_eps)

                end do
            end if
        end if
#endif

        ! Post process requires rho_sf/gamma_sf/pi_inf_sf/qv_sf to also be updated
#ifdef MFC_POST_PROCESS
        rho_sf(j, k, l) = rho
        gamma_sf(j, k, l) = gamma
        pi_inf_sf(j, k, l) = pi_inf
        qv_sf(j, k, l) = qv
#endif

    end subroutine s_convert_species_to_mixture_variables_bubbles

    !>  This subroutine is designed for the volume fraction model
        !!              and provided a set of either conservative or primitive
        !!              variables, computes the density, the specific heat ratio
        !!              function and the liquid stiffness function from q_vf and
        !!              stores the results into rho, gamma and pi_inf.
        !! @param q_vf primitive variables
        !! @param k Cell index
        !! @param l Cell index
        !! @param r Cell index
        !! @param rho density
        !! @param gamma specific heat ratio
        !! @param pi_inf liquid stiffness
        !! @param qv fluid reference energy
    subroutine s_convert_species_to_mixture_variables(q_vf, k, l, r, rho, &
                                                      gamma, pi_inf, qv, Re_K, G_K, G)

        type(scalar_field), dimension(sys_size), intent(in) :: q_vf

        integer, intent(in) :: k, l, r

        real(kind(0d0)), intent(out), target :: rho
        real(kind(0d0)), intent(out), target :: gamma
        real(kind(0d0)), intent(out), target :: pi_inf
        real(kind(0d0)), intent(out), target :: qv

        real(kind(0d0)), optional, dimension(2), intent(out) :: Re_K
            !! Partial densities and volume fractions
        real(kind(0d0)), optional, intent(out) :: G_K
        real(kind(0d0)), optional, dimension(num_fluids), intent(in) :: G

        real(kind(0d0)), dimension(num_fluids) :: alpha_rho_K, alpha_K !<

        integer :: i, j !< Generic loop iterator

        ! Computing the density, the specific heat ratio function and the
        ! liquid stiffness function, respectively

        do i = 1, num_fluids
            alpha_rho_K(i) = q_vf(i)%sf(k, l, r)
            alpha_K(i) = q_vf(advxb + i - 1)%sf(k, l, r)
        end do

        if (mpp_lim) then

            do i = 1, num_fluids
                alpha_rho_K(i) = max(0d0, alpha_rho_K(i))
                alpha_K(i) = min(max(0d0, alpha_K(i)), 1d0)
            end do

            alpha_K = alpha_K/max(sum(alpha_K), 1d-16)

        end if

        ! Calculating the density, the specific heat ratio function, the
        ! liquid stiffness function, and the energy reference function,
        ! respectively, from the species analogs
        rho = 0d0; gamma = 0d0; pi_inf = 0d0; qv = 0d0

        do i = 1, num_fluids
            rho = rho + alpha_rho_K(i)
            gamma = gamma + alpha_K(i)*gammas(i)
            pi_inf = pi_inf + alpha_K(i)*pi_infs(i)
            qv = qv + alpha_rho_K(i)*qvs(i)
        end do
#ifdef MFC_SIMULATION
        ! Computing the shear and bulk Reynolds numbers from species analogs
        do i = 1, 2

            Re_K(i) = dflt_real; if (Re_size(i) > 0) Re_K(i) = 0d0

            do j = 1, Re_size(i)
                Re_K(i) = alpha_K(Re_idx(i, j))/fluid_pp(Re_idx(i, j))%Re(i) &
                          + Re_K(i)
            end do

            Re_K(i) = 1d0/max(Re_K(i), sgm_eps)

        end do
#endif

        if (present(G_K)) then
            !TODO Check our mixture rule? Replace with Cauchy numbers, make code nondimensional
            G_K = 0d0
            do i = 1, num_fluids
                G_K = G_K + alpha_K(i)*G(i)
            end do
            G_K = max(0d0, G_K)
        end if

        ! Post process requires rho_sf/gamma_sf/pi_inf_sf/qv_sf to also be updated
#ifdef MFC_POST_PROCESS
        rho_sf(k, l, r) = rho
        gamma_sf(k, l, r) = gamma
        pi_inf_sf(k, l, r) = pi_inf
        qv_sf(k, l, r) = qv
#endif

    end subroutine s_convert_species_to_mixture_variables

    subroutine s_convert_species_to_mixture_variables_acc(rho_K, &
                                                          gamma_K, pi_inf_K, qv_K, &
                                                          alpha_K, alpha_rho_K, Re_K, k, l, r, &
                                                          G_K, G)
#ifdef CRAY_ACC_WAR
        !DIR$ INLINEALWAYS s_convert_species_to_mixture_variables_acc
#else
        !$acc routine seq
#endif

        real(kind(0d0)), intent(out) :: rho_K, gamma_K, pi_inf_K, qv_K

        real(kind(0d0)), dimension(num_fluids), intent(inout) :: alpha_rho_K, alpha_K !<
        real(kind(0d0)), dimension(2), intent(out) :: Re_K
        !! Partial densities and volume fractions

        real(kind(0d0)), optional, intent(out) :: G_K
        real(kind(0d0)), optional, dimension(num_fluids), intent(in) :: G

        integer, intent(in) :: k, l, r

        integer :: i, j !< Generic loop iterators
        real(kind(0d0)) :: alpha_K_sum

#ifdef MFC_SIMULATION
        ! Constraining the partial densities and the volume fractions within
        ! their physical bounds to make sure that any mixture variables that
        ! are derived from them result within the limits that are set by the
        ! fluids physical parameters that make up the mixture
        rho_K = 0d0
        gamma_K = 0d0
        pi_inf_K = 0d0
        qv_K = 0d0

        alpha_K_sum = 0d0

        if (mpp_lim) then
            do i = 1, num_fluids
                alpha_rho_K(i) = max(0d0, alpha_rho_K(i))
                alpha_K(i) = min(max(0d0, alpha_K(i)), 1d0)
                alpha_K_sum = alpha_K_sum + alpha_K(i)
            end do

            alpha_K = alpha_K/max(alpha_K_sum, sgm_eps)

        end if

        do i = 1, num_fluids
            rho_K = rho_K + alpha_rho_K(i)
            gamma_K = gamma_K + alpha_K(i)*gammas(i)
            pi_inf_K = pi_inf_K + alpha_K(i)*pi_infs(i)
            qv_K = qv_K + alpha_rho_K(i)*qvs(i)
        end do

        if (present(G_K)) then
            G_K = 0d0
            do i = 1, num_fluids
                !TODO: change to use Gs directly here?
                !TODO: Make this changes as well for GPUs
                G_K = G_K + alpha_K(i)*G(i)
            end do
            G_K = max(0d0, G_K)
        end if

        if (any(Re_size > 0)) then

            do i = 1, 2
                Re_K(i) = dflt_real

                if (Re_size(i) > 0) Re_K(i) = 0d0

                do j = 1, Re_size(i)
                    Re_K(i) = alpha_K(Re_idx(i, j))/Res(i, j) &
                              + Re_K(i)
                end do

                Re_K(i) = 1d0/max(Re_K(i), sgm_eps)

            end do
        end if
#endif

    end subroutine s_convert_species_to_mixture_variables_acc

    subroutine s_convert_species_to_mixture_variables_bubbles_acc(rho_K, &
                                                                  gamma_K, pi_inf_K, qv_K, &
                                                                  alpha_K, alpha_rho_K, Re_K, k, l, r)
#ifdef CRAY_ACC_WAR
        !DIR$ INLINEALWAYS s_convert_species_to_mixture_variables_bubbles_acc
#else
        !$acc routine seq
#endif

        real(kind(0d0)), intent(inout) :: rho_K, gamma_K, pi_inf_K, qv_K

        real(kind(0d0)), dimension(num_fluids), intent(in) :: alpha_K, alpha_rho_K !<
            !! Partial densities and volume fractions

        real(kind(0d0)), dimension(2), intent(out) :: Re_K
        integer, intent(in) :: k, l, r

        integer :: i, j !< Generic loop iterators

#ifdef MFC_SIMULATION
        rho_K = 0d0
        gamma_K = 0d0
        pi_inf_K = 0d0
        qv_K = 0d0

        if (mpp_lim .and. (model_eqns == 2) .and. (num_fluids > 2)) then
            do i = 1, num_fluids
                rho_K = rho_K + alpha_rho_K(i)
                gamma_K = gamma_K + alpha_K(i)*gammas(i)
                pi_inf_K = pi_inf_K + alpha_K(i)*pi_infs(i)
                qv_K = qv_K + alpha_rho_K(i)*qvs(i)
            end do
        else if ((model_eqns == 2) .and. (num_fluids > 2)) then
            do i = 1, num_fluids - 1
                rho_K = rho_K + alpha_rho_K(i)
                gamma_K = gamma_K + alpha_K(i)*gammas(i)
                pi_inf_K = pi_inf_K + alpha_K(i)*pi_infs(i)
                qv_K = qv_K + alpha_rho_K(i)*qvs(i)
            end do
        else
            rho_K = alpha_rho_K(1)
            gamma_K = gammas(1)
            pi_inf_K = pi_infs(1)
            qv_K = qvs(1)
        end if

        if (any(Re_size > 0)) then
            if (num_fluids == 1) then ! need to consider case with num_fluids >= 2

                do i = 1, 2
                    Re_K(i) = dflt_real

                    if (Re_size(i) > 0) Re_K(i) = 0d0

                    do j = 1, Re_size(i)
                        Re_K(i) = (1d0 - alpha_K(Re_idx(i, j)))/Res(i, j) &
                                  + Re_K(i)
                    end do

                    Re_K(i) = 1d0/max(Re_K(i), sgm_eps)

                end do
            end if
        end if
#endif

    end subroutine s_convert_species_to_mixture_variables_bubbles_acc

    !>  The computation of parameters, the allocation of memory,
        !!      the association of pointers and/or the execution of any
        !!      other procedures that are necessary to setup the module.
    subroutine s_initialize_variables_conversion_module

        integer :: i, j

#ifdef MFC_PRE_PROCESS
        ixb = 0; iyb = 0; izb = 0; 
        ixe = m; iye = n; ize = p; 
#else
        ixb = -buff_size
        ixe = m - ixb

        iyb = 0; iye = 0; izb = 0; ize = 0; 
        if (n > 0) then
            iyb = -buff_size; iye = n - iyb

            if (p > 0) then
                izb = -buff_size; ize = p - izb
            end if
        end if
#endif

!$acc enter data copyin(ixb, ixe, iyb, iye, izb, ize)
!$acc enter data copyin(is1b, is1e, is2b, is2e, is3b, is3e)
!$acc update device(ixb, ixe, iyb, iye, izb, ize)

#ifdef MFC_SIMULATION
        @:ALLOCATE_GLOBAL(gammas (1:num_fluids))
        @:ALLOCATE_GLOBAL(gs_min (1:num_fluids))
        @:ALLOCATE_GLOBAL(pi_infs(1:num_fluids))
        @:ALLOCATE_GLOBAL(ps_inf(1:num_fluids))
        @:ALLOCATE_GLOBAL(cvs    (1:num_fluids))
        @:ALLOCATE_GLOBAL(qvs    (1:num_fluids))
        @:ALLOCATE_GLOBAL(qvps    (1:num_fluids))
        @:ALLOCATE_GLOBAL(Gs     (1:num_fluids))
#else
        @:ALLOCATE(gammas (1:num_fluids))
        @:ALLOCATE(gs_min (1:num_fluids))
        @:ALLOCATE(pi_infs(1:num_fluids))
        @:ALLOCATE(ps_inf(1:num_fluids))
        @:ALLOCATE(cvs    (1:num_fluids))
        @:ALLOCATE(qvs    (1:num_fluids))
        @:ALLOCATE(qvps    (1:num_fluids))
        @:ALLOCATE(Gs     (1:num_fluids))
#endif

        do i = 1, num_fluids
            gammas(i) = fluid_pp(i)%gamma
            gs_min(i) = 1.0d0/gammas(i) + 1.0d0
            pi_infs(i) = fluid_pp(i)%pi_inf
            Gs(i) = fluid_pp(i)%G
            ps_inf(i) = pi_infs(i)/(1.0d0 + gammas(i))
            cvs(i) = fluid_pp(i)%cv
            qvs(i) = fluid_pp(i)%qv
            qvps(i) = fluid_pp(i)%qvp
        end do
!$acc update device(gammas, gs_min, pi_infs, ps_inf, cvs, qvs, qvps, Gs)

#ifdef MFC_SIMULATION

        if (any(Re_size > 0)) then
            @:ALLOCATE_GLOBAL(Res(1:2, 1:maxval(Re_size)))
            do i = 1, 2
                do j = 1, Re_size(i)
                    Res(i, j) = fluid_pp(Re_idx(i, j))%Re(i)
                end do
            end do

            !$acc update device(Res, Re_idx, Re_size)
        end if
#endif

        if (bubbles) then
#ifdef MFC_SIMULATION
            @:ALLOCATE_GLOBAL(bubrs(1:nb))
#else
            @:ALLOCATE(bubrs(1:nb))
#endif

            do i = 1, nb
                bubrs(i) = bub_idx%rs(i)
            end do
            !$acc update device(bubrs)
        end if

#ifdef MFC_POST_PROCESS
        ! Allocating the density, the specific heat ratio function and the
        ! liquid stiffness function, respectively

        ! Simulation is at least 2D
        if (n > 0) then

            ! Simulation is 3D
            if (p > 0) then

                allocate (rho_sf(-buff_size:m + buff_size, &
                                 -buff_size:n + buff_size, &
                                 -buff_size:p + buff_size))
                allocate (gamma_sf(-buff_size:m + buff_size, &
                                   -buff_size:n + buff_size, &
                                   -buff_size:p + buff_size))
                allocate (pi_inf_sf(-buff_size:m + buff_size, &
                                    -buff_size:n + buff_size, &
                                    -buff_size:p + buff_size))
                allocate (qv_sf(-buff_size:m + buff_size, &
                                -buff_size:n + buff_size, &
                                -buff_size:p + buff_size))

                ! Simulation is 2D
            else

                allocate (rho_sf(-buff_size:m + buff_size, &
                                 -buff_size:n + buff_size, &
                                 0:0))
                allocate (gamma_sf(-buff_size:m + buff_size, &
                                   -buff_size:n + buff_size, &
                                   0:0))
                allocate (pi_inf_sf(-buff_size:m + buff_size, &
                                    -buff_size:n + buff_size, &
                                    0:0))
                allocate (qv_sf(-buff_size:m + buff_size, &
                                -buff_size:n + buff_size, &
                                0:0))
            end if

            ! Simulation is 1D
        else

            allocate (rho_sf(-buff_size:m + buff_size, &
                             0:0, &
                             0:0))
            allocate (gamma_sf(-buff_size:m + buff_size, &
                               0:0, &
                               0:0))
            allocate (pi_inf_sf(-buff_size:m + buff_size, &
                                0:0, &
                                0:0))
            allocate (qv_sf(-buff_size:m + buff_size, &
                            0:0, &
                            0:0))

        end if
#endif

        if (model_eqns == 1) then        ! Gamma/pi_inf model
            s_convert_to_mixture_variables => &
                s_convert_mixture_to_mixture_variables

        else if (bubbles) then
            s_convert_to_mixture_variables => &
                s_convert_species_to_mixture_variables_bubbles
        else
            ! Volume fraction model
            s_convert_to_mixture_variables => &
                s_convert_species_to_mixture_variables
        end if
    end subroutine s_initialize_variables_conversion_module

    !Initialize mv at the quadrature nodes based on the initialized moments and sigma
    subroutine s_initialize_mv(qK_cons_vf, mv)
        type(scalar_field), dimension(sys_size), intent(in) :: qK_cons_vf
        real(kind(0d0)), dimension(ixb:, iyb:, izb:, 1:, 1:), intent(inout) :: mv

        integer :: i, j, k, l
        real(kind(0d0)) :: mu, sig, nbub_sc

        do l = izb, ize
            do k = iyb, iye
                do j = ixb, ixe

                    nbub_sc = qK_cons_vf(bubxb)%sf(j, k, l)

                    !$acc loop seq
                    do i = 1, nb
                        mu = qK_cons_vf(bubxb + 1 + (i - 1)*nmom)%sf(j, k, l)/nbub_sc
                        sig = (qK_cons_vf(bubxb + 3 + (i - 1)*nmom)%sf(j, k, l)/nbub_sc - mu**2)**0.5

                        mv(j, k, l, 1, i) = (mass_v0(i))*(mu - sig)**(3d0)/(R0(i)**(3d0))
                        mv(j, k, l, 2, i) = (mass_v0(i))*(mu - sig)**(3d0)/(R0(i)**(3d0))
                        mv(j, k, l, 3, i) = (mass_v0(i))*(mu + sig)**(3d0)/(R0(i)**(3d0))
                        mv(j, k, l, 4, i) = (mass_v0(i))*(mu + sig)**(3d0)/(R0(i)**(3d0))
                    end do

                end do
            end do
        end do

    end subroutine s_initialize_mv

    !Initialize pb at the quadrature nodes using isothermal relations (Preston model)
    subroutine s_initialize_pb(qK_cons_vf, mv, pb)
        type(scalar_field), dimension(sys_size), intent(in) :: qK_cons_vf
        real(kind(0d0)), dimension(ixb:, iyb:, izb:, 1:, 1:), intent(in) :: mv
        real(kind(0d0)), dimension(ixb:, iyb:, izb:, 1:, 1:), intent(inout) :: pb

        integer :: i, j, k, l
        real(kind(0d0)) :: mu, sig, nbub_sc

        do l = izb, ize
            do k = iyb, iye
                do j = ixb, ixe

                    nbub_sc = qK_cons_vf(bubxb)%sf(j, k, l)

                    !$acc loop seq
                    do i = 1, nb
                        mu = qK_cons_vf(bubxb + 1 + (i - 1)*nmom)%sf(j, k, l)/nbub_sc
                        sig = (qK_cons_vf(bubxb + 3 + (i - 1)*nmom)%sf(j, k, l)/nbub_sc - mu**2)**0.5

                        !PRESTON (ISOTHERMAL)
                        pb(j, k, l, 1, i) = (pb0(i))*(R0(i)**(3d0))*(mass_n0(i) + mv(j, k, l, 1, i))/(mu - sig)**(3d0)/(mass_n0(i) + mass_v0(i))
                        pb(j, k, l, 2, i) = (pb0(i))*(R0(i)**(3d0))*(mass_n0(i) + mv(j, k, l, 2, i))/(mu - sig)**(3d0)/(mass_n0(i) + mass_v0(i))
                        pb(j, k, l, 3, i) = (pb0(i))*(R0(i)**(3d0))*(mass_n0(i) + mv(j, k, l, 3, i))/(mu + sig)**(3d0)/(mass_n0(i) + mass_v0(i))
                        pb(j, k, l, 4, i) = (pb0(i))*(R0(i)**(3d0))*(mass_n0(i) + mv(j, k, l, 4, i))/(mu + sig)**(3d0)/(mass_n0(i) + mass_v0(i))
                    end do
                end do
            end do
        end do

    end subroutine s_initialize_pb

    !> The following procedure handles the conversion between
        !!      the conservative variables and the primitive variables.
        !! @param qK_cons_vf Conservative variables
        !! @param qK_prim_vf Primitive variables
        !! @param gm_alphaK_vf Gradient magnitude of the volume fraction
        !! @param ix Index bounds in first coordinate direction
        !! @param iy Index bounds in second coordinate direction
        !! @param iz Index bounds in third coordinate direction
    subroutine s_convert_conservative_to_primitive_variables(qK_cons_vf, &
                                                             qK_prim_vf, &
                                                             gm_alphaK_vf, &
                                                             ix, iy, iz)

        type(scalar_field), dimension(sys_size), intent(in) :: qK_cons_vf
        type(scalar_field), dimension(sys_size), intent(inout) :: qK_prim_vf
        type(scalar_field), &
            allocatable, optional, dimension(:), &
            intent(in) :: gm_alphaK_vf

        type(int_bounds_info), optional, intent(in) :: ix, iy, iz

        real(kind(0d0)), dimension(num_fluids) :: alpha_K, alpha_rho_K
        real(kind(0d0)), dimension(2) :: Re_K
        real(kind(0d0)) :: rho_K, gamma_K, pi_inf_K, qv_K, dyn_pres_K

        #:if MFC_CASE_OPTIMIZATION
#ifndef MFC_SIMULATION
            real(kind(0d0)), dimension(:), allocatable :: nRtmp
#else
            real(kind(0d0)), dimension(nb) :: nRtmp
#endif
        #:else
            real(kind(0d0)), dimension(:), allocatable :: nRtmp
        #:endif

        real(kind(0d0)) :: rhoYks(1:num_species)

        real(kind(0d0)) :: vftmp, nR3, nbub_sc, R3tmp

        real(kind(0d0)) :: G_K

        real(kind(0d0)) :: pres, Yksum

        integer :: i, j, k, l, q !< Generic loop iterators

        real(kind(0d0)) :: ntmp

        #:if MFC_CASE_OPTIMIZATION
#ifndef MFC_SIMULATION
            if (bubbles) then
                allocate (nRtmp(nb))
            else
                allocate (nRtmp(0))
            end if
#endif
        #:else
            if (bubbles) then
                allocate (nRtmp(nb))
            else
                allocate (nRtmp(0))
            end if
        #:endif

<<<<<<< HEAD
        !$acc parallel loop collapse(3) gang vector default(present) private(alpha_K, alpha_rho_K, Re_K, nRtmp, rho_K, gamma_K, pi_inf_K, qv_K, dyn_pres_K, R3tmp, G_K)
=======
        !$acc parallel loop collapse(3) gang vector default(present) private(alpha_K, alpha_rho_K, Re_K, nRtmp, rho_K, gamma_K, pi_inf_K, qv_K, dyn_pres_K, R3tmp, rhoyks)
>>>>>>> 972a58a0
        do l = izb, ize
            do k = iyb, iye
                do j = ixb, ixe
                    dyn_pres_K = 0d0

                    !$acc loop seq
                    do i = 1, num_fluids
                        alpha_rho_K(i) = qK_cons_vf(i)%sf(j, k, l)
                        alpha_K(i) = qK_cons_vf(advxb + i - 1)%sf(j, k, l)
                    end do

                    if (model_eqns /= 4) then
#ifdef MFC_SIMULATION
                        ! If in simulation, use acc mixture subroutines
                        if (elasticity) then
                            call s_convert_species_to_mixture_variables_acc(rho_K, gamma_K, pi_inf_K, qv_K, alpha_K, &
                                                                            alpha_rho_K, Re_K, j, k, l, G_K, Gs)
                        else if (bubbles) then
                            call s_convert_species_to_mixture_variables_bubbles_acc(rho_K, gamma_K, pi_inf_K, qv_K, &
                                                                                    alpha_K, alpha_rho_K, Re_K, j, k, l)
                        else
                            call s_convert_species_to_mixture_variables_acc(rho_K, gamma_K, pi_inf_K, qv_K, &
                                                                            alpha_K, alpha_rho_K, Re_K, j, k, l)
                        end if
#else
                        ! If pre-processing, use non acc mixture subroutines
                        if (elasticity) then
                            call s_convert_to_mixture_variables(qK_cons_vf, j, k, l, &
                                                                rho_K, gamma_K, pi_inf_K, qv_K, Re_K, G_K, fluid_pp(:)%G)
                        else
                            call s_convert_to_mixture_variables(qK_cons_vf, j, k, l, &
                                                                rho_K, gamma_K, pi_inf_K, qv_K)
                        end if
#endif
                    end if

                    if (chemistry) then
                        rho_K = 0d0
                        !$acc loop seq
                        do i = chemxb, chemxe
                            !print*, j,k,l, qK_cons_vf(i)%sf(j, k, l)
                            rho_K = rho_K + max(0d0, qK_cons_vf(i)%sf(j, k, l))
                        end do

                        !$acc loop seq
                        do i = 1, contxe
                            qK_prim_vf(i)%sf(j, k, l) = rho_K
                        end do

                        Yksum = 0d0
                        !$acc loop seq
                        do i = chemxb, chemxe
                            qK_prim_vf(i)%sf(j, k, l) = max(0d0, qK_cons_vf(i)%sf(j, k, l)/rho_K)
                            Yksum = Yksum + qK_prim_vf(i)%sf(j, k, l)
                        end do

                        !$acc loop seq
                        do i = chemxb, chemxe
                            qK_prim_vf(i)%sf(j, k, l) = qK_prim_vf(i)%sf(j, k, l)/Yksum
                        end do

                        qK_prim_vf(tempxb)%sf(j, k, l) = qK_cons_vf(tempxb)%sf(j, k, l)
                    else
                        !$acc loop seq
                        do i = 1, contxe
                            qK_prim_vf(i)%sf(j, k, l) = qK_cons_vf(i)%sf(j, k, l)
                        end do
                    end if

#ifdef MFC_SIMULATION
                    rho_K = max(rho_K, sgm_eps)
#endif

                    !$acc loop seq
                    do i = momxb, momxe
                        if (model_eqns /= 4) then
                            qK_prim_vf(i)%sf(j, k, l) = qK_cons_vf(i)%sf(j, k, l) &
                                                        /rho_K
                            dyn_pres_K = dyn_pres_K + 5d-1*qK_cons_vf(i)%sf(j, k, l) &
                                         *qK_prim_vf(i)%sf(j, k, l)
                        else
                            qK_prim_vf(i)%sf(j, k, l) = qK_cons_vf(i)%sf(j, k, l) &
                                                        /qK_cons_vf(1)%sf(j, k, l)
                        end if
                    end do

                    if (chemistry) then
                        !$acc loop seq
                        do i = 1, num_species
                            rhoYks(i) = qK_cons_vf(chemxb + i - 1)%sf(j, k, l)
                        end do
                    end if

                    call s_compute_pressure(qK_cons_vf(E_idx)%sf(j, k, l), &
                                            qK_cons_vf(alf_idx)%sf(j, k, l), &
                                            dyn_pres_K, pi_inf_K, gamma_K, rho_K, qv_K, rhoYks, pres)

                    qK_prim_vf(E_idx)%sf(j, k, l) = pres

                    if (bubbles) then
                        !$acc loop seq
                        do i = 1, nb
                            nRtmp(i) = qK_cons_vf(bubrs(i))%sf(j, k, l)
                        end do

                        vftmp = qK_cons_vf(alf_idx)%sf(j, k, l)

                        if (qbmm) then
                            !Get nb (constant across all R0 bins)
                            nbub_sc = qK_cons_vf(bubxb)%sf(j, k, l)

                            !Convert cons to prim
                            !$acc loop seq
                            do i = bubxb, bubxe
                                qK_prim_vf(i)%sf(j, k, l) = qK_cons_vf(i)%sf(j, k, l)/nbub_sc
                            end do
                            !Need to keep track of nb in the primitive variable list (converted back to true value before output)
#ifdef MFC_SIMULATION
                            qK_prim_vf(bubxb)%sf(j, k, l) = qK_cons_vf(bubxb)%sf(j, k, l)
#endif

                        else
                            if (adv_n) then
                                qK_prim_vf(n_idx)%sf(j, k, l) = qK_cons_vf(n_idx)%sf(j, k, l)
                                nbub_sc = qK_prim_vf(n_idx)%sf(j, k, l)
                            else
                                call s_comp_n_from_cons(vftmp, nRtmp, nbub_sc, weight)
                            end if

                            !$acc loop seq
                            do i = bubxb, bubxe
                                qK_prim_vf(i)%sf(j, k, l) = qK_cons_vf(i)%sf(j, k, l)/nbub_sc
                            end do
                        end if
                    end if

                    if (elasticity) then 
                        !$acc loop seq
                        do i = strxb, strxe
                            qK_prim_vf(i)%sf(j, k, l) = qK_cons_vf(i)%sf(j, k, l)/rho_K
                        end do
                    end if

                    if (hypoelasticity) then
                        !$acc loop seq
                        do i = strxb, strxe
                            ! subtracting elastic contribution for pressure calculation
                            if (G_K > verysmall) then !TODO: check if stable for >0
                                qK_prim_vf(E_idx)%sf(j, k, l) = qK_prim_vf(E_idx)%sf(j, k, l) - &
                                                                ((qK_prim_vf(i)%sf(j, k, l)**2d0)/(4d0*G_K))/gamma_K
                                ! extra terms in 2 and 3D
                                if ((i == strxb + 1) .or. &
                                    (i == strxb + 3) .or. &
                                    (i == strxb + 4)) then
                                    qK_prim_vf(E_idx)%sf(j, k, l) = qK_prim_vf(E_idx)%sf(j, k, l) - &
                                                                    ((qK_prim_vf(i)%sf(j, k, l)**2d0)/(4d0*G_K))/gamma_K
                                end if
                            end if
                        end do
                    end if

                    if (hyperelasticity) then
                        !$acc loop seq
                        do i = xibeg, xiend
                            qK_prim_vf(i)%sf(j, k, l) = qK_cons_vf(i)%sf(j, k, l)/rho_K
                        end do
                    end if

                    !$acc loop seq
                    do i = advxb, advxe
                        qK_prim_vf(i)%sf(j, k, l) = qK_cons_vf(i)%sf(j, k, l)
                    end do

                    if (.not. f_is_default(sigma)) then
                        qK_prim_vf(c_idx)%sf(j, k, l) = qK_cons_vf(c_idx)%sf(j, k, l)
                    end if

                end do
            end do
        end do
        !$acc end parallel loop

        !print *, 'I got here AA'

    end subroutine s_convert_conservative_to_primitive_variables ! ---------

    !>  The following procedure handles the conversion between
        !!      the primitive variables and the conservative variables.
        !!  @param qK_prim_vf Primitive variables
        !!  @param qK_cons_vf Conservative variables
        !!  @param gm_alphaK_vf Gradient magnitude of the volume fractions
        !!  @param ix Index bounds in the first coordinate direction
        !!  @param iy Index bounds in the second coordinate direction
        !!  @param iz Index bounds in the third coordinate direction
    subroutine s_convert_primitive_to_conservative_variables(q_prim_vf, &
                                                             q_cons_vf)

        type(scalar_field), dimension(sys_size), intent(in) :: q_prim_vf
        type(scalar_field), dimension(sys_size), intent(inout) :: q_cons_vf

        ! Density, specific heat ratio function, liquid stiffness function
        ! and dynamic pressure, as defined in the incompressible flow sense,
        ! respectively
        real(kind(0d0)) :: rho
        real(kind(0d0)) :: gamma
        real(kind(0d0)) :: pi_inf
        real(kind(0d0)) :: qv
        real(kind(0d0)) :: dyn_pres
        real(kind(0d0)) :: nbub, R3, vftmp, R3tmp
        real(kind(0d0)), dimension(nb) :: Rtmp
        real(kind(0d0)) :: G = 0d0
        real(kind(0d0)), dimension(2) :: Re_K

        integer :: i, j, k, l, q !< Generic loop iterators
        integer :: spec

        real(kind(0d0)), dimension(num_species) :: Ys
        real(kind(0d0)) :: temperature, e_mix, mix_mol_weight, T

#ifndef MFC_SIMULATION
        ! Converting the primitive variables to the conservative variables
        do l = 0, p
            do k = 0, n
                do j = 0, m

                    ! Obtaining the density, specific heat ratio function
                    ! and the liquid stiffness function, respectively
                    call s_convert_to_mixture_variables(q_prim_vf, j, k, l, &
                                                        rho, gamma, pi_inf, qv, Re_K, G, fluid_pp(:)%G)

                    ! Transferring the continuity equation(s) variable(s)
                    do i = 1, contxe
                        q_cons_vf(i)%sf(j, k, l) = q_prim_vf(i)%sf(j, k, l)
                    end do

                    ! Transferring the advection equation(s) variable(s)
                    do i = adv_idx%beg, adv_idx%end
                        q_cons_vf(i)%sf(j, k, l) = q_prim_vf(i)%sf(j, k, l)
                    end do

                    ! Zeroing out the dynamic pressure since it is computed
                    ! iteratively by cycling through the velocity equations
                    dyn_pres = 0d0

                    ! Computing momenta and dynamic pressure from velocity
                    do i = momxb, momxe
                        q_cons_vf(i)%sf(j, k, l) = rho*q_prim_vf(i)%sf(j, k, l)
                        dyn_pres = dyn_pres + q_cons_vf(i)%sf(j, k, l)* &
                                   q_prim_vf(i)%sf(j, k, l)/2d0
                    end do

                    #:if chemistry
                        do i = chemxb, chemxe
                            Ys(i - chemxb + 1) = q_prim_vf(i)%sf(j, k, l)
                            q_cons_vf(i)%sf(j, k, l) = rho*q_prim_vf(i)%sf(j, k, l)
                        end do

                        call get_mixture_molecular_weight(Ys, mix_mol_weight)
                        T = q_prim_vf(E_idx)%sf(j, k, l)*mix_mol_weight/(gas_constant*rho)
                        call get_mixture_energy_mass(T, Ys, e_mix)

                        q_cons_vf(E_idx)%sf(j, k, l) = &
                            dyn_pres + e_mix

                        q_cons_vf(tempxb)%sf(j, k, l) = T
                    #:else
                        ! Computing the energy from the pressure
                        if ((model_eqns /= 4) .and. (bubbles .neqv. .true.)) then
                            ! E = Gamma*P + \rho u u /2 + \pi_inf + (\alpha\rho qv)
                            q_cons_vf(E_idx)%sf(j, k, l) = &
                                gamma*q_prim_vf(E_idx)%sf(j, k, l) + dyn_pres + pi_inf &
                                + qv
                        else if ((model_eqns /= 4) .and. (bubbles)) then
                            ! \tilde{E} = dyn_pres + (1-\alf)(\Gamma p_l + \Pi_inf)
                            q_cons_vf(E_idx)%sf(j, k, l) = dyn_pres + &
                                                           (1.d0 - q_prim_vf(alf_idx)%sf(j, k, l))* &
                                                           (gamma*q_prim_vf(E_idx)%sf(j, k, l) + pi_inf)
                        else
                            !Tait EOS, no conserved energy variable
                            q_cons_vf(E_idx)%sf(j, k, l) = 0.
                        end if
                    #:endif

                    ! Computing the internal energies from the pressure and continuities
                    if (model_eqns == 3) then
                        do i = 1, num_fluids
                            ! internal energy calculation for each of the fluids
                            q_cons_vf(i + internalEnergies_idx%beg - 1)%sf(j, k, l) = &
                                q_cons_vf(i + adv_idx%beg - 1)%sf(j, k, l)* &
                                (fluid_pp(i)%gamma*q_prim_vf(E_idx)%sf(j, k, l) + &
                                 fluid_pp(i)%pi_inf) + &
                                q_cons_vf(i + cont_idx%beg - 1)%sf(j, k, l)*fluid_pp(i)%qv
                        end do
                    end if

                    if (bubbles) then
                        ! From prim: Compute nbub = (3/4pi) * \alpha / \bar{R^3}
                        do i = 1, nb
                            Rtmp(i) = q_prim_vf(bub_idx%rs(i))%sf(j, k, l)
                        end do

                        if (.not. qbmm) then
                            if (adv_n) then
                                q_cons_vf(n_idx)%sf(j, k, l) = q_prim_vf(n_idx)%sf(j, k, l)
                                nbub = q_prim_vf(n_idx)%sf(j, k, l)
                            else
                                call s_comp_n_from_prim(q_prim_vf(alf_idx)%sf(j, k, l), Rtmp, nbub, weight)
                            end if
                        else
                            !Initialize R3 averaging over R0 and R directions
                            R3tmp = 0d0
                            do i = 1, nb
                                R3tmp = R3tmp + weight(i)*0.5d0*(Rtmp(i) + sigR)**3d0
                                R3tmp = R3tmp + weight(i)*0.5d0*(Rtmp(i) - sigR)**3d0
                            end do
                            !Initialize nb
                            nbub = 3d0*q_prim_vf(alf_idx)%sf(j, k, l)/(4d0*pi*R3tmp)
                        end if

                        if (j == 0 .and. k == 0 .and. l == 0) print *, 'In convert, nbub:', nbub

                        do i = bub_idx%beg, bub_idx%end
                            q_cons_vf(i)%sf(j, k, l) = q_prim_vf(i)%sf(j, k, l)*nbub
                        end do
                    end if

                    if (elasticity) then 
                        ! adding the elastic contribution
                        ! Multiply \tau to \rho \tau
                        do i = strxb, strxe
                            q_cons_vf(i)%sf(j, k, l) = rho*q_prim_vf(i)%sf(j, k, l)
                        end do
                    end if

                    if (hypoelasticity) then
                        do i = strxb, strxe
                            ! adding elastic contribution
                            if (G > verysmall) then
                                q_cons_vf(E_idx)%sf(j, k, l) = q_cons_vf(E_idx)%sf(j, k, l) + &
                                                               (q_prim_vf(i)%sf(j, k, l)**2d0)/(4d0*G)
                                ! extra terms in 2 and 3D
                                if ((i == stress_idx%beg + 1) .or. &
                                    (i == stress_idx%beg + 3) .or. &
                                    (i == stress_idx%beg + 4)) then
                                    q_cons_vf(E_idx)%sf(j, k, l) = q_cons_vf(E_idx)%sf(j, k, l) + &
                                                                   (q_prim_vf(i)%sf(j, k, l)**2d0)/(4d0*G)
                                end if
                            end if
                        end do
                    end if

                    ! using \rho xi as the conservative formulation stated in Kamrin et al. JFM 2022
                    if (hyperelasticity) then
                        ! Multiply \xi to \rho \xi
                        do i = xibeg, xiend
                            q_cons_vf(i)%sf(j, k, l) = rho*q_prim_vf(i)%sf(j, k, l)
                        end do
                    end if

                    if (.not. f_is_default(sigma)) then
                        q_cons_vf(c_idx)%sf(j, k, l) = q_prim_vf(c_idx)%sf(j, k, l)
                    end if

                end do
            end do
        end do
#else
        if (proc_rank == 0) then
            call s_mpi_abort('Conversion from primitive to '// &
                             'conservative variables not '// &
                             'implemented. Exiting ...')
        end if
#endif
    end subroutine s_convert_primitive_to_conservative_variables

    !>  The following subroutine handles the conversion between
        !!      the primitive variables and the Eulerian flux variables.
        !!  @param qK_prim_vf Primitive variables
        !!  @param FK_vf Flux variables
        !!  @param FK_src_vf Flux source variables
        !!  @param ix Index bounds in the first coordinate direction
        !!  @param iy Index bounds in the second coordinate direction
        !!  @param iz Index bounds in the third coordinate direction
    subroutine s_convert_primitive_to_flux_variables(qK_prim_vf, &
                                                     FK_vf, &
                                                     FK_src_vf, &
                                                     is1, is2, is3, s2b, s3b)

        integer, intent(in) :: s2b, s3b
        real(kind(0d0)), dimension(0:, s2b:, s3b:, 1:), intent(in) :: qK_prim_vf
        real(kind(0d0)), dimension(0:, s2b:, s3b:, 1:), intent(inout) :: FK_vf
        real(kind(0d0)), dimension(0:, s2b:, s3b:, advxb:), intent(inout) :: FK_src_vf

        type(int_bounds_info), intent(in) :: is1, is2, is3

        ! Partial densities, density, velocity, pressure, energy, advection
        ! variables, the specific heat ratio and liquid stiffness functions,
        ! the shear and volume Reynolds numbers and the Weber numbers
        real(kind(0d0)), dimension(num_fluids) :: alpha_rho_K
        real(kind(0d0)), dimension(num_fluids) :: alpha_K
        real(kind(0d0)) :: rho_K
        real(kind(0d0)), dimension(num_dims) :: vel_K
        real(kind(0d0)) :: vel_K_sum
        real(kind(0d0)) :: pres_K
        real(kind(0d0)) :: E_K
        real(kind(0d0)) :: gamma_K
        real(kind(0d0)) :: pi_inf_K
        real(kind(0d0)) :: qv_K
        real(kind(0d0)), dimension(2) :: Re_K
        real(kind(0d0)) :: G_K

        integer :: i, j, k, l !< Generic loop iterators

        is1b = is1%beg; is1e = is1%end
        is2b = is2%beg; is2e = is2%end
        is3b = is3%beg; is3e = is3%end

        !$acc update device(is1b, is2b, is3b, is1e, is2e, is3e)

        ! Computing the flux variables from the primitive variables, without
        ! accounting for the contribution of either viscosity or capillarity
#ifdef MFC_SIMULATION
        !$acc parallel loop collapse(3) gang vector default(present) private(alpha_rho_K, vel_K, alpha_K, Re_K)
        do l = is3b, is3e
            do k = is2b, is2e
                do j = is1b, is1e

                    !$acc loop seq
                    do i = 1, contxe
                        alpha_rho_K(i) = qK_prim_vf(j, k, l, i)
                    end do

                    !$acc loop seq
                    do i = advxb, advxe
                        alpha_K(i - E_idx) = qK_prim_vf(j, k, l, i)
                    end do
                    !$acc loop seq
                    do i = 1, num_dims
                        vel_K(i) = qK_prim_vf(j, k, l, contxe + i)
                    end do

                    vel_K_sum = 0d0
                    !$acc loop seq
                    do i = 1, num_dims
                        vel_K_sum = vel_K_sum + vel_K(i)**2d0
                    end do

                    pres_K = qK_prim_vf(j, k, l, E_idx)
                    if (elasticity) then
                        call s_convert_species_to_mixture_variables_acc(rho_K, gamma_K, pi_inf_K, qv_K, &
                                                                        alpha_K, alpha_rho_K, Re_K, &
                                                                        j, k, l, G_K, Gs)
                    else if (bubbles) then
                        call s_convert_species_to_mixture_variables_bubbles_acc(rho_K, gamma_K, &
                                                                                pi_inf_K, qv_K, alpha_K, alpha_rho_K, Re_K, j, k, l)
                    else
                        call s_convert_species_to_mixture_variables_acc(rho_K, gamma_K, pi_inf_K, qv_K, &
                                                                        alpha_K, alpha_rho_K, Re_K, j, k, l)
                    end if

                    ! Computing the energy from the pressure
                    E_K = gamma_K*pres_K + pi_inf_K &
                          + 5d-1*rho_K*vel_K_sum + qv_K

                    ! mass flux, this should be \alpha_i \rho_i u_i
                    !$acc loop seq
                    do i = 1, contxe
                        FK_vf(j, k, l, i) = alpha_rho_K(i)*vel_K(dir_idx(1))
                    end do

                    !$acc loop seq
                    do i = 1, num_dims
                        FK_vf(j, k, l, contxe + dir_idx(i)) = &
                            rho_K*vel_K(dir_idx(1)) &
                            *vel_K(dir_idx(i)) &
                            + pres_K*dir_flg(dir_idx(i))
                    end do

                    ! energy flux, u(E+p)
                    FK_vf(j, k, l, E_idx) = vel_K(dir_idx(1))*(E_K + pres_K)

                    if (riemann_solver == 1) then
                        !$acc loop seq
                        do i = advxb, advxe
                            FK_vf(j, k, l, i) = 0d0
                            FK_src_vf(j, k, l, i) = alpha_K(i - E_idx)
                        end do

                    else
                        ! Could be bubbles!
                        !$acc loop seq
                        do i = advxb, advxe
                            FK_vf(j, k, l, i) = vel_K(dir_idx(1))*alpha_K(i - E_idx)
                        end do

                        !$acc loop seq
                        do i = advxb, advxe
                            FK_src_vf(j, k, l, i) = vel_K(dir_idx(1))
                        end do

                    end if

                end do
            end do
        end do
#endif
    end subroutine s_convert_primitive_to_flux_variables

    subroutine s_finalize_variables_conversion_module() ! ------------------

        integer :: i !< Generic loop iterators

        ! Deallocating the density, the specific heat ratio function and the
        ! liquid stiffness function
#ifdef MFC_POST_PROCESS
        deallocate (rho_sf, gamma_sf, pi_inf_sf, qv_sf)
#endif

#ifdef MFC_SIMULATION
        @:DEALLOCATE_GLOBAL(gammas, gs_min, pi_infs, ps_inf, cvs, qvs, qvps, Gs)
        if (bubbles) then
            @:DEALLOCATE_GLOBAL(bubrs)
        end if
#else
        @:DEALLOCATE(gammas, gs_min, pi_infs, ps_inf, cvs, qvs, qvps, Gs)
        if (bubbles) then
            @:DEALLOCATE(bubrs)
        end if
#endif

        ! Nullifying the procedure pointer to the subroutine transferring/
        ! computing the mixture/species variables to the mixture variables
        s_convert_to_mixture_variables => null()

    end subroutine s_finalize_variables_conversion_module

#ifndef MFC_PRE_PROCESS
    subroutine s_compute_speed_of_sound(pres, rho, gamma, pi_inf, H, adv, vel_sum, c)
#ifdef CRAY_ACC_WAR
        !DIR$ INLINEALWAYS s_compute_speed_of_sound
#else
        !$acc routine seq
#endif
        real(kind(0d0)), intent(in) :: pres
        real(kind(0d0)), intent(in) :: rho, gamma, pi_inf
        real(kind(0d0)), intent(in) :: H
        real(kind(0d0)), dimension(num_fluids), intent(in) :: adv
        real(kind(0d0)), intent(in) :: vel_sum
        real(kind(0d0)), intent(out) :: c

        real(kind(0d0)) :: blkmod1, blkmod2

        integer :: q

        if (alt_soundspeed) then
            blkmod1 = ((gammas(1) + 1d0)*pres + &
                       pi_infs(1))/gammas(1)
            blkmod2 = ((gammas(2) + 1d0)*pres + &
                       pi_infs(2))/gammas(2)
            c = (1d0/(rho*(adv(1)/blkmod1 + adv(2)/blkmod2)))
        elseif (model_eqns == 3) then
            c = 0d0
            !$acc loop seq
            do q = 1, num_fluids
                c = c + adv(q)*(1d0/gammas(q) + 1d0)* &
                    (pres + pi_infs(q)/(gammas(q) + 1d0))
            end do
            c = c/rho

        elseif (((model_eqns == 4) .or. (model_eqns == 2 .and. bubbles))) then
            ! Sound speed for bubble mmixture to order O(\alpha)

            if (mpp_lim .and. (num_fluids > 1)) then
                c = (1d0/gamma + 1d0)* &
                    (pres + pi_inf/(gamma + 1d0))/rho
            else
                c = &
                    (1d0/gamma + 1d0)* &
                    (pres + pi_inf/(gamma + 1d0))/ &
                    (rho*(1d0 - adv(num_fluids)))
            end if
        else
            c = ((H - 5d-1*vel_sum)/gamma)
        end if

        if (mixture_err .and. c < 0d0) then
            c = 100.d0*sgm_eps
        else
            c = sqrt(c)
        end if
    end subroutine s_compute_speed_of_sound
#endif

end module m_variables_conversion<|MERGE_RESOLUTION|>--- conflicted
+++ resolved
@@ -22,11 +22,8 @@
 
     use m_helper
 
-<<<<<<< HEAD
-=======
     use m_thermochem
 
->>>>>>> 972a58a0
     ! ==========================================================================
 
     implicit none
@@ -152,18 +149,6 @@
             ! Depending on model_eqns and bubbles, the appropriate procedure
             ! for computing pressure is targeted by the procedure pointer
 
-<<<<<<< HEAD
-        if ((model_eqns /= 4) .and. (bubbles .neqv. .true.)) then
-            pres = (energy - dyn_p - pi_inf - qv)/gamma
-        else if ((model_eqns /= 4) .and. bubbles) then
-            pres = ((energy - dyn_p)/(1.d0 - alf) - pi_inf - qv)/gamma
-        else
-            pres = (pref + pi_inf)* &
-                   (energy/ &
-                    (rhoref*(1.d0 - alf)) &
-                    )**(1.d0/gamma + 1.d0) - pi_inf
-        end if
-=======
             if ((model_eqns /= 4) .and. (bubbles .neqv. .true.)) then
                 pres = (energy - dyn_p - pi_inf - qv)/gamma
             else if ((model_eqns /= 4) .and. bubbles) then
@@ -174,7 +159,6 @@
                         (rhoref*(1 - alf)) &
                         )**(1/gamma + 1) - pi_inf
             end if
->>>>>>> 972a58a0
 
             if (hypoelasticity .and. present(G)) then
                 ! calculate elastic contribution to Energy
@@ -205,16 +189,12 @@
                 Y_rs(i) = rhoYks(i)/rho
             end do
 
-<<<<<<< HEAD
-            pres = (energy - 0.5d0*(mom**2.d0)/rho - pi_inf - qv - E_e)/gamma
-=======
             if (sum(Y_rs) > 1d-16) then
                 call get_temperature(.true., energy - dyn_p, 1200d0, Y_rs, T)
                 call get_pressure(rho, T, Y_rs, pres)
             else
                 pres = 0d0
             end if
->>>>>>> 972a58a0
 
         #:endif
 
@@ -928,11 +908,7 @@
             end if
         #:endif
 
-<<<<<<< HEAD
-        !$acc parallel loop collapse(3) gang vector default(present) private(alpha_K, alpha_rho_K, Re_K, nRtmp, rho_K, gamma_K, pi_inf_K, qv_K, dyn_pres_K, R3tmp, G_K)
-=======
-        !$acc parallel loop collapse(3) gang vector default(present) private(alpha_K, alpha_rho_K, Re_K, nRtmp, rho_K, gamma_K, pi_inf_K, qv_K, dyn_pres_K, R3tmp, rhoyks)
->>>>>>> 972a58a0
+        !$acc parallel loop collapse(3) gang vector default(present) private(alpha_K, alpha_rho_K, Re_K, nRtmp, rho_K, gamma_K, pi_inf_K, qv_K, dyn_pres_K, R3tmp, G_K, rhoyks)
         do l = izb, ize
             do k = iyb, iye
                 do j = ixb, ixe
