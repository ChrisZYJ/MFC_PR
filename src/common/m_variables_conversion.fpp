--- conflicted
+++ resolved
@@ -1010,11 +1010,7 @@
                         end if
                     end if
 
-<<<<<<< HEAD
-                    if (elasticity) then 
-=======
                     if (elasticity) then
->>>>>>> 29c132ef
                         !$acc loop seq
                         do i = strxb, strxe
                             qK_prim_vf(i)%sf(j, k, l) = qK_cons_vf(i)%sf(j, k, l)/rho_K
@@ -1025,11 +1021,7 @@
                         !$acc loop seq
                         do i = strxb, strxe
                             ! subtracting elastic contribution for pressure calculation
-<<<<<<< HEAD
-                            if (G_K > verysmall) then !TODO: check if stable for >0
-=======
                             if (G_K > verysmall) then
->>>>>>> 29c132ef
                                 qK_prim_vf(E_idx)%sf(j, k, l) = qK_prim_vf(E_idx)%sf(j, k, l) - &
                                                                 ((qK_prim_vf(i)%sf(j, k, l)**2._wp)/(4._wp*G_K))/gamma_K
                                 ! extra terms in 2 and 3D
@@ -1050,7 +1042,6 @@
                         end do
                     end if
 
-<<<<<<< HEAD
 #ifdef MFC_POST_PROCESS
                     if (hyperelasticity) then
                     ! to save von Mises stress instead of elastic internal energy
@@ -1061,8 +1052,6 @@
                     end if
 #endif
 
-=======
->>>>>>> 29c132ef
                     !$acc loop seq
                     do i = advxb, advxe
                         qK_prim_vf(i)%sf(j, k, l) = qK_cons_vf(i)%sf(j, k, l)
@@ -1076,11 +1065,6 @@
             end do
         end do
         !$acc end parallel loop
-
-<<<<<<< HEAD
-=======
-        !print *, 'I got here AA'
->>>>>>> 29c132ef
 
     end subroutine s_convert_conservative_to_primitive_variables ! ---------
 
@@ -1222,11 +1206,7 @@
                         end do
                     end if
 
-<<<<<<< HEAD
-                    if (elasticity) then 
-=======
                     if (elasticity) then
->>>>>>> 29c132ef
                         ! adding the elastic contribution
                         ! Multiply \tau to \rho \tau
                         do i = strxb, strxe
