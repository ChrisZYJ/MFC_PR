!>
!! @file m_variables_conversion.f90
!! @brief Contains module m_variables_conversion

#:include 'macros.fpp'
#:include 'case.fpp'

!> @brief This module consists of subroutines used in the conversion of the
!!              conservative variables into the primitive ones and vice versa. In
!!              addition, the module also contains the subroutines used to obtain
!!              the mixture variables and the subroutines used to compute pressure.
module m_variables_conversion

    use m_derived_types        !< Definitions of the derived types

    use m_global_parameters    !< Definitions of the global parameters

    use m_mpi_proxy            !< Message passing interface (MPI) module proxy

    use m_helper_basic         !< Functions to compare floating point numbers

    use m_helper

    use m_thermochem, only: &
        num_species, get_temperature, get_pressure, gas_constant, &
        get_mixture_molecular_weight, get_mixture_energy_mass

    implicit none

    private; 
    public :: s_initialize_variables_conversion_module, &
              s_initialize_pb, &
              s_initialize_mv, &
              s_convert_to_mixture_variables, &
              s_convert_mixture_to_mixture_variables, &
              s_convert_species_to_mixture_variables_bubbles, &
              s_convert_species_to_mixture_variables_bubbles_acc, &
              s_convert_species_to_mixture_variables, &
              s_convert_species_to_mixture_variables_acc, &
              s_convert_conservative_to_primitive_variables, &
              s_convert_primitive_to_conservative_variables, &
              s_convert_primitive_to_flux_variables, &
              s_compute_pressure, &
#ifndef MFC_PRE_PROCESS
              s_compute_speed_of_sound, &
#endif
              s_finalize_variables_conversion_module

    !! In simulation, gammas, pi_infs, and qvs are already declared in m_global_variables
#ifndef MFC_SIMULATION
    real(wp), allocatable, public, dimension(:) :: gammas, gs_min, pi_infs, ps_inf, cvs, qvs, qvps
    !$acc declare create(gammas, gs_min, pi_infs, ps_inf, cvs, qvs, qvps)
#endif

    real(wp), allocatable, dimension(:) :: Gs
    integer, allocatable, dimension(:) :: bubrs
    real(wp), allocatable, dimension(:, :) :: Res
    !$acc declare create(bubrs, Gs, Res)

    integer :: is1b, is2b, is3b, is1e, is2e, is3e
    !$acc declare create(is1b, is2b, is3b, is1e, is2e, is3e)

    real(wp), allocatable, dimension(:, :, :), public :: rho_sf !< Scalar density function
    real(wp), allocatable, dimension(:, :, :), public :: gamma_sf !< Scalar sp. heat ratio function
    real(wp), allocatable, dimension(:, :, :), public :: pi_inf_sf !< Scalar liquid stiffness function
    real(wp), allocatable, dimension(:, :, :), public :: qv_sf !< Scalar liquid energy reference function

contains

    !> Dispatch to the s_convert_mixture_to_mixture_variables
        !!      and s_convert_species_to_mixture_variables subroutines.
        !!      Replaces a procedure pointer.
        !!  @param q_vf Conservative or primitive variables
        !!  @param i First-coordinate cell index
        !!  @param j First-coordinate cell index
        !!  @param k First-coordinate cell index
        !!  @param rho Density
        !!  @param gamma Specific heat ratio function
        !!  @param pi_inf Liquid stiffness function
        !!  @param qv Fluid reference energy
    subroutine s_convert_to_mixture_variables(q_vf, i, j, k, &
                                              rho, gamma, pi_inf, qv, Re_K, G_K, G)

        type(scalar_field), dimension(sys_size), intent(in) :: q_vf
        integer, intent(in) :: i, j, k
        real(wp), intent(out), target :: rho, gamma, pi_inf, qv
        real(wp), optional, dimension(2), intent(out) :: Re_K
        real(wp), optional, intent(out) :: G_K
        real(wp), optional, dimension(num_fluids), intent(in) :: G

        if (model_eqns == 1) then        ! Gamma/pi_inf model
            call s_convert_mixture_to_mixture_variables(q_vf, i, j, k, &
                                                        rho, gamma, pi_inf, qv, Re_K, G_K, G)

        else if (bubbles_euler) then
            call s_convert_species_to_mixture_variables_bubbles(q_vf, i, j, k, &
                                                                rho, gamma, pi_inf, qv, Re_K, G_K, G)
        else
            ! Volume fraction model
            call s_convert_species_to_mixture_variables(q_vf, i, j, k, &
                                                        rho, gamma, pi_inf, qv, Re_K, G_K, G)
        end if

    end subroutine s_convert_to_mixture_variables

    !>  This procedure conditionally calculates the appropriate pressure
        !! @param energy Energy
        !! @param alf Void Fraction
        !! @param dyn_p Dynamic Pressure
        !! @param pi_inf Liquid Stiffness
        !! @param gamma Specific Heat Ratio
        !! @param rho Density
        !! @param qv fluid reference energy
        !! @param pres Pressure to calculate
        !! @param stress Shear Stress
        !! @param mom Momentum
    subroutine s_compute_pressure(energy, alf, dyn_p, pi_inf, gamma, rho, qv, rhoYks, pres, T, stress, mom, G)

#ifdef _CRAYFTN
        !DIR$ INLINEALWAYS s_compute_pressure
#else
        !$acc routine seq
#endif

        real(wp), intent(in) :: energy, alf
        real(wp), intent(in) :: dyn_p
        real(wp), intent(in) :: pi_inf, gamma, rho, qv
        real(wp), intent(out) :: pres
        real(wp), intent(inout) :: T
        real(wp), intent(in), optional :: stress, mom, G

        ! Chemistry
        real(wp), dimension(1:num_species), intent(in) :: rhoYks
        real(wp) :: E_e
        real(wp) :: e_Per_Kg, Pdyn_Per_Kg
        real(wp) :: T_guess
        real(wp), dimension(1:num_species) :: Y_rs

        integer :: s !< Generic loop iterator

        #:if not chemistry
            ! Depending on model_eqns and bubbles_euler, the appropriate procedure
            ! for computing pressure is targeted by the procedure pointer

            if ((model_eqns /= 4) .and. (bubbles_euler .neqv. .true.)) then
                pres = (energy - dyn_p - pi_inf - qv)/gamma
            else if ((model_eqns /= 4) .and. bubbles_euler) then
                pres = ((energy - dyn_p)/(1._wp - alf) - pi_inf - qv)/gamma
            else
                pres = (pref + pi_inf)* &
                       (energy/ &
                        (rhoref*(1 - alf)) &
                        )**(1/gamma + 1) - pi_inf
            end if

            if (hypoelasticity .and. present(G)) then
                ! calculate elastic contribution to Energy
                E_e = 0._wp
                do s = stress_idx%beg, stress_idx%end
                    if (G > 0) then
                        E_e = E_e + ((stress/rho)**2._wp)/(4._wp*G)
                        ! Additional terms in 2D and 3D
                        if ((s == stress_idx%beg + 1) .or. &
                            (s == stress_idx%beg + 3) .or. &
                            (s == stress_idx%beg + 4)) then
                            E_e = E_e + ((stress/rho)**2._wp)/(4._wp*G)
                        end if
                    end if
                end do

                pres = ( &
                       energy - &
                       0.5_wp*(mom**2._wp)/rho - &
                       pi_inf - qv - E_e &
                       )/gamma

            end if

        #:else

            Y_rs(:) = rhoYks(:)/rho
            e_Per_Kg = energy/rho
            Pdyn_Per_Kg = dyn_p/rho

            T_guess = T

            call get_temperature(e_Per_Kg - Pdyn_Per_Kg, T_guess, Y_rs, .true., T)
            call get_pressure(rho, T, Y_rs, pres)

        #:endif

    end subroutine s_compute_pressure

    !>  This subroutine is designed for the gamma/pi_inf model
        !!      and provided a set of either conservative or primitive
        !!      variables, transfers the density, specific heat ratio
        !!      function and the liquid stiffness function from q_vf to
        !!      rho, gamma and pi_inf.
        !! @param q_vf conservative or primitive variables
        !! @param i cell index to transfer mixture variables
        !! @param j cell index to transfer mixture variables
        !! @param k cell index to transfer mixture variables
        !! @param rho density
        !! @param gamma  specific heat ratio function
        !! @param pi_inf liquid stiffness
        !! @param qv fluid reference energy
    subroutine s_convert_mixture_to_mixture_variables(q_vf, i, j, k, &
                                                      rho, gamma, pi_inf, qv, Re_K, G_K, G)

        type(scalar_field), dimension(sys_size), intent(in) :: q_vf
        integer, intent(in) :: i, j, k

        real(wp), intent(out), target :: rho
        real(wp), intent(out), target :: gamma
        real(wp), intent(out), target :: pi_inf
        real(wp), intent(out), target :: qv

        real(wp), optional, dimension(2), intent(out) :: Re_K

        real(wp), optional, intent(out) :: G_K
        real(wp), optional, dimension(num_fluids), intent(in) :: G

        ! Transferring the density, the specific heat ratio function and the
        ! liquid stiffness function, respectively
        rho = q_vf(1)%sf(i, j, k)
        gamma = q_vf(gamma_idx)%sf(i, j, k)
        pi_inf = q_vf(pi_inf_idx)%sf(i, j, k)
        qv = 0._wp ! keep this value nill for now. For future adjustment

        ! Post process requires rho_sf/gamma_sf/pi_inf_sf/qv_sf to also be updated
#ifdef MFC_POST_PROCESS
        rho_sf(i, j, k) = rho
        gamma_sf(i, j, k) = gamma
        pi_inf_sf(i, j, k) = pi_inf
        qv_sf(i, j, k) = qv
#endif

    end subroutine s_convert_mixture_to_mixture_variables

    !>  This procedure is used alongside with the gamma/pi_inf
        !!      model to transfer the density, the specific heat ratio
        !!      function and liquid stiffness function from the vector
        !!      of conservative or primitive variables to their scalar
        !!      counterparts. Specifically designed for when subgrid bubbles_euler
        !!      must be included.
        !! @param q_vf primitive variables
        !! @param j Cell index
        !! @param k Cell index
        !! @param l Cell index
        !! @param rho density
        !! @param gamma specific heat ratio
        !! @param pi_inf liquid stiffness
        !! @param qv fluid reference energy
    subroutine s_convert_species_to_mixture_variables_bubbles(q_vf, j, k, l, &
                                                              rho, gamma, pi_inf, qv, Re_K, G_K, G)

        type(scalar_field), dimension(sys_size), intent(in) :: q_vf

        integer, intent(in) :: j, k, l

        real(wp), intent(out), target :: rho
        real(wp), intent(out), target :: gamma
        real(wp), intent(out), target :: pi_inf
        real(wp), intent(out), target :: qv

        real(wp), optional, dimension(2), intent(out) :: Re_K
        real(wp), optional, intent(out) :: G_K
        real(wp), optional, dimension(num_fluids), intent(in) :: G

        integer :: i, q
        real(wp), dimension(num_fluids) :: alpha_rho_K, alpha_K

        ! Constraining the partial densities and the volume fractions within
        ! their physical bounds to make sure that any mixture variables that
        ! are derived from them result within the limits that are set by the
        ! fluids physical parameters that make up the mixture
        do i = 1, num_fluids
            alpha_rho_K(i) = q_vf(i)%sf(j, k, l)
            alpha_K(i) = q_vf(advxb + i - 1)%sf(j, k, l)
        end do

        if (mpp_lim) then

            do i = 1, num_fluids
                alpha_rho_K(i) = max(0._wp, alpha_rho_K(i))
                alpha_K(i) = min(max(0._wp, alpha_K(i)), 1._wp)
            end do

            alpha_K = alpha_K/max(sum(alpha_K), 1e-16_wp)

        end if

        ! Performing the transfer of the density, the specific heat ratio
        ! function as well as the liquid stiffness function, respectively

        if (model_eqns == 4) then
            rho = q_vf(1)%sf(j, k, l)
            gamma = fluid_pp(1)%gamma    !qK_vf(gamma_idx)%sf(i,j,k)
            pi_inf = fluid_pp(1)%pi_inf   !qK_vf(pi_inf_idx)%sf(i,j,k)
            qv = fluid_pp(1)%qv
        else if ((model_eqns == 2) .and. bubbles_euler) then
            rho = 0._wp; gamma = 0._wp; pi_inf = 0._wp; qv = 0._wp

            if (mpp_lim .and. (num_fluids > 2)) then
                do i = 1, num_fluids
                    rho = rho + q_vf(i)%sf(j, k, l)
                    gamma = gamma + q_vf(i + E_idx)%sf(j, k, l)*fluid_pp(i)%gamma
                    pi_inf = pi_inf + q_vf(i + E_idx)%sf(j, k, l)*fluid_pp(i)%pi_inf
                    qv = qv + q_vf(i)%sf(j, k, l)*fluid_pp(i)%qv
                end do
            else if (num_fluids == 2) then
                rho = q_vf(1)%sf(j, k, l)
                gamma = fluid_pp(1)%gamma
                pi_inf = fluid_pp(1)%pi_inf
                qv = fluid_pp(1)%qv
            else if (num_fluids > 2) then
                !TODO: This may need fixing for hypo + bubbles_euler
                do i = 1, num_fluids - 1 !leave out bubble part of mixture
                    rho = rho + q_vf(i)%sf(j, k, l)
                    gamma = gamma + q_vf(i + E_idx)%sf(j, k, l)*fluid_pp(i)%gamma
                    pi_inf = pi_inf + q_vf(i + E_idx)%sf(j, k, l)*fluid_pp(i)%pi_inf
                    qv = qv + q_vf(i)%sf(j, k, l)*fluid_pp(i)%qv
                end do
                ! rho    = qK_vf(1)%sf(j,k,l)
                ! gamma_K  = fluid_pp(1)%gamma
                ! pi_inf_K = fluid_pp(1)%pi_inf
            else
                rho = q_vf(1)%sf(j, k, l)
                gamma = fluid_pp(1)%gamma
                pi_inf = fluid_pp(1)%pi_inf
                qv = fluid_pp(1)%qv
            end if
        end if

#ifdef MFC_SIMULATION
        ! Computing the shear and bulk Reynolds numbers from species analogs
        if (viscous) then
            if (num_fluids == 1) then ! need to consider case with num_fluids >= 2
                do i = 1, 2

                    Re_K(i) = dflt_real; if (Re_size(i) > 0) Re_K(i) = 0._wp

                    do q = 1, Re_size(i)
                        Re_K(i) = (1 - alpha_K(Re_idx(i, q)))/fluid_pp(Re_idx(i, q))%Re(i) &
                                  + Re_K(i)
                    end do

                    Re_K(i) = 1._wp/max(Re_K(i), sgm_eps)

                end do
            end if
        end if
#endif

        ! Post process requires rho_sf/gamma_sf/pi_inf_sf/qv_sf to also be updated
#ifdef MFC_POST_PROCESS
        rho_sf(j, k, l) = rho
        gamma_sf(j, k, l) = gamma
        pi_inf_sf(j, k, l) = pi_inf
        qv_sf(j, k, l) = qv
#endif

    end subroutine s_convert_species_to_mixture_variables_bubbles

    !>  This subroutine is designed for the volume fraction model
        !!              and provided a set of either conservative or primitive
        !!              variables, computes the density, the specific heat ratio
        !!              function and the liquid stiffness function from q_vf and
        !!              stores the results into rho, gamma and pi_inf.
        !! @param q_vf primitive variables
        !! @param k Cell index
        !! @param l Cell index
        !! @param r Cell index
        !! @param rho density
        !! @param gamma specific heat ratio
        !! @param pi_inf liquid stiffness
        !! @param qv fluid reference energy
    subroutine s_convert_species_to_mixture_variables(q_vf, k, l, r, rho, &
                                                      gamma, pi_inf, qv, Re_K, G_K, G)

        type(scalar_field), dimension(sys_size), intent(in) :: q_vf

        integer, intent(in) :: k, l, r

        real(wp), intent(out), target :: rho
        real(wp), intent(out), target :: gamma
        real(wp), intent(out), target :: pi_inf
        real(wp), intent(out), target :: qv

        real(wp), optional, dimension(2), intent(out) :: Re_K
            !! Partial densities and volume fractions
        real(wp), optional, intent(out) :: G_K
        real(wp), optional, dimension(num_fluids), intent(in) :: G

        real(wp), dimension(num_fluids) :: alpha_rho_K, alpha_K !<

        integer :: i, j !< Generic loop iterator

        ! Computing the density, the specific heat ratio function and the
        ! liquid stiffness function, respectively

        do i = 1, num_fluids
            alpha_rho_K(i) = q_vf(i)%sf(k, l, r)
            alpha_K(i) = q_vf(advxb + i - 1)%sf(k, l, r)
        end do

        if (mpp_lim) then

            do i = 1, num_fluids
                alpha_rho_K(i) = max(0._wp, alpha_rho_K(i))
                alpha_K(i) = min(max(0._wp, alpha_K(i)), 1._wp)
            end do

            alpha_K = alpha_K/max(sum(alpha_K), 1e-16_wp)

        end if

        ! Calculating the density, the specific heat ratio function, the
        ! liquid stiffness function, and the energy reference function,
        ! respectively, from the species analogs
        rho = 0._wp; gamma = 0._wp; pi_inf = 0._wp; qv = 0._wp

        do i = 1, num_fluids
            rho = rho + alpha_rho_K(i)
            gamma = gamma + alpha_K(i)*gammas(i)
            pi_inf = pi_inf + alpha_K(i)*pi_infs(i)
            qv = qv + alpha_rho_K(i)*qvs(i)
        end do
#ifdef MFC_SIMULATION
        ! Computing the shear and bulk Reynolds numbers from species analogs
        do i = 1, 2

            Re_K(i) = dflt_real; if (Re_size(i) > 0) Re_K(i) = 0._wp

            do j = 1, Re_size(i)
                Re_K(i) = alpha_K(Re_idx(i, j))/fluid_pp(Re_idx(i, j))%Re(i) &
                          + Re_K(i)
            end do

            Re_K(i) = 1._wp/max(Re_K(i), sgm_eps)

        end do
#endif

        if (present(G_K)) then
            G_K = 0._wp
            do i = 1, num_fluids
                G_K = G_K + alpha_K(i)*G(i)
            end do
            G_K = max(0._wp, G_K)
        end if

        ! Post process requires rho_sf/gamma_sf/pi_inf_sf/qv_sf to also be updated
#ifdef MFC_POST_PROCESS
        rho_sf(k, l, r) = rho
        gamma_sf(k, l, r) = gamma
        pi_inf_sf(k, l, r) = pi_inf
        qv_sf(k, l, r) = qv
#endif

    end subroutine s_convert_species_to_mixture_variables

    subroutine s_convert_species_to_mixture_variables_acc(rho_K, &
                                                          gamma_K, pi_inf_K, qv_K, &
                                                          alpha_K, alpha_rho_K, Re_K, k, l, r, &
                                                          G_K, G)
#ifdef _CRAYFTN
        !DIR$ INLINEALWAYS s_convert_species_to_mixture_variables_acc
#else
        !$acc routine seq
#endif

        real(wp), intent(out) :: rho_K, gamma_K, pi_inf_K, qv_K

        real(wp), dimension(num_fluids), intent(inout) :: alpha_rho_K, alpha_K !<
        real(wp), dimension(2), intent(out) :: Re_K
        !! Partial densities and volume fractions

        real(wp), optional, intent(out) :: G_K
        real(wp), optional, dimension(num_fluids), intent(in) :: G

        integer, intent(in) :: k, l, r

        integer :: i, j !< Generic loop iterators
        real(wp) :: alpha_K_sum

#ifdef MFC_SIMULATION
        ! Constraining the partial densities and the volume fractions within
        ! their physical bounds to make sure that any mixture variables that
        ! are derived from them result within the limits that are set by the
        ! fluids physical parameters that make up the mixture
        rho_K = 0._wp
        gamma_K = 0._wp
        pi_inf_K = 0._wp
        qv_K = 0._wp

        alpha_K_sum = 0._wp

        if (mpp_lim) then
            do i = 1, num_fluids
                alpha_rho_K(i) = max(0._wp, alpha_rho_K(i))
                alpha_K(i) = min(max(0._wp, alpha_K(i)), 1._wp)
                alpha_K_sum = alpha_K_sum + alpha_K(i)
            end do

            alpha_K = alpha_K/max(alpha_K_sum, sgm_eps)

        end if

        do i = 1, num_fluids
            rho_K = rho_K + alpha_rho_K(i)
            gamma_K = gamma_K + alpha_K(i)*gammas(i)
            pi_inf_K = pi_inf_K + alpha_K(i)*pi_infs(i)
            qv_K = qv_K + alpha_rho_K(i)*qvs(i)
        end do

        if (present(G_K)) then
            G_K = 0._wp
            do i = 1, num_fluids
                !TODO: change to use Gs directly here?
                !TODO: Make this changes as well for GPUs
                G_K = G_K + alpha_K(i)*G(i)
            end do
            G_K = max(0._wp, G_K)
        end if

        if (viscous) then

            do i = 1, 2
                Re_K(i) = dflt_real

                if (Re_size(i) > 0) Re_K(i) = 0._wp

                do j = 1, Re_size(i)
                    Re_K(i) = alpha_K(Re_idx(i, j))/Res(i, j) &
                              + Re_K(i)
                end do

                Re_K(i) = 1._wp/max(Re_K(i), sgm_eps)

            end do
        end if
#endif

    end subroutine s_convert_species_to_mixture_variables_acc

    subroutine s_convert_species_to_mixture_variables_bubbles_acc(rho_K, &
                                                                  gamma_K, pi_inf_K, qv_K, &
                                                                  alpha_K, alpha_rho_K, Re_K, k, l, r)
#ifdef _CRAYFTN
        !DIR$ INLINEALWAYS s_convert_species_to_mixture_variables_bubbles_acc
#else
        !$acc routine seq
#endif

        real(wp), intent(inout) :: rho_K, gamma_K, pi_inf_K, qv_K

        real(wp), dimension(num_fluids), intent(in) :: alpha_K, alpha_rho_K !<
            !! Partial densities and volume fractions

        real(wp), dimension(2), intent(out) :: Re_K
        integer, intent(in) :: k, l, r

        integer :: i, j !< Generic loop iterators

#ifdef MFC_SIMULATION
        rho_K = 0._wp
        gamma_K = 0._wp
        pi_inf_K = 0._wp
        qv_K = 0._wp

        if (mpp_lim .and. (model_eqns == 2) .and. (num_fluids > 2)) then
            do i = 1, num_fluids
                rho_K = rho_K + alpha_rho_K(i)
                gamma_K = gamma_K + alpha_K(i)*gammas(i)
                pi_inf_K = pi_inf_K + alpha_K(i)*pi_infs(i)
                qv_K = qv_K + alpha_rho_K(i)*qvs(i)
            end do
        else if ((model_eqns == 2) .and. (num_fluids > 2)) then
            do i = 1, num_fluids - 1
                rho_K = rho_K + alpha_rho_K(i)
                gamma_K = gamma_K + alpha_K(i)*gammas(i)
                pi_inf_K = pi_inf_K + alpha_K(i)*pi_infs(i)
                qv_K = qv_K + alpha_rho_K(i)*qvs(i)
            end do
        else
            rho_K = alpha_rho_K(1)
            gamma_K = gammas(1)
            pi_inf_K = pi_infs(1)
            qv_K = qvs(1)
        end if

        if (viscous) then
            if (num_fluids == 1) then ! need to consider case with num_fluids >= 2

                do i = 1, 2
                    Re_K(i) = dflt_real

                    if (Re_size(i) > 0) Re_K(i) = 0._wp

                    do j = 1, Re_size(i)
                        Re_K(i) = (1._wp - alpha_K(Re_idx(i, j)))/Res(i, j) &
                                  + Re_K(i)
                    end do

                    Re_K(i) = 1._wp/max(Re_K(i), sgm_eps)

                end do
            end if
        end if
#endif

    end subroutine s_convert_species_to_mixture_variables_bubbles_acc

    !>  The computation of parameters, the allocation of memory,
        !!      the association of pointers and/or the execution of any
        !!      other procedures that are necessary to setup the module.
    subroutine s_initialize_variables_conversion_module

        integer :: i, j

!$acc enter data copyin(is1b, is1e, is2b, is2e, is3b, is3e)

#ifdef MFC_SIMULATION
        @:ALLOCATE(gammas (1:num_fluids))
        @:ALLOCATE(gs_min (1:num_fluids))
        @:ALLOCATE(pi_infs(1:num_fluids))
        @:ALLOCATE(ps_inf(1:num_fluids))
        @:ALLOCATE(cvs    (1:num_fluids))
        @:ALLOCATE(qvs    (1:num_fluids))
        @:ALLOCATE(qvps    (1:num_fluids))
        @:ALLOCATE(Gs     (1:num_fluids))
#else
        @:ALLOCATE(gammas (1:num_fluids))
        @:ALLOCATE(gs_min (1:num_fluids))
        @:ALLOCATE(pi_infs(1:num_fluids))
        @:ALLOCATE(ps_inf(1:num_fluids))
        @:ALLOCATE(cvs    (1:num_fluids))
        @:ALLOCATE(qvs    (1:num_fluids))
        @:ALLOCATE(qvps    (1:num_fluids))
        @:ALLOCATE(Gs     (1:num_fluids))
#endif

        do i = 1, num_fluids
            gammas(i) = fluid_pp(i)%gamma
            gs_min(i) = 1.0_wp/gammas(i) + 1.0_wp
            pi_infs(i) = fluid_pp(i)%pi_inf
            Gs(i) = fluid_pp(i)%G
            ps_inf(i) = pi_infs(i)/(1.0_wp + gammas(i))
            cvs(i) = fluid_pp(i)%cv
            qvs(i) = fluid_pp(i)%qv
            qvps(i) = fluid_pp(i)%qvp
        end do
!$acc update device(gammas, gs_min, pi_infs, ps_inf, cvs, qvs, qvps, Gs)

#ifdef MFC_SIMULATION

        if (viscous) then
            @:ALLOCATE(Res(1:2, 1:maxval(Re_size)))
            do i = 1, 2
                do j = 1, Re_size(i)
                    Res(i, j) = fluid_pp(Re_idx(i, j))%Re(i)
                end do
            end do

            !$acc update device(Res, Re_idx, Re_size)
        end if
#endif

        if (bubbles_euler) then
#ifdef MFC_SIMULATION
            @:ALLOCATE(bubrs(1:nb))
#else
            @:ALLOCATE(bubrs(1:nb))
#endif

            do i = 1, nb
                bubrs(i) = bub_idx%rs(i)
            end do
            !$acc update device(bubrs)
        end if

#ifdef MFC_POST_PROCESS
        ! Allocating the density, the specific heat ratio function and the
        ! liquid stiffness function, respectively

        ! Simulation is at least 2D
        if (n > 0) then

            ! Simulation is 3D
            if (p > 0) then

                allocate (rho_sf(-buff_size:m + buff_size, &
                                 -buff_size:n + buff_size, &
                                 -buff_size:p + buff_size))
                allocate (gamma_sf(-buff_size:m + buff_size, &
                                   -buff_size:n + buff_size, &
                                   -buff_size:p + buff_size))
                allocate (pi_inf_sf(-buff_size:m + buff_size, &
                                    -buff_size:n + buff_size, &
                                    -buff_size:p + buff_size))
                allocate (qv_sf(-buff_size:m + buff_size, &
                                -buff_size:n + buff_size, &
                                -buff_size:p + buff_size))

                ! Simulation is 2D
            else

                allocate (rho_sf(-buff_size:m + buff_size, &
                                 -buff_size:n + buff_size, &
                                 0:0))
                allocate (gamma_sf(-buff_size:m + buff_size, &
                                   -buff_size:n + buff_size, &
                                   0:0))
                allocate (pi_inf_sf(-buff_size:m + buff_size, &
                                    -buff_size:n + buff_size, &
                                    0:0))
                allocate (qv_sf(-buff_size:m + buff_size, &
                                -buff_size:n + buff_size, &
                                0:0))
            end if

            ! Simulation is 1D
        else

            allocate (rho_sf(-buff_size:m + buff_size, &
                             0:0, &
                             0:0))
            allocate (gamma_sf(-buff_size:m + buff_size, &
                               0:0, &
                               0:0))
            allocate (pi_inf_sf(-buff_size:m + buff_size, &
                                0:0, &
                                0:0))
            allocate (qv_sf(-buff_size:m + buff_size, &
                            0:0, &
                            0:0))

        end if
#endif

    end subroutine s_initialize_variables_conversion_module

    !Initialize mv at the quadrature nodes based on the initialized moments and sigma
    subroutine s_initialize_mv(qK_cons_vf, mv)

        type(scalar_field), dimension(sys_size), intent(in) :: qK_cons_vf

        real(wp), dimension(idwbuff(1)%beg:, idwbuff(2)%beg:, idwbuff(3)%beg:, 1:, 1:), intent(inout) :: mv

        integer :: i, j, k, l
        real(wp) :: mu, sig, nbub_sc

        do l = idwbuff(3)%beg, idwbuff(3)%end
            do k = idwbuff(2)%beg, idwbuff(2)%end
                do j = idwbuff(1)%beg, idwbuff(1)%end

                    nbub_sc = qK_cons_vf(bubxb)%sf(j, k, l)

                    !$acc loop seq
                    do i = 1, nb
                        mu = qK_cons_vf(bubxb + 1 + (i - 1)*nmom)%sf(j, k, l)/nbub_sc
                        sig = (qK_cons_vf(bubxb + 3 + (i - 1)*nmom)%sf(j, k, l)/nbub_sc - mu**2)**0.5_wp

                        mv(j, k, l, 1, i) = (mass_v0(i))*(mu - sig)**(3._wp)/(R0(i)**(3._wp))
                        mv(j, k, l, 2, i) = (mass_v0(i))*(mu - sig)**(3._wp)/(R0(i)**(3._wp))
                        mv(j, k, l, 3, i) = (mass_v0(i))*(mu + sig)**(3._wp)/(R0(i)**(3._wp))
                        mv(j, k, l, 4, i) = (mass_v0(i))*(mu + sig)**(3._wp)/(R0(i)**(3._wp))
                    end do

                end do
            end do
        end do

    end subroutine s_initialize_mv

    !Initialize pb at the quadrature nodes using isothermal relations (Preston model)
    subroutine s_initialize_pb(qK_cons_vf, mv, pb)
        type(scalar_field), dimension(sys_size), intent(in) :: qK_cons_vf

        real(wp), dimension(idwbuff(1)%beg:, idwbuff(2)%beg:, idwbuff(3)%beg:, 1:, 1:), intent(in) :: mv
        real(wp), dimension(idwbuff(1)%beg:, idwbuff(2)%beg:, idwbuff(3)%beg:, 1:, 1:), intent(inout) :: pb

        integer :: i, j, k, l
        real(wp) :: mu, sig, nbub_sc

        do l = idwbuff(3)%beg, idwbuff(3)%end
            do k = idwbuff(2)%beg, idwbuff(2)%end
                do j = idwbuff(1)%beg, idwbuff(1)%end

                    nbub_sc = qK_cons_vf(bubxb)%sf(j, k, l)

                    !$acc loop seq
                    do i = 1, nb
                        mu = qK_cons_vf(bubxb + 1 + (i - 1)*nmom)%sf(j, k, l)/nbub_sc
                        sig = (qK_cons_vf(bubxb + 3 + (i - 1)*nmom)%sf(j, k, l)/nbub_sc - mu**2)**0.5_wp

                        !PRESTON (ISOTHERMAL)
                        pb(j, k, l, 1, i) = (pb0(i))*(R0(i)**(3._wp))*(mass_n0(i) + mv(j, k, l, 1, i))/(mu - sig)**(3._wp)/(mass_n0(i) + mass_v0(i))
                        pb(j, k, l, 2, i) = (pb0(i))*(R0(i)**(3._wp))*(mass_n0(i) + mv(j, k, l, 2, i))/(mu - sig)**(3._wp)/(mass_n0(i) + mass_v0(i))
                        pb(j, k, l, 3, i) = (pb0(i))*(R0(i)**(3._wp))*(mass_n0(i) + mv(j, k, l, 3, i))/(mu + sig)**(3._wp)/(mass_n0(i) + mass_v0(i))
                        pb(j, k, l, 4, i) = (pb0(i))*(R0(i)**(3._wp))*(mass_n0(i) + mv(j, k, l, 4, i))/(mu + sig)**(3._wp)/(mass_n0(i) + mass_v0(i))
                    end do
                end do
            end do
        end do

    end subroutine s_initialize_pb

    !> The following procedure handles the conversion between
        !!      the conservative variables and the primitive variables.
        !! @param qK_cons_vf Conservative variables
        !! @param qK_prim_vf Primitive variables
        !! @param gm_alphaK_vf Gradient magnitude of the volume fraction
        !! @param ix Index bounds in first coordinate direction
        !! @param iy Index bounds in second coordinate direction
        !! @param iz Index bounds in third coordinate direction
    subroutine s_convert_conservative_to_primitive_variables(qK_cons_vf, &
                                                             q_T_sf, &
                                                             qK_prim_vf, &
                                                             ibounds, &
                                                             gm_alphaK_vf)

        type(scalar_field), dimension(sys_size), intent(in) :: qK_cons_vf
        type(scalar_field), intent(inout) :: q_T_sf
        type(scalar_field), dimension(sys_size), intent(inout) :: qK_prim_vf
        type(int_bounds_info), dimension(1:3), intent(in) :: ibounds
        type(scalar_field), &
            allocatable, optional, dimension(:), &
            intent(in) :: gm_alphaK_vf

        real(wp), dimension(num_fluids) :: alpha_K, alpha_rho_K
        real(wp), dimension(2) :: Re_K
        real(wp) :: rho_K, gamma_K, pi_inf_K, qv_K, dyn_pres_K

        #:if MFC_CASE_OPTIMIZATION
#ifndef MFC_SIMULATION
            real(wp), dimension(:), allocatable :: nRtmp
#else
            real(wp), dimension(nb) :: nRtmp
#endif
        #:else
            real(wp), dimension(:), allocatable :: nRtmp
        #:endif

        real(wp) :: rhoYks(1:num_species)

        real(wp) :: vftmp, nR3, nbub_sc, R3tmp

        real(wp) :: G_K

        real(wp) :: pres, Yksum

        integer :: i, j, k, l, q !< Generic loop iterators

        real(wp) :: ntmp, T

        #:if MFC_CASE_OPTIMIZATION
#ifndef MFC_SIMULATION
            if (bubbles_euler) then
                allocate (nRtmp(nb))
            else
                allocate (nRtmp(0))
            end if
#endif
        #:else
            if (bubbles_euler) then
                allocate (nRtmp(nb))
            else
                allocate (nRtmp(0))
            end if
        #:endif

        !$acc parallel loop collapse(3) gang vector default(present) &
        !$acc private(alpha_K, alpha_rho_K, Re_K, nRtmp, rho_K, gamma_K, &
        !$acc pi_inf_K, qv_K, dyn_pres_K, R3tmp, rhoYks)
        do l = ibounds(3)%beg, ibounds(3)%end
            do k = ibounds(2)%beg, ibounds(2)%end
                do j = ibounds(1)%beg, ibounds(1)%end
                    dyn_pres_K = 0._wp

                    !$acc loop seq
                    do i = 1, num_fluids
                        alpha_rho_K(i) = qK_cons_vf(i)%sf(j, k, l)
                        alpha_K(i) = qK_cons_vf(advxb + i - 1)%sf(j, k, l)
                    end do

                    if (model_eqns /= 4) then
#ifdef MFC_SIMULATION
                        ! If in simulation, use acc mixture subroutines
                        if (elasticity) then
                            call s_convert_species_to_mixture_variables_acc(rho_K, gamma_K, pi_inf_K, qv_K, alpha_K, &
                                                                            alpha_rho_K, Re_K, j, k, l, G_K, Gs)
                        else if (bubbles_euler) then
                            call s_convert_species_to_mixture_variables_bubbles_acc(rho_K, gamma_K, pi_inf_K, qv_K, &
                                                                                    alpha_K, alpha_rho_K, Re_K, j, k, l)
                        else
                            call s_convert_species_to_mixture_variables_acc(rho_K, gamma_K, pi_inf_K, qv_K, &
                                                                            alpha_K, alpha_rho_K, Re_K, j, k, l)
                        end if
#else
                        ! If pre-processing, use non acc mixture subroutines
                        if (elasticity) then
                            call s_convert_to_mixture_variables(qK_cons_vf, j, k, l, &
                                                                rho_K, gamma_K, pi_inf_K, qv_K, Re_K, G_K, fluid_pp(:)%G)
                        else
                            call s_convert_to_mixture_variables(qK_cons_vf, j, k, l, &
                                                                rho_K, gamma_K, pi_inf_K, qv_K)
                        end if
#endif
                    end if

                    if (chemistry) then
                        rho_K = 0._wp
                        !$acc loop seq
                        do i = chemxb, chemxe
                            rho_K = rho_K + max(0._wp, qK_cons_vf(i)%sf(j, k, l))
                        end do

                        !$acc loop seq
                        do i = 1, contxe
                            qK_prim_vf(i)%sf(j, k, l) = rho_K
                        end do

                        !$acc loop seq
                        do i = chemxb, chemxe
                            qK_prim_vf(i)%sf(j, k, l) = max(0._wp, qK_cons_vf(i)%sf(j, k, l)/rho_K)
                        end do
                    else
                        !$acc loop seq
                        do i = 1, contxe
                            qK_prim_vf(i)%sf(j, k, l) = qK_cons_vf(i)%sf(j, k, l)
                        end do
                    end if

#ifdef MFC_SIMULATION
                    rho_K = max(rho_K, sgm_eps)
#endif

                    !$acc loop seq
                    do i = momxb, momxe
                        if (model_eqns /= 4) then
                            qK_prim_vf(i)%sf(j, k, l) = qK_cons_vf(i)%sf(j, k, l) &
                                                        /rho_K
                            dyn_pres_K = dyn_pres_K + 5e-1_wp*qK_cons_vf(i)%sf(j, k, l) &
                                         *qK_prim_vf(i)%sf(j, k, l)
                        else
                            qK_prim_vf(i)%sf(j, k, l) = qK_cons_vf(i)%sf(j, k, l) &
                                                        /qK_cons_vf(1)%sf(j, k, l)
                        end if
                    end do

                    if (chemistry) then
                        !$acc loop seq
                        do i = 1, num_species
                            rhoYks(i) = qK_cons_vf(chemxb + i - 1)%sf(j, k, l)
                        end do

                        T = q_T_sf%sf(j, k, l)
                    end if

                    call s_compute_pressure(qK_cons_vf(E_idx)%sf(j, k, l), &
                                            qK_cons_vf(alf_idx)%sf(j, k, l), &
                                            dyn_pres_K, pi_inf_K, gamma_K, rho_K, &
                                            qv_K, rhoYks, pres, T)

                    qK_prim_vf(E_idx)%sf(j, k, l) = pres

                    if (chemistry) then
                        q_T_sf%sf(j, k, l) = T
                    end if

                    if (bubbles_euler) then
                        !$acc loop seq
                        do i = 1, nb
                            nRtmp(i) = qK_cons_vf(bubrs(i))%sf(j, k, l)
                        end do

                        vftmp = qK_cons_vf(alf_idx)%sf(j, k, l)

                        if (qbmm) then
                            !Get nb (constant across all R0 bins)
                            nbub_sc = qK_cons_vf(bubxb)%sf(j, k, l)

                            !Convert cons to prim
                            !$acc loop seq
                            do i = bubxb, bubxe
                                qK_prim_vf(i)%sf(j, k, l) = qK_cons_vf(i)%sf(j, k, l)/nbub_sc
                            end do
                            !Need to keep track of nb in the primitive variable list (converted back to true value before output)
#ifdef MFC_SIMULATION
                            qK_prim_vf(bubxb)%sf(j, k, l) = qK_cons_vf(bubxb)%sf(j, k, l)
#endif

                        else
                            if (adv_n) then
                                qK_prim_vf(n_idx)%sf(j, k, l) = qK_cons_vf(n_idx)%sf(j, k, l)
                                nbub_sc = qK_prim_vf(n_idx)%sf(j, k, l)
                            else
                                call s_comp_n_from_cons(vftmp, nRtmp, nbub_sc, weight)
                            end if

                            !$acc loop seq
                            do i = bubxb, bubxe
                                qK_prim_vf(i)%sf(j, k, l) = qK_cons_vf(i)%sf(j, k, l)/nbub_sc
                            end do
                        end if
                    end if

                    if (elasticity) then
                        !$acc loop seq
                        do i = strxb, strxe
                            qK_prim_vf(i)%sf(j, k, l) = qK_cons_vf(i)%sf(j, k, l)/rho_K
                        end do
                    end if

                    if (hypoelasticity) then
                        !$acc loop seq
                        do i = strxb, strxe
                            ! subtracting elastic contribution for pressure calculation
                            if (G_K > verysmall) then
                                qK_prim_vf(E_idx)%sf(j, k, l) = qK_prim_vf(E_idx)%sf(j, k, l) - &
                                                                ((qK_prim_vf(i)%sf(j, k, l)**2._wp)/(4._wp*G_K))/gamma_K
                                ! extra terms in 2 and 3D
                                if ((i == strxb + 1) .or. &
                                    (i == strxb + 3) .or. &
                                    (i == strxb + 4)) then
                                    qK_prim_vf(E_idx)%sf(j, k, l) = qK_prim_vf(E_idx)%sf(j, k, l) - &
                                                                    ((qK_prim_vf(i)%sf(j, k, l)**2._wp)/(4._wp*G_K))/gamma_K
                                end if
                            end if
                        end do
                    end if

                    if (hyperelasticity) then
                        !$acc loop seq
                        do i = xibeg, xiend
                            qK_prim_vf(i)%sf(j, k, l) = qK_cons_vf(i)%sf(j, k, l)/rho_K
                        end do
                    end if

#ifdef MFC_POST_PROCESS
                    if (hyperelasticity) then
                        ! to save von Mises stress instead of elastic internal energy
                        qK_prim_vf(xiend + 1)%sf(j, k, l) = sqrt((3_wp/2_wp)*(qK_prim_vf(strxb)%sf(j, k, l)**2_wp + &
                                                                              2_wp*qK_prim_vf(strxb + 1)%sf(j, k, l)**2_wp + qK_prim_vf(strxb + 2)%sf(j, k, l)**2_wp + &
                                                                              2_wp*qK_prim_vf(strxb + 3)%sf(j, k, l)**2_wp + 2_wp*qK_prim_vf(strxb + 4)%sf(j, k, l)**2_wp + &
                                                                              qK_prim_vf(strxe)%sf(j, k, l)**2_wp))
                    end if
#endif

                    !$acc loop seq
                    do i = advxb, advxe
                        qK_prim_vf(i)%sf(j, k, l) = qK_cons_vf(i)%sf(j, k, l)
                    end do

                    if (surface_tension) then
                        qK_prim_vf(c_idx)%sf(j, k, l) = qK_cons_vf(c_idx)%sf(j, k, l)
                    end if

                end do
            end do
        end do
        !$acc end parallel loop

<<<<<<< HEAD
    end subroutine s_convert_conservative_to_primitive_variables ! ---------
=======
        !print *, 'I got here AA'

    end subroutine s_convert_conservative_to_primitive_variables
>>>>>>> 97296ad9

    !>  The following procedure handles the conversion between
        !!      the primitive variables and the conservative variables.
        !!  @param qK_prim_vf Primitive variables
        !!  @param qK_cons_vf Conservative variables
        !!  @param gm_alphaK_vf Gradient magnitude of the volume fractions
        !!  @param ix Index bounds in the first coordinate direction
        !!  @param iy Index bounds in the second coordinate direction
        !!  @param iz Index bounds in the third coordinate direction
    subroutine s_convert_primitive_to_conservative_variables(q_prim_vf, &
                                                             q_cons_vf)

        type(scalar_field), dimension(sys_size), intent(in) :: q_prim_vf
        type(scalar_field), dimension(sys_size), intent(inout) :: q_cons_vf

        ! Density, specific heat ratio function, liquid stiffness function
        ! and dynamic pressure, as defined in the incompressible flow sense,
        ! respectively
        real(wp) :: rho
        real(wp) :: gamma
        real(wp) :: pi_inf
        real(wp) :: qv
        real(wp) :: dyn_pres
        real(wp) :: nbub, R3, vftmp, R3tmp
        real(wp), dimension(nb) :: Rtmp
        real(wp) :: G = 0._wp
        real(wp), dimension(2) :: Re_K

        integer :: i, j, k, l, q !< Generic loop iterators
        integer :: spec

        real(wp), dimension(num_species) :: Ys
        real(wp) :: e_mix, mix_mol_weight, T

#ifndef MFC_SIMULATION
        ! Converting the primitive variables to the conservative variables
        do l = 0, p
            do k = 0, n
                do j = 0, m

                    ! Obtaining the density, specific heat ratio function
                    ! and the liquid stiffness function, respectively
                    call s_convert_to_mixture_variables(q_prim_vf, j, k, l, &
                                                        rho, gamma, pi_inf, qv, Re_K, G, fluid_pp(:)%G)

                    ! Transferring the continuity equation(s) variable(s)
                    do i = 1, contxe
                        q_cons_vf(i)%sf(j, k, l) = q_prim_vf(i)%sf(j, k, l)
                    end do

                    ! Transferring the advection equation(s) variable(s)
                    do i = adv_idx%beg, adv_idx%end
                        q_cons_vf(i)%sf(j, k, l) = q_prim_vf(i)%sf(j, k, l)
                    end do

                    ! Zeroing out the dynamic pressure since it is computed
                    ! iteratively by cycling through the velocity equations
                    dyn_pres = 0._wp

                    ! Computing momenta and dynamic pressure from velocity
                    do i = momxb, momxe
                        q_cons_vf(i)%sf(j, k, l) = rho*q_prim_vf(i)%sf(j, k, l)
                        dyn_pres = dyn_pres + q_cons_vf(i)%sf(j, k, l)* &
                                   q_prim_vf(i)%sf(j, k, l)/2._wp
                    end do

                    if (chemistry) then
                        do i = chemxb, chemxe
                            Ys(i - chemxb + 1) = q_prim_vf(i)%sf(j, k, l)
                            q_cons_vf(i)%sf(j, k, l) = rho*q_prim_vf(i)%sf(j, k, l)
                        end do

                        call get_mixture_molecular_weight(Ys, mix_mol_weight)
                        T = q_prim_vf(E_idx)%sf(j, k, l)*mix_mol_weight/(gas_constant*rho)
                        call get_mixture_energy_mass(T, Ys, e_mix)

                        q_cons_vf(E_idx)%sf(j, k, l) = &
                            dyn_pres + rho*e_mix
                    else
                        ! Computing the energy from the pressure
                        if ((model_eqns /= 4) .and. (bubbles_euler .neqv. .true.)) then
                            ! E = Gamma*P + \rho u u /2 + \pi_inf + (\alpha\rho qv)
                            q_cons_vf(E_idx)%sf(j, k, l) = &
                                gamma*q_prim_vf(E_idx)%sf(j, k, l) + dyn_pres + pi_inf &
                                + qv
                        else if ((model_eqns /= 4) .and. (bubbles_euler)) then
                            ! \tilde{E} = dyn_pres + (1-\alf)(\Gamma p_l + \Pi_inf)
                            q_cons_vf(E_idx)%sf(j, k, l) = dyn_pres + &
                                                           (1._wp - q_prim_vf(alf_idx)%sf(j, k, l))* &
                                                           (gamma*q_prim_vf(E_idx)%sf(j, k, l) + pi_inf)
                        else
                            !Tait EOS, no conserved energy variable
                            q_cons_vf(E_idx)%sf(j, k, l) = 0._wp
                        end if
                    end if

                    ! Computing the internal energies from the pressure and continuities
                    if (model_eqns == 3) then
                        do i = 1, num_fluids
                            ! internal energy calculation for each of the fluids
                            q_cons_vf(i + internalEnergies_idx%beg - 1)%sf(j, k, l) = &
                                q_cons_vf(i + adv_idx%beg - 1)%sf(j, k, l)* &
                                (fluid_pp(i)%gamma*q_prim_vf(E_idx)%sf(j, k, l) + &
                                 fluid_pp(i)%pi_inf) + &
                                q_cons_vf(i + cont_idx%beg - 1)%sf(j, k, l)*fluid_pp(i)%qv
                        end do
                    end if

                    if (bubbles_euler) then
                        ! From prim: Compute nbub = (3/4pi) * \alpha / \bar{R^3}
                        do i = 1, nb
                            Rtmp(i) = q_prim_vf(bub_idx%rs(i))%sf(j, k, l)
                        end do

                        if (.not. qbmm) then
                            if (adv_n) then
                                q_cons_vf(n_idx)%sf(j, k, l) = q_prim_vf(n_idx)%sf(j, k, l)
                                nbub = q_prim_vf(n_idx)%sf(j, k, l)
                            else
                                call s_comp_n_from_prim(q_prim_vf(alf_idx)%sf(j, k, l), Rtmp, nbub, weight)
                            end if
                        else
                            !Initialize R3 averaging over R0 and R directions
                            R3tmp = 0._wp
                            do i = 1, nb
                                R3tmp = R3tmp + weight(i)*0.5_wp*(Rtmp(i) + sigR)**3._wp
                                R3tmp = R3tmp + weight(i)*0.5_wp*(Rtmp(i) - sigR)**3._wp
                            end do
                            !Initialize nb
                            nbub = 3._wp*q_prim_vf(alf_idx)%sf(j, k, l)/(4._wp*pi*R3tmp)
                        end if

                        if (j == 0 .and. k == 0 .and. l == 0) print *, 'In convert, nbub:', nbub

                        do i = bub_idx%beg, bub_idx%end
                            q_cons_vf(i)%sf(j, k, l) = q_prim_vf(i)%sf(j, k, l)*nbub
                        end do
                    end if

                    if (elasticity) then
                        ! adding the elastic contribution
                        ! Multiply \tau to \rho \tau
                        do i = strxb, strxe
                            q_cons_vf(i)%sf(j, k, l) = rho*q_prim_vf(i)%sf(j, k, l)
                        end do
                    end if

                    if (hypoelasticity) then
                        do i = strxb, strxe
                            ! adding elastic contribution
                            if (G > verysmall) then
                                q_cons_vf(E_idx)%sf(j, k, l) = q_cons_vf(E_idx)%sf(j, k, l) + &
                                                               (q_prim_vf(i)%sf(j, k, l)**2._wp)/(4._wp*G)
                                ! extra terms in 2 and 3D
                                if ((i == stress_idx%beg + 1) .or. &
                                    (i == stress_idx%beg + 3) .or. &
                                    (i == stress_idx%beg + 4)) then
                                    q_cons_vf(E_idx)%sf(j, k, l) = q_cons_vf(E_idx)%sf(j, k, l) + &
                                                                   (q_prim_vf(i)%sf(j, k, l)**2._wp)/(4._wp*G)
                                end if
                            end if
                        end do
                    end if

                    ! using \rho xi as the conservative formulation stated in Kamrin et al. JFM 2022
                    if (hyperelasticity) then
                        ! Multiply \xi to \rho \xi
                        do i = xibeg, xiend
                            q_cons_vf(i)%sf(j, k, l) = rho*q_prim_vf(i)%sf(j, k, l)
                        end do
                    end if

                    if (surface_tension) then
                        q_cons_vf(c_idx)%sf(j, k, l) = q_prim_vf(c_idx)%sf(j, k, l)
                    end if

                end do
            end do
        end do
#else
        if (proc_rank == 0) then
            call s_mpi_abort('Conversion from primitive to '// &
                             'conservative variables not '// &
                             'implemented. Exiting ...')
        end if
#endif
    end subroutine s_convert_primitive_to_conservative_variables

    !>  The following subroutine handles the conversion between
        !!      the primitive variables and the Eulerian flux variables.
        !!  @param qK_prim_vf Primitive variables
        !!  @param FK_vf Flux variables
        !!  @param FK_src_vf Flux source variables
        !!  @param ix Index bounds in the first coordinate direction
        !!  @param iy Index bounds in the second coordinate direction
        !!  @param iz Index bounds in the third coordinate direction
    subroutine s_convert_primitive_to_flux_variables(qK_prim_vf, &
                                                     FK_vf, &
                                                     FK_src_vf, &
                                                     is1, is2, is3, s2b, s3b)

        integer, intent(in) :: s2b, s3b
        real(wp), dimension(0:, s2b:, s3b:, 1:), intent(in) :: qK_prim_vf
        real(wp), dimension(0:, s2b:, s3b:, 1:), intent(inout) :: FK_vf
        real(wp), dimension(0:, s2b:, s3b:, advxb:), intent(inout) :: FK_src_vf

        type(int_bounds_info), intent(in) :: is1, is2, is3

        ! Partial densities, density, velocity, pressure, energy, advection
        ! variables, the specific heat ratio and liquid stiffness functions,
        ! the shear and volume Reynolds numbers and the Weber numbers
        real(wp), dimension(num_fluids) :: alpha_rho_K
        real(wp), dimension(num_fluids) :: alpha_K
        real(wp) :: rho_K
        real(wp), dimension(num_dims) :: vel_K
        real(wp) :: vel_K_sum
        real(wp) :: pres_K
        real(wp) :: E_K
        real(wp) :: gamma_K
        real(wp) :: pi_inf_K
        real(wp) :: qv_K
        real(wp), dimension(2) :: Re_K
        real(wp) :: G_K

        integer :: i, j, k, l !< Generic loop iterators

        is1b = is1%beg; is1e = is1%end
        is2b = is2%beg; is2e = is2%end
        is3b = is3%beg; is3e = is3%end

        !$acc update device(is1b, is2b, is3b, is1e, is2e, is3e)

        ! Computing the flux variables from the primitive variables, without
        ! accounting for the contribution of either viscosity or capillarity
#ifdef MFC_SIMULATION
        !$acc parallel loop collapse(3) gang vector default(present) private(alpha_rho_K, vel_K, alpha_K, Re_K)
        do l = is3b, is3e
            do k = is2b, is2e
                do j = is1b, is1e

                    !$acc loop seq
                    do i = 1, contxe
                        alpha_rho_K(i) = qK_prim_vf(j, k, l, i)
                    end do

                    !$acc loop seq
                    do i = advxb, advxe
                        alpha_K(i - E_idx) = qK_prim_vf(j, k, l, i)
                    end do
                    !$acc loop seq
                    do i = 1, num_dims
                        vel_K(i) = qK_prim_vf(j, k, l, contxe + i)
                    end do

                    vel_K_sum = 0._wp
                    !$acc loop seq
                    do i = 1, num_dims
                        vel_K_sum = vel_K_sum + vel_K(i)**2._wp
                    end do

                    pres_K = qK_prim_vf(j, k, l, E_idx)
                    if (elasticity) then
                        call s_convert_species_to_mixture_variables_acc(rho_K, gamma_K, pi_inf_K, qv_K, &
                                                                        alpha_K, alpha_rho_K, Re_K, &
                                                                        j, k, l, G_K, Gs)
                    else if (bubbles_euler) then
                        call s_convert_species_to_mixture_variables_bubbles_acc(rho_K, gamma_K, &
                                                                                pi_inf_K, qv_K, alpha_K, alpha_rho_K, Re_K, j, k, l)
                    else
                        call s_convert_species_to_mixture_variables_acc(rho_K, gamma_K, pi_inf_K, qv_K, &
                                                                        alpha_K, alpha_rho_K, Re_K, j, k, l)
                    end if

                    ! Computing the energy from the pressure
                    E_K = gamma_K*pres_K + pi_inf_K &
                          + 5e-1_wp*rho_K*vel_K_sum + qv_K

                    ! mass flux, this should be \alpha_i \rho_i u_i
                    !$acc loop seq
                    do i = 1, contxe
                        FK_vf(j, k, l, i) = alpha_rho_K(i)*vel_K(dir_idx(1))
                    end do

                    !$acc loop seq
                    do i = 1, num_dims
                        FK_vf(j, k, l, contxe + dir_idx(i)) = &
                            rho_K*vel_K(dir_idx(1)) &
                            *vel_K(dir_idx(i)) &
                            + pres_K*dir_flg(dir_idx(i))
                    end do

                    ! energy flux, u(E+p)
                    FK_vf(j, k, l, E_idx) = vel_K(dir_idx(1))*(E_K + pres_K)

                    if (riemann_solver == 1) then
                        !$acc loop seq
                        do i = advxb, advxe
                            FK_vf(j, k, l, i) = 0._wp
                            FK_src_vf(j, k, l, i) = alpha_K(i - E_idx)
                        end do

                    else
                        ! Could be bubbles_euler!
                        !$acc loop seq
                        do i = advxb, advxe
                            FK_vf(j, k, l, i) = vel_K(dir_idx(1))*alpha_K(i - E_idx)
                        end do

                        !$acc loop seq
                        do i = advxb, advxe
                            FK_src_vf(j, k, l, i) = vel_K(dir_idx(1))
                        end do

                    end if

                end do
            end do
        end do
#endif
    end subroutine s_convert_primitive_to_flux_variables

    subroutine s_finalize_variables_conversion_module()

        integer :: i !< Generic loop iterators

        ! Deallocating the density, the specific heat ratio function and the
        ! liquid stiffness function
#ifdef MFC_POST_PROCESS
        deallocate (rho_sf, gamma_sf, pi_inf_sf, qv_sf)
#endif

#ifdef MFC_SIMULATION
        @:DEALLOCATE(gammas, gs_min, pi_infs, ps_inf, cvs, qvs, qvps, Gs)
        if (bubbles_euler) then
            @:DEALLOCATE(bubrs)
        end if
#else
        @:DEALLOCATE(gammas, gs_min, pi_infs, ps_inf, cvs, qvs, qvps, Gs)
        if (bubbles_euler) then
            @:DEALLOCATE(bubrs)
        end if
#endif

    end subroutine s_finalize_variables_conversion_module

#ifndef MFC_PRE_PROCESS
    pure subroutine s_compute_speed_of_sound(pres, rho, gamma, pi_inf, H, adv, vel_sum, c_c, c)
#ifdef _CRAYFTN
        !DIR$ INLINEALWAYS s_compute_speed_of_sound
#else
        !$acc routine seq
#endif

        real(wp), intent(in) :: pres
        real(wp), intent(in) :: rho, gamma, pi_inf
        real(wp), intent(in) :: H
        real(wp), dimension(num_fluids), intent(in) :: adv
        real(wp), intent(in) :: vel_sum
        real(wp), intent(in) :: c_c
        real(wp), intent(out) :: c

        real(wp) :: blkmod1, blkmod2
        real(wp) :: Tolerance

        integer :: q

        if (chemistry) then
            if (avg_state == 1 .and. abs(c_c) > Tolerance) then
                c = sqrt(c_c - (gamma - 1.0_wp)*(vel_sum - H))
            else
                c = sqrt((1.0_wp + 1.0_wp/gamma)*pres/rho)
            end if
        else
            if (alt_soundspeed) then
                blkmod1 = ((gammas(1) + 1._wp)*pres + &
                           pi_infs(1))/gammas(1)
                blkmod2 = ((gammas(2) + 1._wp)*pres + &
                           pi_infs(2))/gammas(2)
                c = (1._wp/(rho*(adv(1)/blkmod1 + adv(2)/blkmod2)))
            elseif (model_eqns == 3) then
                c = 0._wp
                !$acc loop seq
                do q = 1, num_fluids
                    c = c + adv(q)*(1._wp/gammas(q) + 1._wp)* &
                        (pres + pi_infs(q)/(gammas(q) + 1._wp))
                end do
                c = c/rho
            elseif (((model_eqns == 4) .or. (model_eqns == 2 .and. bubbles_euler))) then
                ! Sound speed for bubble mmixture to order O(\alpha)

                if (mpp_lim .and. (num_fluids > 1)) then
                    c = (1._wp/gamma + 1._wp)* &
                        (pres + pi_inf/(gamma + 1._wp))/rho
                else
                    c = &
                        (1._wp/gamma + 1._wp)* &
                        (pres + pi_inf/(gamma + 1._wp))/ &
                        (rho*(1._wp - adv(num_fluids)))
                end if
            else
                c = ((H - 5e-1*vel_sum)/gamma)
            end if

            if (mixture_err .and. c < 0._wp) then
                c = 100._wp*sgm_eps
            else
                c = sqrt(c)
            end if
        end if
    end subroutine s_compute_speed_of_sound
#endif

end module m_variables_conversion<|MERGE_RESOLUTION|>--- conflicted
+++ resolved
@@ -1063,13 +1063,7 @@
         end do
         !$acc end parallel loop
 
-<<<<<<< HEAD
-    end subroutine s_convert_conservative_to_primitive_variables ! ---------
-=======
-        !print *, 'I got here AA'
-
     end subroutine s_convert_conservative_to_primitive_variables
->>>>>>> 97296ad9
 
     !>  The following procedure handles the conversion between
         !!      the primitive variables and the conservative variables.
