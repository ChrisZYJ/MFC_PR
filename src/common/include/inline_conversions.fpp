#:def s_compute_speed_of_sound()
    subroutine s_compute_speed_of_sound(pres, rho, gamma, pi_inf, H, adv, vel_sum, c, G)
#ifdef CRAY_ACC_WAR
        !DIR$ INLINEALWAYS s_compute_speed_of_sound
#else
        !$acc routine seq
#endif
        real(kind(0d0)), intent(IN) :: pres
        real(kind(0d0)), intent(IN) :: rho, gamma, pi_inf
        real(kind(0d0)), intent(IN) :: H
        real(kind(0d0)), dimension(num_fluids), intent(IN) :: adv
        real(kind(0d0)), intent(IN) :: vel_sum
        real(kind(0d0)), optional, dimension(num_fluids), intent(IN) :: G
        real(kind(0d0)), intent(OUT) :: c
        real(kind(0d0)) :: blkmod1, blkmod2

        integer :: q
<<<<<<< HEAD
        c = 0d0
        if (alt_soundspeed) then
             !$acc loop seq
             do q = 1, num_fluids
              !    if (hypoelasticity) then
              !       blkmod(i) = ((gammas(i) + 1d0)*pres + &
              !                    pi_infs(i))/gammas(i)+4/3*G(i)
              !   else
                     blkmod(q) = ((gammas(q) + 1d0)*pres + &
                                  pi_infs(q))/gammas(q)
              !   end if
                 c = c + adv(q)/blkmod(q)
             end do 
             c = 1d0/(rho*c)
=======

        if (alt_soundspeed) then
            blkmod1 = ((gammas(1) + 1d0)*pres + &
                       pi_infs(1))/gammas(1)
            blkmod2 = ((gammas(2) + 1d0)*pres + &
                       pi_infs(2))/gammas(2)
            c = (1d0/(rho*(adv(1)/blkmod1 + adv(2)/blkmod2)))

>>>>>>> 688be394
        elseif (model_eqns == 3) then
            !$acc loop seq
            do q = 1, num_fluids
                c = c + adv(q)*(1d0/gammas(q) + 1d0)* &
                    (pres + pi_infs(q)/(gammas(q) + 1d0))
            end do
            c = c/rho

        elseif (((model_eqns == 4) .or. (model_eqns == 2 .and. bubbles))) then
            ! Sound speed for bubble mmixture to order O(\alpha)

            if (mpp_lim .and. (num_fluids > 1)) then
                c = (1d0/gamma + 1d0)* &
                    (pres + pi_inf/(gamma + 1d0))/rho
            else
                c = &
                    (1d0/gamma + 1d0)* &
                    (pres + pi_inf/(gamma + 1d0))/ &
                    (rho*(1d0 - adv(num_fluids)))
            end if

        else
            c = ((H - 5d-1*vel_sum)/gamma)
        end if

        if (mixture_err .and. c < 0d0) then
            c = 100.d0*sgm_eps
        else
            c = sqrt(c)
        end if
    end subroutine s_compute_speed_of_sound
#:enddef
<|MERGE_RESOLUTION|>--- conflicted
+++ resolved
@@ -15,7 +15,7 @@
         real(kind(0d0)) :: blkmod1, blkmod2
 
         integer :: q
-<<<<<<< HEAD
+
         c = 0d0
         if (alt_soundspeed) then
              !$acc loop seq
@@ -30,16 +30,13 @@
                  c = c + adv(q)/blkmod(q)
              end do 
              c = 1d0/(rho*c)
-=======
+        !if (alt_soundspeed) then
+        !    blkmod1 = ((gammas(1) + 1d0)*pres + &
+        !               pi_infs(1))/gammas(1)
+        !    blkmod2 = ((gammas(2) + 1d0)*pres + &
+        !               pi_infs(2))/gammas(2)
+        !    c = (1d0/(rho*(adv(1)/blkmod1 + adv(2)/blkmod2)))
 
-        if (alt_soundspeed) then
-            blkmod1 = ((gammas(1) + 1d0)*pres + &
-                       pi_infs(1))/gammas(1)
-            blkmod2 = ((gammas(2) + 1d0)*pres + &
-                       pi_infs(2))/gammas(2)
-            c = (1d0/(rho*(adv(1)/blkmod1 + adv(2)/blkmod2)))
-
->>>>>>> 688be394
         elseif (model_eqns == 3) then
             !$acc loop seq
             do q = 1, num_fluids
