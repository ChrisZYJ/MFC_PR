#:def s_compute_speed_of_sound()
    subroutine s_compute_speed_of_sound(pres, rho, gamma, pi_inf, H, adv, vel_sum, c, G)
#ifdef CRAY_ACC_WAR
        !DIR$ INLINEALWAYS s_compute_speed_of_sound
#else
        !$acc routine seq
#endif
        real(kind(0d0)), intent(IN) :: pres
        real(kind(0d0)), intent(IN) :: rho, gamma, pi_inf
        real(kind(0d0)), intent(IN) :: H
        real(kind(0d0)), dimension(num_fluids), intent(IN) :: adv
        real(kind(0d0)), intent(IN) :: vel_sum
        real(kind(0d0)), optional, dimension(num_fluids), intent(IN) :: G
        real(kind(0d0)), intent(OUT) :: c
<<<<<<< HEAD

        real(kind(0d0)) :: blkmod1, blkmod2, blkmod3
=======
        real(kind(0d0)), dimension(num_fluids), intent(IN), optional :: G
        real(kind(0d0)), dimension(num_fluids) :: blkmod
>>>>>>> e90802ac

        integer :: q

        if (alt_soundspeed) then
<<<<<<< HEAD
            blkmod1 = ((gammas(1) + 1d0)*pres + &
                       pi_infs(1))/gammas(1)
            blkmod2 = ((gammas(2) + 1d0)*pres + &
                       pi_infs(2))/gammas(2)
            c = (1d0/(rho*(adv(1)/blkmod1 + adv(2)/blkmod2)))
=======
             c = 0d0
             !$acc loop seq
             do i = 1, num_fluids
              !    if (hypoelasticity) then
              !       blkmod(i) = ((gammas(i) + 1d0)*pres + &
              !                    pi_infs(i))/gammas(i)+4/3*G(i)
              !   else
                     blkmod(i) = ((gammas(i) + 1d0)*pres + &
                                  pi_infs(i))/gammas(i)
              !   end if
                 c = c + adv(i)/blkmod(i)
             end do 
             c = 1d0/(rho*c)
>>>>>>> e90802ac
        elseif (model_eqns == 3) then
            c = 0d0
            !$acc loop seq
            do q = 1, num_fluids
                c = c + adv(q)*(1d0/gammas(q) + 1d0)* &
                    (pres + pi_infs(q)/(gammas(q) + 1d0))
            end do
            c = c/rho

        elseif (((model_eqns == 4) .or. (model_eqns == 2 .and. bubbles))) then
            ! Sound speed for bubble mmixture to order O(\alpha)

            if (mpp_lim .and. (num_fluids > 1)) then
                c = (1d0/gamma + 1d0)* &
                    (pres + pi_inf/(gamma + 1d0))/rho
            else
                c = &
                    (1d0/gamma + 1d0)* &
                    (pres + pi_inf/(gamma + 1d0))/ &
                    (rho*(1d0 - adv(num_fluids)))
            end if

        else
            c = ((H - 5d-1*vel_sum)/gamma)
        end if

        if (mixture_err .and. c < 0d0) then
            c = 100.d0*sgm_eps
        else
            c = sqrt(c)
        end if
    end subroutine s_compute_speed_of_sound
#:enddef
<|MERGE_RESOLUTION|>--- conflicted
+++ resolved
@@ -12,38 +12,18 @@
         real(kind(0d0)), intent(IN) :: vel_sum
         real(kind(0d0)), optional, dimension(num_fluids), intent(IN) :: G
         real(kind(0d0)), intent(OUT) :: c
-<<<<<<< HEAD
-
-        real(kind(0d0)) :: blkmod1, blkmod2, blkmod3
-=======
         real(kind(0d0)), dimension(num_fluids), intent(IN), optional :: G
         real(kind(0d0)), dimension(num_fluids) :: blkmod
->>>>>>> e90802ac
 
         integer :: q
 
         if (alt_soundspeed) then
-<<<<<<< HEAD
             blkmod1 = ((gammas(1) + 1d0)*pres + &
                        pi_infs(1))/gammas(1)
             blkmod2 = ((gammas(2) + 1d0)*pres + &
                        pi_infs(2))/gammas(2)
             c = (1d0/(rho*(adv(1)/blkmod1 + adv(2)/blkmod2)))
-=======
-             c = 0d0
-             !$acc loop seq
-             do i = 1, num_fluids
-              !    if (hypoelasticity) then
-              !       blkmod(i) = ((gammas(i) + 1d0)*pres + &
-              !                    pi_infs(i))/gammas(i)+4/3*G(i)
-              !   else
-                     blkmod(i) = ((gammas(i) + 1d0)*pres + &
-                                  pi_infs(i))/gammas(i)
-              !   end if
-                 c = c + adv(i)/blkmod(i)
-             end do 
-             c = 1d0/(rho*c)
->>>>>>> e90802ac
+
         elseif (model_eqns == 3) then
             c = 0d0
             !$acc loop seq
