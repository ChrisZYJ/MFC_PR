!>
!! @file m_xi_tensor_calc.f90
!! @brief Contains module m_xi_tensor_calc

!> @brief This module consists of subroutines used in the calculation of matrix
!!              operations for the reference map tensor

module m_xi_tensor_calc

    ! Dependencies =============================================================
    use m_derived_types        !< Definitions of the derived types

    use m_global_parameters    !< Definitions of the global parameters
    ! ==========================================================================

    implicit none

<<<<<<< HEAD
    private; public ::  f_elastic_energy, &
 s_compute_grad_xi
=======
    private; public :: s_compute_gradient_xi, f_elastic_energy
>>>>>>> 685aa072

    contains

<<<<<<< HEAD
    ! neo-Hookean only at this time, will need to be changed later
    function f_elastic_energy(btensor, j, k, l)
        !$acc routine seq
        type(scalar_field), dimension(b_size), intent(IN) :: btensor
        integer, intent(IN) :: j, k, l
        real(kind(0d0)) :: invariant1, f_elastic_energy

        invariant1 = btensor(1)%sf(j, k, l)
        f_elastic_energy = 0d0
        if (num_dims == 2) then
            invariant1 = invariant1 + btensor(3)%sf(j, k, l)
        elseif (num_dims == 3) then
            invariant1 = invariant1 + btensor(4)%sf(j, k, l) + btensor(6)%sf(j, k, l)
        end if
        ! compute the invariant without the elastic modulus
        f_elastic_energy = 0.5d0*(invariant1 - 3.0d0)/btensor(b_size)%sf(j, k, l)
    end function f_elastic_energy

    subroutine s_compute_grad_xi(q_prim_vf, j, k, l, ftensor, grad_xi, tensorb)
        !$acc routine seq
        type(scalar_field), dimension(sys_size), intent(IN) :: q_prim_vf
        real(kind(0d0)), dimension(num_dims**2+1), intent(INOUT) :: ftensor
        real(kind(0d0)), dimension(num_dims**2+1), intent(INOUT) :: grad_xi, tensorb
        integer, intent(IN) :: j, k, l

        real(kind(0d0)) :: determinant
        integer :: i

        !print *, 'xibeg :: ',xibeg,', qprim :: ',q_prim_vf(xibeg)%sf(j,k,l)

=======
    subroutine s_compute_gradient_xi(q_prim_vf, j, k, l, tensora, tensorb)
        !$acc routine seq
        type(scalar_field), dimension(sys_size), intent(IN) :: q_prim_vf
        real(kind(0d0)), dimension(num_dims**2+1), intent(OUT) :: tensora, tensorb 
        integer, intent(IN) :: j, k, l

        real(kind(0d0)) :: determinant
        integer :: i
        
        ! STEP 1: computing the grad_xi tensor
>>>>>>> 685aa072
        ! grad_xi definition / organization
        ! number for the tensor 1-3:  dxix_dx, dxiy_dx, dxiz_dx
        ! 4-6 :                       dxix_dy, dxiy_dy, dxiz_dy
        ! 7-9 :                       dxix_dz, dxiy_dz, dxiz_dz
        if(j == 0) then
           ! dxix/dx
           tensora(1) = (-25d0*q_prim_vf(xibeg)%sf(j, k, l) &
                      + 48d0*q_prim_vf(xibeg)%sf(j + 1, k, l) &
                      - 36d0*q_prim_vf(xibeg)%sf(j + 2, k, l) &
                      + 16d0*q_prim_vf(xibeg)%sf(j + 3, k, l) &
                      -  3d0*q_prim_vf(xibeg)%sf(j + 4, k, l) ) &
                     /(12d0*(x_cb(j+1) - x_cb(j)))
        else if (j == 1) then
           ! dxix/dx
           tensora(1) = (-3d0*q_prim_vf(xibeg)%sf(j - 1, k, l) &
                      - 10d0*q_prim_vf(xibeg)%sf(j,k,l) &
                      + 18d0*q_prim_vf(xibeg)%sf(j + 1, k, l) &
                      -  6d0*q_prim_vf(xibeg)%sf(j + 2, k, l) &
                      +      q_prim_vf(xibeg)%sf(j + 3, k, l)) &
                     /(12d0*(x_cb(j) - x_cb(j - 1)))
        else if (j == m - 1) then
           ! dxix/dx
           tensora(1) = (3d0*q_prim_vf(xibeg)%sf(j + 1, k, l) &
                      + 10d0*q_prim_vf(xibeg)%sf(j,k,l) &
                      - 18d0*q_prim_vf(xibeg)%sf(j - 1, k, l) &
                      +  6d0*q_prim_vf(xibeg)%sf(j - 2, k, l) &
                      -      q_prim_vf(xibeg)%sf(j - 3, k, l)) &
                     /(12d0*(x_cb(j) - x_cb(j - 1)))
        else if (j == m) then
           ! dxix/dx
           tensora(1) =(25d0*q_prim_vf(xibeg)%sf(j, k, l) &
                      - 48d0*q_prim_vf(xibeg)%sf(j - 1, k, l) &
                      + 36d0*q_prim_vf(xibeg)%sf(j - 2, k, l) &
                      - 16d0*q_prim_vf(xibeg)%sf(j - 3, k, l) &
                      +  3d0*q_prim_vf(xibeg)%sf(j - 4, k, l) ) &
                     /(12d0*(x_cb(j) - x_cb(j-1)))
        else
           ! dxix/dx
           tensora(1) = (   q_prim_vf(xibeg)%sf(j - 2, k, l) &
                      - 8d0*q_prim_vf(xibeg)%sf(j - 1, k, l) &
                      + 8d0*q_prim_vf(xibeg)%sf(j + 1, k, l) &
                      -     q_prim_vf(xibeg)%sf(j + 2, k, l)) &
                     /(12d0*(x_cb(j) - x_cb(j - 1)))
        end if  

        if (num_dims > 1) then
          if(j == 0) then
             ! dxiy / dx
             tensora(2) = (-25d0*q_prim_vf(xibeg+1)%sf(j, k, l) &
                      + 48d0*q_prim_vf(xibeg+1)%sf(j + 1, k, l) &
                      - 36d0*q_prim_vf(xibeg+1)%sf(j + 2, k, l) &
                      + 16d0*q_prim_vf(xibeg+1)%sf(j + 3, k, l) &
                      -  3d0*q_prim_vf(xibeg+1)%sf(j + 4, k, l) ) &
                     /(12d0*(x_cb(j + 1) - x_cb(j)))
          else if (j == 1) then
             ! dxiy / dx
             tensora(2) = (-3d0*q_prim_vf(xibeg+1)%sf(j - 1, k, l) &
                      - 10d0*q_prim_vf(xibeg+1)%sf(j,k,l) &
                      + 18d0*q_prim_vf(xibeg+1)%sf(j + 1, k, l) &
                      -  6d0*q_prim_vf(xibeg+1)%sf(j + 2, k, l) &
                      +      q_prim_vf(xibeg+1)%sf(j + 3, k, l)) &
                     /(12d0*(x_cb(j) - x_cb(j - 1)))
          else if (j == m - 1) then
             ! dxiy / dx
             tensora(2) = (3d0*q_prim_vf(xibeg+1)%sf(j + 1, k, l) &
                      + 10d0*q_prim_vf(xibeg+1)%sf(j,k,l) &
                      - 18d0*q_prim_vf(xibeg+1)%sf(j - 1, k, l) &
                      +  6d0*q_prim_vf(xibeg+1)%sf(j - 2, k, l) &
                      -      q_prim_vf(xibeg+1)%sf(j - 3, k, l)) &
                     /(12d0*(x_cb(j) - x_cb(j - 1)))
          else if (j == m) then
             ! dxiy / dx
             tensora(2) = (25d0*q_prim_vf(xibeg+1)%sf(j, k, l) &
                      - 48d0*q_prim_vf(xibeg+1)%sf(j - 1, k, l) &
                      + 36d0*q_prim_vf(xibeg+1)%sf(j - 2, k, l) &
                      - 16d0*q_prim_vf(xibeg+1)%sf(j - 3, k, l) &
                      +  3d0*q_prim_vf(xibeg+1)%sf(j - 4, k, l) ) &
                     /(12d0*(x_cb(j) - x_cb(j - 1)))
          else
             ! dxiy / dx
             tensora(2) = ( q_prim_vf(xibeg+1)%sf(j - 2, k, l) &
                      - 8d0*q_prim_vf(xibeg+1)%sf(j - 1, k, l) &
                      + 8d0*q_prim_vf(xibeg+1)%sf(j + 1, k, l) &
                      -     q_prim_vf(xibeg+1)%sf(j + 2, k, l)) &
                     /(12d0*(x_cb(j) - x_cb(j - 1)))
          end if  

          if(k == 0) then
             ! dxix / dy
             tensora(3) = (-25d0*q_prim_vf(xibeg)%sf(j, k, l) &
                      + 48d0*q_prim_vf(xibeg)%sf(j, k + 1, l) &
                      - 36d0*q_prim_vf(xibeg)%sf(j, k + 2, l) &
                      + 16d0*q_prim_vf(xibeg)%sf(j, k + 3, l) &
                      -  3d0*q_prim_vf(xibeg)%sf(j, k + 4, l) ) &
                     /(12d0*(y_cb(k+1) - y_cb(k)))
          else if (k == 1) then
             ! dxix / dy
             tensora(3) = (-3d0*q_prim_vf(xibeg)%sf(j, k - 1, l) &
                      - 10d0*q_prim_vf(xibeg)%sf(j,k,l) &
                      + 18d0*q_prim_vf(xibeg)%sf(j, k + 1, l) &
                      -  6d0*q_prim_vf(xibeg)%sf(j, k + 2, l) &
                      +      q_prim_vf(xibeg)%sf(j, k + 3, l)) &
                     /(12d0*(y_cb(j) - y_cb(j - 1)))
          else if (k == n - 1) then
             ! dxix / dy
             tensora(3) = (3d0*q_prim_vf(xibeg)%sf(j, k + 1, l) &
                      + 10d0*q_prim_vf(xibeg)%sf(j,k,l) &
                      - 18d0*q_prim_vf(xibeg)%sf(j, k - 1, l) &
                      +  6d0*q_prim_vf(xibeg)%sf(j, k - 2, l) &
                      -      q_prim_vf(xibeg)%sf(j, k - 3, l)) &
                     /(12d0*(y_cb(j) - y_cb(j - 1)))
          else if (k == n) then
             ! dxix / dy
             tensora(3) =(25d0*q_prim_vf(xibeg)%sf(j, k, l) &
                      - 48d0*q_prim_vf(xibeg)%sf(j, k - 1, l) &
                      + 36d0*q_prim_vf(xibeg)%sf(j, k - 2, l) &
                      - 16d0*q_prim_vf(xibeg)%sf(j, k - 3, l) &
                      +  3d0*q_prim_vf(xibeg)%sf(j, k - 4, l) ) &
                     /(12d0*(y_cb(j) - y_cb(j-1)))
          else
             ! dxix / dy
             tensora(3) = ( q_prim_vf(xibeg)%sf(j, k - 2, l) &
                      - 8d0*q_prim_vf(xibeg)%sf(j, k - 1, l) &
                      + 8d0*q_prim_vf(xibeg)%sf(j, k + 1, l) &
                      -     q_prim_vf(xibeg)%sf(j, k + 2, l)) &
                     /(12d0*(y_cb(j) - y_cb(j - 1)))
          end if  

          if(k == 0) then
             ! dxiy / dy
             tensora(4) = (-25d0*q_prim_vf(xibeg+1)%sf(j, k, l) &
                      + 48d0*q_prim_vf(xibeg+1)%sf(j, k + 1, l) &
                      - 36d0*q_prim_vf(xibeg+1)%sf(j, k + 2, l) &
                      + 16d0*q_prim_vf(xibeg+1)%sf(j, k + 3, l) &
                      -  3d0*q_prim_vf(xibeg+1)%sf(j, k + 4, l) ) &
                     /(12d0*(y_cb(k+1) - y_cb(k)))
          else if (k == 1) then
             ! dxiy / dy
             tensora(4) = (-3d0*q_prim_vf(xibeg+1)%sf(j, k - 1, l) &
                      - 10d0*q_prim_vf(xibeg+1)%sf(j,k,l) &
                      + 18d0*q_prim_vf(xibeg+1)%sf(j, k + 1, l) &
                      -  6d0*q_prim_vf(xibeg+1)%sf(j, k + 2, l) &
                      +      q_prim_vf(xibeg+1)%sf(j, k + 3, l)) &
                     /(12d0*(y_cb(j) - y_cb(j - 1)))
          else if (k == n - 1) then
             ! dxiy / dy
             tensora(4) = (3d0*q_prim_vf(xibeg+1)%sf(j, k + 1, l) &
                      + 10d0*q_prim_vf(xibeg+1)%sf(j,k,l) &
                      - 18d0*q_prim_vf(xibeg+1)%sf(j, k - 1, l) &
                      +  6d0*q_prim_vf(xibeg+1)%sf(j, k - 2, l) &
                      -      q_prim_vf(xibeg+1)%sf(j, k - 3, l)) &
                     /(12d0*(y_cb(j) - y_cb(j - 1)))
          else if (k == n) then
             ! dxiy / dy
             tensora(4) =(25d0*q_prim_vf(xibeg+1)%sf(j, k, l) &
                      - 48d0*q_prim_vf(xibeg+1)%sf(j, k - 1, l) &
                      + 36d0*q_prim_vf(xibeg+1)%sf(j, k - 2, l) &
                      - 16d0*q_prim_vf(xibeg+1)%sf(j, k - 3, l) &
                      +  3d0*q_prim_vf(xibeg+1)%sf(j, k - 4, l) ) &
                     /(12d0*(y_cb(j) - y_cb(j-1)))
          else
             ! dxiy / dy
             tensora(4) = ( q_prim_vf(xibeg+1)%sf(j, k - 2, l) &
                      - 8d0*q_prim_vf(xibeg+1)%sf(j, k - 1, l) &
                      + 8d0*q_prim_vf(xibeg+1)%sf(j, k + 1, l) &
                      -     q_prim_vf(xibeg+1)%sf(j, k + 2, l)) &
                     /(12d0*(y_cb(j) - y_cb(j - 1)))
          end if  

        end if
        ! 3D
        if (num_dims > 2) then
            ! using results from upper if statement to map form 2x2 to 3x3 tensor
            tensora(5) = tensora(4)
            tensora(4) = tensora(3)

          if(l == 0) then
             ! dxix / dz
             tensora(3) = (-25d0*q_prim_vf(xibeg)%sf(j, k, l) &
                      + 48d0*q_prim_vf(xibeg)%sf(j, k , l + 1) &
                      - 36d0*q_prim_vf(xibeg)%sf(j, k , l + 2) &
                      + 16d0*q_prim_vf(xibeg)%sf(j, k , l + 3) &
                      -  3d0*q_prim_vf(xibeg)%sf(j, k , l + 4) ) &
                     /(12d0*(z_cb(k+1) - z_cb(k)))
          else if (l == 1) then
             ! dxix / dz
             tensora(3) = (-3d0*q_prim_vf(xibeg)%sf(j, k , l - 1) &
                      - 10d0*q_prim_vf(xibeg)%sf(j,k,l) &
                      + 18d0*q_prim_vf(xibeg)%sf(j, k , l + 1) &
                      -  6d0*q_prim_vf(xibeg)%sf(j, k , l + 2) &
                      +      q_prim_vf(xibeg)%sf(j, k , l + 3)) &
                     /(12d0*(z_cb(j) - z_cb(j - 1)))
          else if (l == p - 1) then
             ! dxix / dz
             tensora(3) = (3d0*q_prim_vf(xibeg)%sf(j, k , l + 1) &
                      + 10d0*q_prim_vf(xibeg)%sf(j,k,l) &
                      - 18d0*q_prim_vf(xibeg)%sf(j, k , l - 1) &
                      +  6d0*q_prim_vf(xibeg)%sf(j, k , l - 2) &
                      -      q_prim_vf(xibeg)%sf(j, k , l - 3)) &
                     /(12d0*(z_cb(j) - z_cb(j - 1)))
          else if (l == p) then
             ! dxix / dz
             tensora(3) =(25d0*q_prim_vf(xibeg)%sf(j, k, l) &
                      - 48d0*q_prim_vf(xibeg)%sf(j, k , l - 1) &
                      + 36d0*q_prim_vf(xibeg)%sf(j, k , l - 2) &
                      - 16d0*q_prim_vf(xibeg)%sf(j, k , l - 3) &
                      +  3d0*q_prim_vf(xibeg)%sf(j, k , l - 4) ) &
                     /(12d0*(z_cb(j) - z_cb(j-1)))
          else
             ! dxix / dz
             tensora(3) = ( q_prim_vf(xibeg)%sf(j, k , l - 2) &
                      - 8d0*q_prim_vf(xibeg)%sf(j, k , l - 1) &
                      + 8d0*q_prim_vf(xibeg)%sf(j, k , l + 1) &
                      -     q_prim_vf(xibeg)%sf(j, k , l + 2)) &
                     /(12d0*(z_cb(j) - z_cb(j - 1)))
          end if  

          if(l == 0) then
             ! dxiy / dz
             tensora(6) = (-25d0*q_prim_vf(xibeg+1)%sf(j, k, l) &
                      + 48d0*q_prim_vf(xibeg+1)%sf(j, k , l + 1) &
                      - 36d0*q_prim_vf(xibeg+1)%sf(j, k , l + 2) &
                      + 16d0*q_prim_vf(xibeg+1)%sf(j, k , l + 3) &
                      -  3d0*q_prim_vf(xibeg+1)%sf(j, k , l + 4) ) &
                     /(12d0*(z_cb(k+1) - z_cb(k)))
          else if (l == 1) then
             ! dxiy / dz
             tensora(6) = (-3d0*q_prim_vf(xibeg+1)%sf(j, k , l - 1) &
                      - 10d0*q_prim_vf(xibeg+1)%sf(j,k,l) &
                      + 18d0*q_prim_vf(xibeg+1)%sf(j, k , l + 1) &
                      -  6d0*q_prim_vf(xibeg+1)%sf(j, k , l + 2) &
                      +      q_prim_vf(xibeg+1)%sf(j, k , l + 3)) &
                     /(12d0*(z_cb(j) - z_cb(j - 1)))
          else if (l == p - 1) then
             ! dxiy / dz
             tensora(6) = (3d0*q_prim_vf(xibeg+1)%sf(j, k , l + 1) &
                      + 10d0*q_prim_vf(xibeg+1)%sf(j,k,l) &
                      - 18d0*q_prim_vf(xibeg+1)%sf(j, k , l - 1) &
                      +  6d0*q_prim_vf(xibeg+1)%sf(j, k , l - 2) &
                      -      q_prim_vf(xibeg+1)%sf(j, k , l - 3)) &
                     /(12d0*(z_cb(j) - z_cb(j - 1)))
          else if (l == p) then
             ! dxiy / dz
             tensora(6) =(25d0*q_prim_vf(xibeg+1)%sf(j, k, l) &
                      - 48d0*q_prim_vf(xibeg+1)%sf(j, k , l - 1) &
                      + 36d0*q_prim_vf(xibeg+1)%sf(j, k , l - 2) &
                      - 16d0*q_prim_vf(xibeg+1)%sf(j, k , l - 3) &
                      +  3d0*q_prim_vf(xibeg+1)%sf(j, k , l - 4) ) &
                     /(12d0*(z_cb(j) - z_cb(j-1)))
          else
             ! dxiy / dz
             tensora(6) = ( q_prim_vf(xibeg+1)%sf(j, k , l - 2) &
                      - 8d0*q_prim_vf(xibeg+1)%sf(j, k , l - 1) &
                      + 8d0*q_prim_vf(xibeg+1)%sf(j, k , l + 1) &
                      -     q_prim_vf(xibeg+1)%sf(j, k , l + 2)) &
                     /(12d0*(z_cb(j) - z_cb(j - 1)))
          end if  

          if(j == 0) then
             ! dxiz / dx
             tensora(7) = (-25d0*q_prim_vf(xiend)%sf(j, k, l) &
                      + 48d0*q_prim_vf(xiend)%sf(j + 1, k, l) &
                      - 36d0*q_prim_vf(xiend)%sf(j + 2, k, l) &
                      + 16d0*q_prim_vf(xiend)%sf(j + 3, k, l) &
                      -  3d0*q_prim_vf(xiend)%sf(j + 4, k, l) ) &
                     /(12d0*(x_cb(j + 1) - x_cb(j)))
          else if (j == 1) then
             ! dxiz / dx
             tensora(7) = (-3d0*q_prim_vf(xiend)%sf(j - 1, k, l) &
                      - 10d0*q_prim_vf(xiend)%sf(j,k,l) &
                      + 18d0*q_prim_vf(xiend)%sf(j + 1, k, l) &
                      -  6d0*q_prim_vf(xiend)%sf(j + 2, k, l) &
                      +      q_prim_vf(xiend)%sf(j + 3, k, l)) &
                     /(12d0*(x_cb(j) - x_cb(j - 1)))
          else if (j == m - 1) then
             ! dxiz / dx
             tensora(7) = (3d0*q_prim_vf(xiend)%sf(j + 1, k, l) &
                      + 10d0*q_prim_vf(xiend)%sf(j,k,l) &
                      - 18d0*q_prim_vf(xiend)%sf(j - 1, k, l) &
                      +  6d0*q_prim_vf(xiend)%sf(j - 2, k, l) &
                      -      q_prim_vf(xiend)%sf(j - 3, k, l)) &
                     /(12d0*(x_cb(j) - x_cb(j - 1)))
          else if (j == m) then
             ! dxiz / dx
             tensora(7) = (25d0*q_prim_vf(xiend)%sf(j, k, l) &
                      - 48d0*q_prim_vf(xiend)%sf(j - 1, k, l) &
                      + 36d0*q_prim_vf(xiend)%sf(j - 2, k, l) &
                      - 16d0*q_prim_vf(xiend)%sf(j - 3, k, l) &
                      +  3d0*q_prim_vf(xiend)%sf(j - 4, k, l) ) &
                     /(12d0*(x_cb(j) - x_cb(j - 1)))
          else
             ! dxiz / dx
             tensora(7) = ( q_prim_vf(xiend)%sf(j - 2, k, l) &
                      - 8d0*q_prim_vf(xiend)%sf(j - 1, k, l) &
                      + 8d0*q_prim_vf(xiend)%sf(j + 1, k, l) &
                      -     q_prim_vf(xiend)%sf(j + 2, k, l)) &
                     /(12d0*(x_cb(j) - x_cb(j - 1)))
          end if  

          if(k == 0) then
             ! dxiz / dy
             tensora(8) = (-25d0*q_prim_vf(xiend)%sf(j, k, l) &
                      + 48d0*q_prim_vf(xiend)%sf(j, k + 1, l) &
                      - 36d0*q_prim_vf(xiend)%sf(j, k + 2, l) &
                      + 16d0*q_prim_vf(xiend)%sf(j, k + 3, l) &
                      -  3d0*q_prim_vf(xiend)%sf(j, k + 4, l) ) &
                     /(12d0*(y_cb(k+1) - y_cb(k)))
          else if (k == 1) then
             ! dxiz / dy
             tensora(8) = (-3d0*q_prim_vf(xiend)%sf(j, k - 1, l) &
                      - 10d0*q_prim_vf(xiend)%sf(j,k,l) &
                      + 18d0*q_prim_vf(xiend)%sf(j, k + 1, l) &
                      -  6d0*q_prim_vf(xiend)%sf(j, k + 2, l) &
                      +      q_prim_vf(xiend)%sf(j, k + 3, l)) &
                     /(12d0*(y_cb(j) - y_cb(j - 1)))
          else if (k == n - 1) then
             ! dxiz / dy
             tensora(8) = (3d0*q_prim_vf(xiend)%sf(j, k + 1, l) &
                      + 10d0*q_prim_vf(xiend)%sf(j,k,l) &
                      - 18d0*q_prim_vf(xiend)%sf(j, k - 1, l) &
                      +  6d0*q_prim_vf(xiend)%sf(j, k - 2, l) &
                      -      q_prim_vf(xiend)%sf(j, k - 3, l)) &
                     /(12d0*(y_cb(j) - y_cb(j - 1)))
          else if (k == n) then
             ! dxiz / dy
             tensora(8) =(25d0*q_prim_vf(xiend)%sf(j, k, l) &
                      - 48d0*q_prim_vf(xiend)%sf(j, k - 1, l) &
                      + 36d0*q_prim_vf(xiend)%sf(j, k - 2, l) &
                      - 16d0*q_prim_vf(xiend)%sf(j, k - 3, l) &
                      +  3d0*q_prim_vf(xiend)%sf(j, k - 4, l) ) &
                     /(12d0*(y_cb(j) - y_cb(j-1)))
          else
             ! dxiz / dy
             tensora(8) = ( q_prim_vf(xiend)%sf(j, k - 2, l) &
                      - 8d0*q_prim_vf(xiend)%sf(j, k - 1, l) &
                      + 8d0*q_prim_vf(xiend)%sf(j, k + 1, l) &
                      -     q_prim_vf(xiend)%sf(j, k + 2, l)) &
                     /(12d0*(y_cb(j) - y_cb(j - 1)))
          end if  

          if(l == 0) then
             ! dxiz / dz
             tensora(9) = (-25d0*q_prim_vf(xiend)%sf(j, k, l) &
                      + 48d0*q_prim_vf(xiend)%sf(j, k , l + 1) &
                      - 36d0*q_prim_vf(xiend)%sf(j, k , l + 2) &
                      + 16d0*q_prim_vf(xiend)%sf(j, k , l + 3) &
                      -  3d0*q_prim_vf(xiend)%sf(j, k , l + 4) ) &
                     /(12d0*(z_cb(k+1) - z_cb(k)))
          else if (l == 1) then
             ! dxiz / dz
             tensora(9) = (-3d0*q_prim_vf(xiend)%sf(j, k , l - 1) &
                      - 10d0*q_prim_vf(xiend)%sf(j,k,l) &
                      + 18d0*q_prim_vf(xiend)%sf(j, k , l + 1) &
                      -  6d0*q_prim_vf(xiend)%sf(j, k , l + 2) &
                      +      q_prim_vf(xiend)%sf(j, k , l + 3)) &
                     /(12d0*(z_cb(j) - z_cb(j - 1)))
          else if (l == p - 1) then
             ! dxiz / dz
             tensora(9) = (3d0*q_prim_vf(xiend)%sf(j, k , l + 1) &
                      + 10d0*q_prim_vf(xiend)%sf(j,k,l) &
                      - 18d0*q_prim_vf(xiend)%sf(j, k , l - 1) &
                      +  6d0*q_prim_vf(xiend)%sf(j, k , l - 2) &
                      -      q_prim_vf(xiend)%sf(j, k , l - 3)) &
                     /(12d0*(z_cb(j) - z_cb(j - 1)))
          else if (l == p) then
             ! dxiz / dz
             tensora(9) =(25d0*q_prim_vf(xiend)%sf(j, k, l) &
                      - 48d0*q_prim_vf(xiend)%sf(j, k , l - 1) &
                      + 36d0*q_prim_vf(xiend)%sf(j, k , l - 2) &
                      - 16d0*q_prim_vf(xiend)%sf(j, k , l - 3) &
                      +  3d0*q_prim_vf(xiend)%sf(j, k , l - 4) ) &
                     /(12d0*(z_cb(j) - z_cb(j-1)))
          else
             ! dxiz / dz
             tensora(9) = ( q_prim_vf(xiend)%sf(j, k , l - 2) &
                      - 8d0*q_prim_vf(xiend)%sf(j, k , l - 1) &
                      + 8d0*q_prim_vf(xiend)%sf(j, k , l + 1) &
                      -     q_prim_vf(xiend)%sf(j, k , l + 2)) &
                     /(12d0*(z_cb(j) - z_cb(j - 1)))
          end if  
        end if

<<<<<<< HEAD
        !do i = 1, num_dims**2
        !   print *, 'i :: ',i,', grad_xi :: ',grad_xi(i)
        !end do 

        ! calculating the adjoint of grad_xi tensor in preparation for 
        ! calculating the inverse of the tensor
        if (num_dims == 1) then
            ftensor(1) = 1
        elseif (num_dims == 2) then
            ftensor(1) = grad_xi(4)
            ftensor(2) = -grad_xi(3)
            ftensor(3) = -grad_xi(2)
            ftensor(4) = grad_xi(1)
        elseif (num_dims == 3) then
            ftensor(1) = grad_xi(5)*grad_xi(9) - grad_xi(6)*grad_xi(8)
            ftensor(2) = -(grad_xi(2)*grad_xi(9) - grad_xi(3)*grad_xi(8))
            ftensor(3) = grad_xi(2)*grad_xi(6) - grad_xi(3)*grad_xi(5)
            ftensor(4) = -(grad_xi(4)*grad_xi(9) - grad_xi(6)*grad_xi(7))
            ftensor(5) = grad_xi(1)*grad_xi(9) - grad_xi(3)*grad_xi(7)
            ftensor(6) = -(grad_xi(1)*grad_xi(6) - grad_xi(4)*grad_xi(3))
            ftensor(7) = grad_xi(4)*grad_xi(8) - grad_xi(5)*grad_xi(7)
            ftensor(8) = -(grad_xi(1)*grad_xi(8) - grad_xi(2)*grad_xi(7))
            ftensor(9) = grad_xi(1)*grad_xi(5) - grad_xi(2)*grad_xi(4)
        end if

        ! calculating the determinant of the grad_xi tensor 
        if (num_dims == 1) then
            determinant = grad_xi(1)
        elseif (num_dims == 2) then
            determinant = grad_xi(1)*grad_xi(4) - grad_xi(2)*grad_xi(3)
        else
            determinant = grad_xi(1)*(grad_xi(5)*grad_xi(9) - grad_xi(6)*grad_xi(8)) &
                            - grad_xi(2)*(grad_xi(4)*grad_xi(9) - grad_xi(6)*grad_xi(7)) &
                            + grad_xi(3)*(grad_xi(4)*grad_xi(8) - grad_xi(5)*grad_xi(7))
        end if

        ! error checking
        if (determinant == 0) then
            if(proc_rank == 0) then
            print *, 'determinant :: ', determinant
            !print *, 'ERROR: Determinant was zero'
            !stop
            end if
        end if
        ! calculating the inverse and saving it in tensorb, which is F tensor
        tensorb(:) = ftensor(:)/determinant

        ! calculating F transpose F 
        ftensor(1) = tensorb(1)**2
        if (num_dims == 2) then
            ftensor(1) = ftensor(1) + tensorb(3)**2
            ftensor(2) = tensorb(1)*tensorb(2) + tensorb(3)*tensorb(4)
            ftensor(3) = ftensor(2)
            ftensor(4) = tensorb(2)**2 + tensorb(4)**2
        elseif (num_dims == 3) then
            ftensor(1) = ftensor(1) + tensorb(4)**2 + tensorb(7)**2
            ftensor(5) = tensorb(2) + tensorb(5)**2 + tensorb(8)**2
            ftensor(9) = tensorb(3) + tensorb(6)**2 + tensorb(9)**2
            ftensor(2) = tensorb(1)*tensorb(2) + tensorb(4)*tensorb(5) + tensorb(7)*tensorb(8)
            ftensor(3) = tensorb(1)*tensorb(3) + tensorb(4)*tensorb(6) + tensorb(7)*tensorb(9)
            ftensor(6) = tensorb(2)*tensorb(3) + tensorb(5)*tensorb(6) + tensorb(8)*tensorb(9)
            ftensor(4) = ftensor(2)
            ftensor(7) = ftensor(3)
            ftensor(8) = ftensor(4)
        end if

        ! calculating the determinant of the F tensor and storing in last entry of ftensor
        if (num_dims == 1) then ! 1D
            ftensor(num_dims**2+1) = tensorb(1)
        elseif (num_dims == 2) then ! 2D
            ftensor(num_dims**2+1) = tensorb(1)*tensorb(4) - tensorb(2)*tensorb(3)
        else ! 3D
            ftensor(num_dims**2+1) = tensorb(1)*(tensorb(5)*tensorb(9) - tensorb(6)*tensorb(8)) &
                            - tensorb(2)*(tensorb(4)*tensorb(9) - tensorb(6)*tensorb(7)) &
                            + tensorb(3)*(tensorb(4)*tensorb(8) - tensorb(5)*tensorb(7))
        end if
=======
    !if(proc_rank == 0) then
    !    do i = 1, num_dims**2
    !        print *, "i :: ",i,", tensora :: ",tensora(i)
    !    end do
    !end if
>>>>>>> 685aa072

    ! STEP 2a: computing the adjoint of the grad_xi tensor for the inverse
        if (num_dims == 1) then
            tensorb(1) = 1
        elseif (num_dims == 2) then
            tensorb(1) = tensora(4)
            tensorb(2) = -tensora(3)
            tensorb(3) = -tensora(2)
            tensorb(4) = tensora(1)
        elseif (num_dims == 3) then
            tensorb(1) = tensora(5)*tensora(9) - tensora(6)*tensora(8)
            tensorb(2) = -(tensora(2)*tensora(9) - tensora(3)*tensora(8))
            tensorb(3) = tensora(2)*tensora(6) - tensora(3)*tensora(5)
            tensorb(4) = -(tensora(4)*tensora(9) - tensora(6)*tensora(7))
            tensorb(5) = tensora(1)*tensora(9) - tensora(3)*tensora(7)
            tensorb(6) = -(tensora(1)*tensora(6) - tensora(4)*tensora(3))
            tensorb(7) = tensora(4)*tensora(8) - tensora(5)*tensora(7)
            tensorb(8) = -(tensora(1)*tensora(8) - tensora(2)*tensora(7))
            tensorb(9) = tensora(1)*tensora(5) - tensora(2)*tensora(4)
        end if

    ! STEP 2b: computing the determinant of the grad_xi tensor 
        if (num_dims == 1) then
            determinant = tensora(1)
        elseif (num_dims == 2) then
            determinant = tensora(1)*tensora(4) - tensora(2)*tensora(3)
        else
            determinant = tensora(1)*(tensora(5)*tensora(9) - tensora(6)*tensora(8)) &
                            - tensora(2)*(tensora(4)*tensora(9) - tensora(6)*tensora(7)) &
                            + tensora(3)*(tensora(4)*tensora(8) - tensora(5)*tensora(7))
        end if
        ! error checking
        if (determinant == 0) then
            print *, 'determinant :: ', determinant
            print *, 'ERROR: Determinant was zero'
            stop
        end if

    ! STEP 2c: computing the inverse of grad_xi tensor = F
    ! tensorb is the adjoint, tensora becomes the inverse
        tensora(:) = tensorb(:)/determinant

    ! STEP 3: computing F tranpose F
        tensorb(1) = tensora(1)**2
        if (num_dims == 2) then
            tensorb(1) = tensorb(1) + tensora(3)**2
            tensorb(2) = tensora(1)*tensora(2) + tensora(3)*tensora(4)
            tensorb(3) = tensorb(2)
            tensorb(4) = tensora(2)**2 + tensora(4)**2
        elseif (num_dims == 3) then
            tensorb(1) = tensorb(1) + tensora(4)**2 + tensora(7)**2
            tensorb(5) = tensora(2) + tensora(5)**2 + tensora(8)**2
            tensorb(9) = tensora(3) + tensora(6)**2 + tensora(9)**2
            tensorb(2) = tensora(1)*tensora(2) + tensora(4)*tensora(5) + tensora(7)*tensora(8)
            tensorb(3) = tensora(1)*tensora(3) + tensora(4)*tensora(6) + tensora(7)*tensora(9)
            tensorb(6) = tensora(2)*tensora(3) + tensora(5)*tensora(6) + tensora(8)*tensora(9)
            tensorb(4) = tensorb(2)
            tensorb(7) = tensorb(3)
            tensorb(8) = tensorb(4)
        end if
    ! STEP 4: store the determinant of F in the last entry of the tensor
        tensorb(num_dims**2+1) = determinant

    end subroutine s_compute_gradient_xi

    ! neo-Hookean only at this time, will need to be changed later
    function f_elastic_energy(btensor, j, k, l)
        !$acc routine seq
        type(scalar_field), dimension(b_size), intent(IN) :: btensor
        integer, intent(IN) :: j, k, l
        real(kind(0d0)) :: invariant1, f_elastic_energy

        invariant1 = btensor(1)%sf(j, k, l)
        f_elastic_energy = 0d0
        if (num_dims == 2) then
            invariant1 = invariant1 + btensor(3)%sf(j, k, l)
        elseif (num_dims == 3) then
            invariant1 = invariant1 + btensor(4)%sf(j, k, l) + btensor(6)%sf(j, k, l)
        end if
        ! compute the invariant without the elastic modulus
        f_elastic_energy = 0.5d0*(invariant1 - 3)/btensor(b_size)%sf(j, k, l)
    end function f_elastic_energy

end module m_xi_tensor_calc<|MERGE_RESOLUTION|>--- conflicted
+++ resolved
@@ -15,47 +15,10 @@
 
     implicit none
 
-<<<<<<< HEAD
-    private; public ::  f_elastic_energy, &
- s_compute_grad_xi
-=======
     private; public :: s_compute_gradient_xi, f_elastic_energy
->>>>>>> 685aa072
 
     contains
 
-<<<<<<< HEAD
-    ! neo-Hookean only at this time, will need to be changed later
-    function f_elastic_energy(btensor, j, k, l)
-        !$acc routine seq
-        type(scalar_field), dimension(b_size), intent(IN) :: btensor
-        integer, intent(IN) :: j, k, l
-        real(kind(0d0)) :: invariant1, f_elastic_energy
-
-        invariant1 = btensor(1)%sf(j, k, l)
-        f_elastic_energy = 0d0
-        if (num_dims == 2) then
-            invariant1 = invariant1 + btensor(3)%sf(j, k, l)
-        elseif (num_dims == 3) then
-            invariant1 = invariant1 + btensor(4)%sf(j, k, l) + btensor(6)%sf(j, k, l)
-        end if
-        ! compute the invariant without the elastic modulus
-        f_elastic_energy = 0.5d0*(invariant1 - 3.0d0)/btensor(b_size)%sf(j, k, l)
-    end function f_elastic_energy
-
-    subroutine s_compute_grad_xi(q_prim_vf, j, k, l, ftensor, grad_xi, tensorb)
-        !$acc routine seq
-        type(scalar_field), dimension(sys_size), intent(IN) :: q_prim_vf
-        real(kind(0d0)), dimension(num_dims**2+1), intent(INOUT) :: ftensor
-        real(kind(0d0)), dimension(num_dims**2+1), intent(INOUT) :: grad_xi, tensorb
-        integer, intent(IN) :: j, k, l
-
-        real(kind(0d0)) :: determinant
-        integer :: i
-
-        !print *, 'xibeg :: ',xibeg,', qprim :: ',q_prim_vf(xibeg)%sf(j,k,l)
-
-=======
     subroutine s_compute_gradient_xi(q_prim_vf, j, k, l, tensora, tensorb)
         !$acc routine seq
         type(scalar_field), dimension(sys_size), intent(IN) :: q_prim_vf
@@ -66,7 +29,6 @@
         integer :: i
         
         ! STEP 1: computing the grad_xi tensor
->>>>>>> 685aa072
         ! grad_xi definition / organization
         ! number for the tensor 1-3:  dxix_dx, dxiy_dx, dxiz_dx
         ! 4-6 :                       dxix_dy, dxiy_dy, dxiz_dy
@@ -449,90 +411,11 @@
           end if  
         end if
 
-<<<<<<< HEAD
-        !do i = 1, num_dims**2
-        !   print *, 'i :: ',i,', grad_xi :: ',grad_xi(i)
-        !end do 
-
-        ! calculating the adjoint of grad_xi tensor in preparation for 
-        ! calculating the inverse of the tensor
-        if (num_dims == 1) then
-            ftensor(1) = 1
-        elseif (num_dims == 2) then
-            ftensor(1) = grad_xi(4)
-            ftensor(2) = -grad_xi(3)
-            ftensor(3) = -grad_xi(2)
-            ftensor(4) = grad_xi(1)
-        elseif (num_dims == 3) then
-            ftensor(1) = grad_xi(5)*grad_xi(9) - grad_xi(6)*grad_xi(8)
-            ftensor(2) = -(grad_xi(2)*grad_xi(9) - grad_xi(3)*grad_xi(8))
-            ftensor(3) = grad_xi(2)*grad_xi(6) - grad_xi(3)*grad_xi(5)
-            ftensor(4) = -(grad_xi(4)*grad_xi(9) - grad_xi(6)*grad_xi(7))
-            ftensor(5) = grad_xi(1)*grad_xi(9) - grad_xi(3)*grad_xi(7)
-            ftensor(6) = -(grad_xi(1)*grad_xi(6) - grad_xi(4)*grad_xi(3))
-            ftensor(7) = grad_xi(4)*grad_xi(8) - grad_xi(5)*grad_xi(7)
-            ftensor(8) = -(grad_xi(1)*grad_xi(8) - grad_xi(2)*grad_xi(7))
-            ftensor(9) = grad_xi(1)*grad_xi(5) - grad_xi(2)*grad_xi(4)
-        end if
-
-        ! calculating the determinant of the grad_xi tensor 
-        if (num_dims == 1) then
-            determinant = grad_xi(1)
-        elseif (num_dims == 2) then
-            determinant = grad_xi(1)*grad_xi(4) - grad_xi(2)*grad_xi(3)
-        else
-            determinant = grad_xi(1)*(grad_xi(5)*grad_xi(9) - grad_xi(6)*grad_xi(8)) &
-                            - grad_xi(2)*(grad_xi(4)*grad_xi(9) - grad_xi(6)*grad_xi(7)) &
-                            + grad_xi(3)*(grad_xi(4)*grad_xi(8) - grad_xi(5)*grad_xi(7))
-        end if
-
-        ! error checking
-        if (determinant == 0) then
-            if(proc_rank == 0) then
-            print *, 'determinant :: ', determinant
-            !print *, 'ERROR: Determinant was zero'
-            !stop
-            end if
-        end if
-        ! calculating the inverse and saving it in tensorb, which is F tensor
-        tensorb(:) = ftensor(:)/determinant
-
-        ! calculating F transpose F 
-        ftensor(1) = tensorb(1)**2
-        if (num_dims == 2) then
-            ftensor(1) = ftensor(1) + tensorb(3)**2
-            ftensor(2) = tensorb(1)*tensorb(2) + tensorb(3)*tensorb(4)
-            ftensor(3) = ftensor(2)
-            ftensor(4) = tensorb(2)**2 + tensorb(4)**2
-        elseif (num_dims == 3) then
-            ftensor(1) = ftensor(1) + tensorb(4)**2 + tensorb(7)**2
-            ftensor(5) = tensorb(2) + tensorb(5)**2 + tensorb(8)**2
-            ftensor(9) = tensorb(3) + tensorb(6)**2 + tensorb(9)**2
-            ftensor(2) = tensorb(1)*tensorb(2) + tensorb(4)*tensorb(5) + tensorb(7)*tensorb(8)
-            ftensor(3) = tensorb(1)*tensorb(3) + tensorb(4)*tensorb(6) + tensorb(7)*tensorb(9)
-            ftensor(6) = tensorb(2)*tensorb(3) + tensorb(5)*tensorb(6) + tensorb(8)*tensorb(9)
-            ftensor(4) = ftensor(2)
-            ftensor(7) = ftensor(3)
-            ftensor(8) = ftensor(4)
-        end if
-
-        ! calculating the determinant of the F tensor and storing in last entry of ftensor
-        if (num_dims == 1) then ! 1D
-            ftensor(num_dims**2+1) = tensorb(1)
-        elseif (num_dims == 2) then ! 2D
-            ftensor(num_dims**2+1) = tensorb(1)*tensorb(4) - tensorb(2)*tensorb(3)
-        else ! 3D
-            ftensor(num_dims**2+1) = tensorb(1)*(tensorb(5)*tensorb(9) - tensorb(6)*tensorb(8)) &
-                            - tensorb(2)*(tensorb(4)*tensorb(9) - tensorb(6)*tensorb(7)) &
-                            + tensorb(3)*(tensorb(4)*tensorb(8) - tensorb(5)*tensorb(7))
-        end if
-=======
     !if(proc_rank == 0) then
     !    do i = 1, num_dims**2
     !        print *, "i :: ",i,", tensora :: ",tensora(i)
     !    end do
     !end if
->>>>>>> 685aa072
 
     ! STEP 2a: computing the adjoint of the grad_xi tensor for the inverse
         if (num_dims == 1) then
@@ -613,7 +496,7 @@
             invariant1 = invariant1 + btensor(4)%sf(j, k, l) + btensor(6)%sf(j, k, l)
         end if
         ! compute the invariant without the elastic modulus
-        f_elastic_energy = 0.5d0*(invariant1 - 3)/btensor(b_size)%sf(j, k, l)
+        f_elastic_energy = 0.5d0*(invariant1 - 3.0d0)/btensor(b_size)%sf(j, k, l)
     end function f_elastic_energy
 
 end module m_xi_tensor_calc