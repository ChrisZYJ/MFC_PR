--- conflicted
+++ resolved
@@ -3,16 +3,11 @@
 
     real(wp) :: rhoH, rhoL, pRef, pInt, h, lam, wl, amp, intH, alph
 
-<<<<<<< HEAD
-    real(kind(0d0)) :: eps
-   
-    real(kind(0d0)) :: rcoord, theta, phi, xi_sph, x_bcen, y_bcen, z_bcen, Rinit
-    real(kind(0d0)) :: x_ccs, y_ccs, z_ccs
-    real(kind(0d0)), dimension(num_dims) :: xi_cart
+    real(wp) :: eps
+    real(wp) :: rcoord, theta, phi, xi_sph, x_bcen, y_bcen, z_bcen, Rinit
+    real(wp) :: x_ccs, y_ccs, z_ccs
+    real(wp), dimension(num_dims) :: xi_cart
     integer :: l
-=======
-    real(wp) :: eps
->>>>>>> 143f710a
 
     eps = 1e-9_wp
 #:enddef
@@ -53,8 +48,8 @@
         end if
 
     case (301) ! (3D lung geometry in X direction, |sin(*)+sin(*)|)
-        h = 0.0
-        lam = 1.0
+        h = 0._wp
+        lam = 1._wp
         amp = patch_icpp(patch_id)%a2
         intH = amp*abs((sin(2*pi*y_cc(j)/lam - pi/2) + sin(2*pi*z_cc(k)/lam - pi/2)) + h)
         if (x_cc(i) > intH) then
@@ -66,9 +61,9 @@
         end if
     
     case (302) ! (3D lung geometry in X direction - axisym, with smoothing)
-        lam = 1.0*200.E-06
+        lam = 200.E-06_wp
         amp = patch_icpp(patch_id)%a2
-        h = 0.125*amp
+        h = 0.125_wp*amp
         
         intH = amp/2*(sin(2*pi*y_cc(j)/lam + pi/2) + sin(2*pi*z_cc(k)/lam + pi/2))
         
