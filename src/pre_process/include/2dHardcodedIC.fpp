--- conflicted
+++ resolved
@@ -1,15 +1,10 @@
 #:def Hardcoded2DVariables()
 
-<<<<<<< HEAD
-    real(kind(0d0)) :: eps
-    real(kind(0d0)) :: r, rmax, gam, umax, p0
-    real(kind(0d0)) :: rhoH, rhoL, pRef, pInt, h, lam, wl, amp, intH, intL, alph
-=======
     real(wp) :: eps
     real(wp) :: r, rmax, gam, umax, p0
 
     real(wp) :: rhoH, rhoL, pRef, pInt, h, lam, wl, amp, intH, alph
->>>>>>> 143f710a
+    real(wp) :: intL
 
     eps = 1e-9_wp
 
@@ -75,17 +70,10 @@
 
         q_prim_vf(contxb)%sf(i, j, 0) = q_prim_vf(E_idx)%sf(i, j, 0)**(1._wp/gam)
 
-<<<<<<< HEAD
-    case (204) ! Rayleigh-taylor problem
-        rhoH = 3
-        rhoL = 1
-        pRef = 1e5
-=======
     case (204) ! Rayleigh-Taylor instability
         rhoH = 3._wp
         rhoL = 1._wp
         pRef = 1.e5_wp
->>>>>>> 143f710a
         pInt = pRef
         h = 0.7_wp
         lam = 0.2_wp
@@ -115,8 +103,8 @@
         end if
 
     case (205) ! 2D lung wave interaction problem
-        h = 0.0           !non dim origin y
-        lam = 1.0         !non dim lambda
+        h = 0._wp           !non dim origin y
+        lam = 1._wp         !non dim lambda
         amp = patch_icpp(patch_id)%a2         !to be changed later!       !non dim amplitude
 
         intH = amp*sin(2*pi*x_cc(i)/lam - pi/2) + h
@@ -130,8 +118,8 @@
         end if
 
     case (206) ! 2D lung wave interaction problem - horizontal domain
-        h = 0.0           !non dim origin y
-        lam = 1.0         !non dim lambda
+        h = 0._wp           !non dim origin y
+        lam = 1._wp         !non dim lambda
         amp = patch_icpp(patch_id)%a2
 
         intL = amp*sin(2*pi*y_cc(j)/lam - pi/2) + h
