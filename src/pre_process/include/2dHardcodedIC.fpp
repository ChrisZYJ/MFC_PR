#:def Hardcoded2DVariables()

    real(kind(0d0)) :: eps
    real(kind(0d0)) :: r, rmax, gam, umax, p0

    real(kind(0d0)) :: rhoH, rhoL, pRef, pInt, h, lam, wl, amp, intH, alph

    eps = 1e-9

#:enddef

#:def Hardcoded2D()

    select case (patch_icpp(patch_id)%hcid) ! 2D_hardcoded_ic example case
    case (200)
        if (y_cc(j) <= (-x_cc(i)**3 + 1)**(1d0/3d0)) then
            ! Volume Fractions
            q_prim_vf(advxb)%sf(i, j, 0) = eps
            q_prim_vf(advxe)%sf(i, j, 0) = 1d0 - eps
            ! Denssities
            q_prim_vf(contxb)%sf(i, j, 0) = eps*1000d0
            q_prim_vf(contxe)%sf(i, j, 0) = (1d0 - eps)*1d0
            ! Pressure
            q_prim_vf(E_idx)%sf(i, j, 0) = 1000d0
        end if
    case (202) ! Gresho vortex (Gouasmi et al 2022 JCP)
        r = ((x_cc(i) - 0.5d0)**2 + (y_cc(j) - 0.5d0)**2)**0.5d0
        rmax = 0.2

        gam = 1d0 + 1d0/fluid_pp(1)%gamma
        umax = 2*pi*rmax*patch_icpp(patch_id)%vel(2)
        p0 = umax**2*(1d0/(gam*patch_icpp(patch_id)%vel(2)**2) - 0.5d0)

        if (r < rmax) then
            q_prim_vf(momxb)%sf(i, j, 0) = -(y_cc(j) - 0.5d0)*umax/rmax
            q_prim_vf(momxe)%sf(i, j, 0) = (x_cc(i) - 0.5d0)*umax/rmax
            q_prim_vf(E_idx)%sf(i, j, 0) = p0 + umax**2*((r/rmax)**2/2d0)
        else if (r < 2*rmax) then
            q_prim_vf(momxb)%sf(i, j, 0) = -((y_cc(j) - 0.5d0)/r)*umax*(2d0 - r/rmax)
            q_prim_vf(momxe)%sf(i, j, 0) = ((x_cc(i) - 0.5d0)/r)*umax*(2d0 - r/rmax)
            q_prim_vf(E_idx)%sf(i, j, 0) = p0 + umax**2*((r/rmax)**2/2d0 + 4*(1 - (r/rmax) + log(r/rmax)))
        else
            q_prim_vf(momxb)%sf(i, j, 0) = 0d0
            q_prim_vf(momxe)%sf(i, j, 0) = 0d0
            q_prim_vf(E_idx)%sf(i, j, 0) = p0 + umax**2*(-2 + 4*log(2.))
        end if
    case (203) ! Gresho vortex (Gouasmi et al 2022 JCP) with density correction
        r = ((x_cc(i) - 0.5d0)**2 + (y_cc(j) - 0.5d0)**2)**0.5d0
        rmax = 0.2

        gam = 1d0 + 1d0/fluid_pp(1)%gamma
        umax = 2*pi*rmax*patch_icpp(patch_id)%vel(2)
        p0 = umax**2*(1d0/(gam*patch_icpp(patch_id)%vel(2)**2) - 0.5d0)

        if (r < rmax) then
            q_prim_vf(momxb)%sf(i, j, 0) = -(y_cc(j) - 0.5d0)*umax/rmax
            q_prim_vf(momxe)%sf(i, j, 0) = (x_cc(i) - 0.5d0)*umax/rmax
            q_prim_vf(E_idx)%sf(i, j, 0) = p0 + umax**2*((r/rmax)**2/2d0)
        else if (r < 2*rmax) then
            q_prim_vf(momxb)%sf(i, j, 0) = -((y_cc(j) - 0.5d0)/r)*umax*(2d0 - r/rmax)
            q_prim_vf(momxe)%sf(i, j, 0) = ((x_cc(i) - 0.5d0)/r)*umax*(2d0 - r/rmax)
            q_prim_vf(E_idx)%sf(i, j, 0) = p0 + umax**2*((r/rmax)**2/2d0 + 4*(1 - (r/rmax) + log(r/rmax)))
        else
            q_prim_vf(momxb)%sf(i, j, 0) = 0d0
            q_prim_vf(momxe)%sf(i, j, 0) = 0d0
            q_prim_vf(E_idx)%sf(i, j, 0) = p0 + umax**2*(-2 + 4*log(2.))
        end if

        q_prim_vf(contxb)%sf(i, j, 0) = q_prim_vf(E_idx)%sf(i, j, 0)**(1d0/gam)

 case (204) ! Rayleigh-taylor problem
        rhoH = 3
        rhoL = 1
        pRef = 1e5
        pInt = pRef
        h = 0.7
        lam = 0.2
        wl = 2*pi/lam
        amp = 0.05/wl

        intH = amp*sin(2*pi*x_cc(i)/lam - pi/2) + h

        alph = 5d-1*(1 + tanh((y_cc(j) - intH)/2.5e-3))

        if (alph < eps) alph = eps
        if (alph > 1 - eps) alph = 1 - eps

        if (y_cc(j) > intH) then
            q_prim_vf(advxb)%sf(i, j, 0) = alph
            q_prim_vf(advxe)%sf(i, j, 0) = 1 - alph
            q_prim_vf(contxb)%sf(i, j, 0) = alph*rhoH
            q_prim_vf(contxe)%sf(i, j, 0) = (1 - alph)*rhoL
            q_prim_vf(E_idx)%sf(i, j, 0) = pref + rhoH*9.81*(1.2 - y_cc(j))
        else
            q_prim_vf(advxb)%sf(i, j, 0) = alph
            q_prim_vf(advxe)%sf(i, j, 0) = 1 - alph
            q_prim_vf(contxb)%sf(i, j, 0) = alph*rhoH
            q_prim_vf(contxe)%sf(i, j, 0) = (1 - alph)*rhoL
            pInt = pref + rhoH*9.81*(1.2 - intH)
            q_prim_vf(E_idx)%sf(i, j, 0) = pInt + rhoL*9.81*(intH - y_cc(j))
        end if

<<<<<<< HEAD
    case (205) ! Lung-wave interaction problem
        h = 0.0                             ! non-dimensional stand off, starting at origin
        lam = 1.0                           ! non-dimensional wavelength
        wl = 1.0                            ! non-dimensional wavelength
        amp = patch_icpp(patch_id)%a2       ! non-dimensional amplitude 

        ! this the interface function 
        intH = amp*sin(2*pi*x_cc(i)/lam - pi/2) + h         
        ! this is the volume fraction of the air
        !alph = 5d-1*(1 + tanh((y_cc(j) - intH)/2.5e-3))

        !if (alph < eps) alph = eps
        !if (alph > 1 - eps) alph = 1 - eps

        !if (y_cc(j) > intH) then ! this is the liquid
        !    q_prim_vf(advxb)%sf(i, j, 0) = alph
        !    q_prim_vf(advxe)%sf(i, j, 0) = 1 - alph
        !    q_prim_vf(contxb)%sf(i, j, 0) = alph*rhoH
        !    q_prim_vf(contxe)%sf(i, j, 0) = (1 - alph)*rhoL
        !    q_prim_vf(E_idx)%sf(i, j, 0) = pref + rhoH*9.81*(1.2 - y_cc(j))
        if (y_cc(j) > intH) then
            q_prim_vf(contxb)%sf(i, j, 0) = patch_icpp(1)%alpha_rho(1)
            q_prim_vf(contxe)%sf(i, j, 0) = patch_icpp(1)%alpha_rho(2)
            q_prim_vf(E_idx)%sf(i, j, 0) = patch_icpp(1)%pres
            q_prim_vf(advxb)%sf(i, j, 0) = patch_icpp(1)%alpha(1)
            q_prim_vf(advxe)%sf(i, j, 0) = patch_icpp(1)%alpha(2)
        end if

    case default
=======


    case (205) ! Lung-wave interaction problem
       ! rhoH = patch_icpp(patch_id)%pres
       ! rhoL = patch_icpp(patch_id)%pres
       ! pRef = 1e5
        !pInt = patch_icpp(patch_id)%pres
        h = 0.0                            ! non-dimensional y-origin
        lam = 1.0                          ! non-dimensional wavelength of 1
        wl = 1.0                           ! non-dimensional wavelength of 1 
        amp = patch_icpp(patch_id)%a2      ! non-dimensional amplitude of the interface

        ! this is the interface function
        intH = amp*sin(2*pi*x_cc(i)/lam - pi/2) + h
        ! this is the volume fraction of the air
       ! alph = 1.0
        !alph = 5d-1*(1 + tanh((y_cc(j) - intH)/2.5e-3))

       ! if (alph < eps) alph = eps
       ! if (alph > 1 - eps) alph = 1 - eps

       ! if (y_cc(j) > intH) then                ! this is the liquid
        !    q_prim_vf(advxb)%sf(i, j, 0) = alph
         !   q_prim_vf(advxe)%sf(i, j, 0) = 1 - alph
          !  q_prim_vf(contxb)%sf(i, j, 0) = alph*rhoH
           ! q_prim_vf(contxe)%sf(i, j, 0) = (1 - alph)*rhoL
            !q_prim_vf(E_idx)%sf(i, j, 0) = pref + rhoH*9.81*(1.2 - y_cc(j))
         if (y_cc(j) >  intH) then                                      ! this is the lungh with air
            q_prim_vf(advxb)%sf(i, j, 0) = patch_icpp(1)%alpha(1)
            q_prim_vf(advxe)%sf(i, j, 0) = patch_icpp(1)%alpha(2)
            q_prim_vf(contxb)%sf(i, j, 0) = patch_icpp(1)%alpha_rho(1)
            q_prim_vf(contxe)%sf(i, j, 0) = patch_icpp(1)%alpha_rho(2)
            q_prim_vf(E_idx)%sf(i, j, 0) = patch_icpp(1)%pres
        end if
!patch id counter
       case default
>>>>>>> bc90361f
        if (proc_rank == 0) then
            call s_int_to_str(patch_id, iStr)
            call s_mpi_abort("Invalid hcid specified for patch "//trim(iStr))
        end if
    end select

#:enddef<|MERGE_RESOLUTION|>--- conflicted
+++ resolved
@@ -100,7 +100,6 @@
             q_prim_vf(E_idx)%sf(i, j, 0) = pInt + rhoL*9.81*(intH - y_cc(j))
         end if
 
-<<<<<<< HEAD
     case (205) ! Lung-wave interaction problem
         h = 0.0                             ! non-dimensional stand off, starting at origin
         lam = 1.0                           ! non-dimensional wavelength
@@ -130,44 +129,6 @@
         end if
 
     case default
-=======
-
-
-    case (205) ! Lung-wave interaction problem
-       ! rhoH = patch_icpp(patch_id)%pres
-       ! rhoL = patch_icpp(patch_id)%pres
-       ! pRef = 1e5
-        !pInt = patch_icpp(patch_id)%pres
-        h = 0.0                            ! non-dimensional y-origin
-        lam = 1.0                          ! non-dimensional wavelength of 1
-        wl = 1.0                           ! non-dimensional wavelength of 1 
-        amp = patch_icpp(patch_id)%a2      ! non-dimensional amplitude of the interface
-
-        ! this is the interface function
-        intH = amp*sin(2*pi*x_cc(i)/lam - pi/2) + h
-        ! this is the volume fraction of the air
-       ! alph = 1.0
-        !alph = 5d-1*(1 + tanh((y_cc(j) - intH)/2.5e-3))
-
-       ! if (alph < eps) alph = eps
-       ! if (alph > 1 - eps) alph = 1 - eps
-
-       ! if (y_cc(j) > intH) then                ! this is the liquid
-        !    q_prim_vf(advxb)%sf(i, j, 0) = alph
-         !   q_prim_vf(advxe)%sf(i, j, 0) = 1 - alph
-          !  q_prim_vf(contxb)%sf(i, j, 0) = alph*rhoH
-           ! q_prim_vf(contxe)%sf(i, j, 0) = (1 - alph)*rhoL
-            !q_prim_vf(E_idx)%sf(i, j, 0) = pref + rhoH*9.81*(1.2 - y_cc(j))
-         if (y_cc(j) >  intH) then                                      ! this is the lungh with air
-            q_prim_vf(advxb)%sf(i, j, 0) = patch_icpp(1)%alpha(1)
-            q_prim_vf(advxe)%sf(i, j, 0) = patch_icpp(1)%alpha(2)
-            q_prim_vf(contxb)%sf(i, j, 0) = patch_icpp(1)%alpha_rho(1)
-            q_prim_vf(contxe)%sf(i, j, 0) = patch_icpp(1)%alpha_rho(2)
-            q_prim_vf(E_idx)%sf(i, j, 0) = patch_icpp(1)%pres
-        end if
-!patch id counter
-       case default
->>>>>>> bc90361f
         if (proc_rank == 0) then
             call s_int_to_str(patch_id, iStr)
             call s_mpi_abort("Invalid hcid specified for patch "//trim(iStr))
