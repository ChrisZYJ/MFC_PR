--- conflicted
+++ resolved
@@ -459,34 +459,6 @@
         call s_int_to_str(patch_id, iStr)
 
         ! Constraints on the geometric parameters of the spherical harmonic patch
-<<<<<<< HEAD
-
-        if (p > 0) then
-            if (n == 0 .or. patch_icpp(patch_id)%radius <= 0d0 &
-                .or. &
-                patch_icpp(patch_id)%x_centroid == dflt_real &
-                .or. &
-                patch_icpp(patch_id)%y_centroid == dflt_real &
-                .or. &
-                patch_icpp(patch_id)%z_centroid == dflt_real) then
-
-                call s_mpi_abort('Inconsistency(ies) detected in '// &
-                                 'geometric parameters of spherical '// &
-                                 'harmonic patch '//trim(iStr)//'. Exiting ...')
-
-            end if
-        else if (p == 0) then
-            if (n == 0 .or. p > 0 .or. patch_icpp(patch_id)%radius <= 0d0 &
-                .or. &
-                patch_icpp(patch_id)%x_centroid == dflt_real &
-                .or. &
-                patch_icpp(patch_id)%y_centroid == dflt_real) then
-
-                call s_mpi_abort('Inconsistency(ies) detected in '// &
-                                 'geometric parameters of spherical '// &
-                                 'harmonic patch '//trim(iStr)//'. Exiting ...')
-            end if
-=======
         if (p == 0) then
             call s_mpi_abort('p must be greater than zero for '// &
                              'spherical harmonic patch '//trim(iStr)//'. Exiting ...')
@@ -511,7 +483,6 @@
         elseif (patch_icpp(patch_id)%beta > patch_icpp(patch_id)%epsilon) then
             call s_mpi_abort('beta must be less than or equal to epsilon for '// &
                              'spherical harmonic patch '//trim(iStr)//'. Exiting ...')
->>>>>>> add39375
         end if
 
     end subroutine s_check_spherical_harmonic_patch_geometry
