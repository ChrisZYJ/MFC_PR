--- conflicted
+++ resolved
@@ -56,11 +56,7 @@
             & 'perturb_flow', 'perturb_sph', 'mixlayer_vel_profile',           &
             & 'mixlayer_perturb', 'bubbles', 'polytropic', 'polydisperse',     &
             & 'qbmm', 'file_per_process', 'adv_n', 'ib' , 'cfl_adap_dt',       &
-<<<<<<< HEAD
-            & 'cfl_const_dt', 'cfl_dt', 'surface_tension',                     & 
-=======
             & 'cfl_const_dt', 'cfl_dt', 'surface_tension',                     &
->>>>>>> 29c132ef
             & 'hyperelasticity', 'pre_stress' ]
             call MPI_BCAST(${VAR}$, 1, MPI_LOGICAL, 0, MPI_COMM_WORLD, ierr)
         #:endfor
@@ -94,19 +90,11 @@
                 call MPI_BCAST(patch_icpp(i)%${VAR}$, 1, mpi_p, 0, MPI_COMM_WORLD, ierr)
             #:endfor
 
-<<<<<<< HEAD
-            #:for VAR in [ 'a2', 'a3', 'a4', 'a5', 'a6', 'a7', 'a8', 'a9', 'a10', 'a11', 'a12']
-                call MPI_BCAST(patch_icpp(i)%${VAR}$, 1, MPI_DOUBLE_PRECISION, 0, MPI_COMM_WORLD, ierr)
-            #:endfor
-
-            call MPI_BCAST(patch_icpp(i)%model%filepath, len(patch_icpp(i)%model%filepath), MPI_CHARACTER, 0, MPI_COMM_WORLD, ierr)
-=======
             #:for VAR in [ '2', '3', '4', '5', '6', '7', '8', '9']
                 call MPI_BCAST(patch_icpp(i)%a(${VAR}$), 1, MPI_DOUBLE_PRECISION, 0, MPI_COMM_WORLD, ierr)
             #:endfor
 
             call MPI_BCAST(patch_icpp(i)%model_filepath, len(patch_icpp(i)%model_filepath), MPI_CHARACTER, 0, MPI_COMM_WORLD, ierr)
->>>>>>> 29c132ef
 
             #:for VAR in [ 'model_translate', 'model_scale', 'model_rotate', &
                 'normal', 'radii', 'vel', 'tau_e', 'alpha_rho', 'alpha' ]
