!>
!! @file m_start_up.f90
!! @brief Contains module m_start_up

!> @brief This module contains subroutines that read, and check consistency
!!              of, the user provided inputs, grid and data. This module also allocates
!!                and initializes the relevant variables sets up the mpi decomposition and
!!                initial condition procedures.
module m_start_up

    ! Dependencies =============================================================
    use m_derived_types         !< Definitions of the derived types

    use m_global_parameters     !< Global parameters for the code

    use m_mpi_proxy             !< Message passing interface (MPI) module proxy

    use m_variables_conversion  !< Subroutines to change the state variables from
                                !! one form to another

    use m_grid                  !< Procedures to generate (non-)uniform grids

    use m_initial_condition     !< Procedures to generate initial condition

    use m_data_output           !< Procedures to write the grid data and the
                                !! conservative variables to files

    use m_compile_specific      !< Compile-specific procedures

    use m_patches

    use m_assign_variables

    use m_phase_change          !< Phase-change module

    use m_helper

#ifdef MFC_MPI
    use mpi                      !< Message passing interface (MPI) module
#endif

    use m_check_patches

    use m_check_ib_patches

    use m_helper

    use m_checker
    ! ==========================================================================

    implicit none

    private; public :: s_read_input_file, &
 s_check_input_file, &
 s_read_grid_data_files, &
 s_read_ic_data_files, &
 s_read_serial_grid_data_files, &
 s_read_serial_ic_data_files, &
 s_read_parallel_grid_data_files, &
 s_read_parallel_ic_data_files, &
 s_check_grid_data_files, &
 s_initialize_modules, &
 s_initialize_mpi_domain, &
 s_finalize_modules, &
 s_apply_initial_condition, &
 s_save_data, s_read_grid

    abstract interface ! ===================================================

        subroutine s_read_abstract_grid_data_files()! ----------

        end subroutine s_read_abstract_grid_data_files ! ---------------

        subroutine s_read_abstract_ic_data_files(q_cons_vf, ib_markers) ! -----------

            import :: scalar_field, integer_field, sys_size, pres_field

            ! Conservative variables
            type(scalar_field), &
                dimension(sys_size), &
                intent(INOUT) :: q_cons_vf

            ! IB markers
            type(integer_field), &
                intent(INOUT) :: ib_markers

        end subroutine s_read_abstract_ic_data_files ! -----------------

    end interface ! ========================================================

    character(LEN=path_len + name_len) :: proc_rank_dir !<
    !! Location of the folder associated with the rank of the local processor

    character(LEN=path_len + 2*name_len), private :: t_step_dir !<
    !! Possible location of time-step folder containing preexisting grid and/or
    !! conservative variables data to be used as starting point for pre-process

    procedure(s_read_abstract_grid_data_files), pointer :: s_read_grid_data_files => null()
    procedure(s_read_abstract_ic_data_files), pointer :: s_read_ic_data_files => null()

contains

    !>  Reads the configuration file pre_process.inp, in order to
        !!      populate the parameters in module m_global_parameters.f90
        !!      with the user provided inputs
    subroutine s_read_input_file() ! ---------------------------------------

        character(LEN=name_len) :: file_loc  !<
            !! Generic string used to store the address of a particular file

        logical :: file_check !<
            !! Generic logical used for the purpose of asserting whether a file
            !! is or is not present in the designated location

        integer :: iostatus
            !! Integer to check iostat of file read

        character(len=1000) :: line

        ! Namelist for all of the parameters to be inputted by the user
        namelist /user_inputs/ case_dir, old_grid, old_ic, &
            t_step_old, t_step_start, m, n, p, x_domain, y_domain, z_domain, &
            stretch_x, stretch_y, stretch_z, a_x, a_y, &
            a_z, x_a, y_a, z_a, x_b, y_b, z_b, &
            model_eqns, num_fluids, &
            adv_alphan, mpp_lim, &
            weno_order, bc_x, bc_y, bc_z, num_patches, &
            hypoelasticity, patch_icpp, fluid_pp, &
            precision, parallel_io, vel_profile, instability_wave, pi_fac, &
            perturb_flow, perturb_flow_fluid, perturb_flow_mag, &
            perturb_sph, perturb_sph_fluid, fluid_rho, &
            cyl_coord, loops_x, loops_y, loops_z, &
            rhoref, pref, bubbles, R0ref, nb, &
            polytropic, thermal, Ca, Web, Re_inv, &
            polydisperse, poly_sigma, qbmm, &
            sigR, sigV, dist_type, rhoRV, R0_type, &
            file_per_process, relax, relax_model, &
<<<<<<< HEAD
            palpha_eps, ptgalpha_eps, adv_n, &
            ib, num_ibs, patch_ib, hyperelasticity, pre_stress
=======
            palpha_eps, ptgalpha_eps, ib, num_ibs, patch_ib, &
            sigma, adv_n
>>>>>>> 6299e112

        ! Inquiring the status of the pre_process.inp file
        file_loc = 'pre_process.inp'
        inquire (FILE=trim(file_loc), EXIST=file_check)

        ! Checking whether the input file is there. If it is, the input file
        ! is read. If not, the program is terminated.
        if (file_check) then
            open (1, FILE=trim(file_loc), FORM='formatted', &
                  STATUS='old', ACTION='read')
            read (1, NML=user_inputs, iostat=iostatus)
            if (iostatus /= 0) then
                backspace (1)
                read (1, fmt='(A)') line
                print *, 'Invalid line in namelist: '//trim(line)
                call s_mpi_abort('Invalid line in pre_process.inp. It is '// &
                                 'likely due to a datatype mismatch. Exiting ...')
            end if
            close (1)
            ! Store m,n,p into global m,n,p
            m_glb = m
            n_glb = n
            p_glb = p

            nGlobal = (m_glb + 1)*(n_glb + 1)*(p_glb + 1)
        else
            call s_mpi_abort('File pre_process.inp is missing. Exiting ...')
        end if

    end subroutine s_read_input_file ! -------------------------------------

    !>  Checking that the user inputs make sense, i.e. that the
    !!      individual choices are compatible with the code's options
    !!      and that the combination of these choices results into a
    !!      valid configuration for the pre-process
    subroutine s_check_input_file() ! --------------------------------------

        character(LEN=len_trim(case_dir)) :: file_loc !<
            !! Generic string used to store the address of a particular file

        logical :: dir_check !<
            !! Logical variable used to test the existence of folders

        ! Checking the existence of the case folder
        case_dir = adjustl(case_dir)

        file_loc = trim(case_dir)//'/.'

        call my_inquire(file_loc, dir_check)

        if (dir_check .neqv. .true.) then
            print '(A)', 'WARNING: Ensure that compiler flags/choices in Makefiles match your compiler! '
            print '(A)', 'WARNING: Ensure that preprocessor flags are enabled! '
            call s_mpi_abort('Unsupported choice for the value of case_dir.'// &
                             'Exiting ...')
        end if

        call s_check_inputs()

        ! Check all the patch properties
        call s_check_patches()

        if (ib) call s_check_ib_patches()

    end subroutine s_check_input_file ! ------------------------------------

    !> The goal of this subroutine is to read in any preexisting
        !!      grid data as well as based on the imported grid, complete
        !!      the necessary global computational domain parameters.
    subroutine s_read_serial_grid_data_files() ! ---

        ! Generic string used to store the address of a particular file
        character(LEN=len_trim(case_dir) + 3*name_len) :: file_loc

        ! Logical variable used to test the existence of folders
        logical :: dir_check

        ! Generic logical used for the purpose of asserting whether a file
        ! is or is not present in the designated location
        logical :: file_check

        ! Setting address of the local processor rank and time-step directory
        write (proc_rank_dir, '(A,I0)') '/p_all/p', proc_rank
        proc_rank_dir = trim(case_dir)//trim(proc_rank_dir)

        write (t_step_dir, '(A,I0)') '/', t_step_start
        t_step_dir = trim(proc_rank_dir)//trim(t_step_dir)

        ! Inquiring as to the existence of the time-step directory
        file_loc = trim(t_step_dir)//'/.'
        call my_inquire(file_loc, dir_check)

        ! If the time-step directory is missing, the pre-process exits
        if (dir_check .neqv. .true.) then
            call s_mpi_abort('Time-step folder '//trim(t_step_dir)// &
                             ' is missing. Exiting ...')
        end if

        ! Reading the Grid Data File for the x-direction ===================

        ! Checking whether x_cb.dat exists
        file_loc = trim(t_step_dir)//'/x_cb.dat'
        inquire (FILE=trim(file_loc), EXIST=file_check)

        ! If it exists, x_cb.dat is read
        if (file_check) then
            open (1, FILE=trim(file_loc), FORM='unformatted', &
                  STATUS='old', ACTION='read')
            read (1) x_cb(-1:m)
            close (1)
        else
            call s_mpi_abort('File x_cb.dat is missing in '// &
                             trim(t_step_dir)//'. Exiting ...')
        end if

        ! Computing cell-center locations
        x_cc(0:m) = (x_cb(0:m) + x_cb(-1:(m - 1)))/2d0

        ! Computing minimum cell-width
        dx = minval(x_cb(0:m) - x_cb(-1:m - 1))
        if (num_procs > 1) call s_mpi_reduce_min(dx)

        ! Setting locations of domain bounds
        x_domain%beg = x_cb(-1)
        x_domain%end = x_cb(m)

        ! ==================================================================

        ! Reading the Grid Data File for the y-direction ===================

        if (n > 0) then

            ! Checking whether y_cb.dat exists
            file_loc = trim(t_step_dir)//'/y_cb.dat'
            inquire (FILE=trim(file_loc), EXIST=file_check)

            ! If it exists, y_cb.dat is read
            if (file_check) then
                open (1, FILE=trim(file_loc), FORM='unformatted', &
                      STATUS='old', ACTION='read')
                read (1) y_cb(-1:n)
                close (1)
            else
                call s_mpi_abort('File y_cb.dat is missing in '// &
                                 trim(t_step_dir)//'. Exiting ...')
            end if

            ! Computing cell-center locations
            y_cc(0:n) = (y_cb(0:n) + y_cb(-1:(n - 1)))/2d0

            ! Computing minimum cell-width
            dy = minval(y_cb(0:n) - y_cb(-1:n - 1))
            if (num_procs > 1) call s_mpi_reduce_min(dy)

            ! Setting locations of domain bounds
            y_domain%beg = y_cb(-1)
            y_domain%end = y_cb(n)

            ! ==================================================================

            ! Reading the Grid Data File for the z-direction ===================

            if (p > 0) then

                ! Checking whether z_cb.dat exists
                file_loc = trim(t_step_dir)//'/z_cb.dat'
                inquire (FILE=trim(file_loc), EXIST=file_check)

                ! If it exists, z_cb.dat is read
                if (file_check) then
                    open (1, FILE=trim(file_loc), FORM='unformatted', &
                          STATUS='old', ACTION='read')
                    read (1) z_cb(-1:p)
                    close (1)
                else
                    call s_mpi_abort('File z_cb.dat is missing in '// &
                                     trim(t_step_dir)//'. Exiting ...')
                end if

                ! Computing cell-center locations
                z_cc(0:p) = (z_cb(0:p) + z_cb(-1:(p - 1)))/2d0

                ! Computing minimum cell-width
                dz = minval(z_cb(0:p) - z_cb(-1:p - 1))
                if (num_procs > 1) call s_mpi_reduce_min(dz)

                ! Setting locations of domain bounds
                z_domain%beg = z_cb(-1)
                z_domain%end = z_cb(p)

            end if

        end if

        ! ==================================================================

        ! If only the preexisting grid data files are read in and there will
        ! not be any preexisting initial condition data files imported, then
        ! the directory associated with the rank of the local processor may
        ! be cleaned to make room for the new pre-process data. In addition,
        ! the time-step directory that will contain the new grid and initial
        ! condition data are also generated.
        if (old_ic .neqv. .true.) then
            call s_delete_directory(trim(proc_rank_dir)//'/*')
            call s_create_directory(trim(proc_rank_dir)//'/0')
        end if

    end subroutine s_read_serial_grid_data_files ! --------------------------------

    !> Cell-boundary data are checked for consistency by looking
        !!      at the (non-)uniform cell-width distributions for all the
        !!      active coordinate directions and making sure that all of
        !!      the cell-widths are positively valued
    subroutine s_check_grid_data_files() ! -----------------

        ! Cell-boundary Data Consistency Check in x-direction ==============

        if (any(x_cb(0:m) - x_cb(-1:m - 1) <= 0d0)) then
            call s_mpi_abort('x_cb.dat in '//trim(t_step_dir)// &
                             ' contains non-positive cell-spacings. Exiting ...')
        end if

        ! ==================================================================

        ! Cell-boundary Data Consistency Check in y-direction ==============

        if (n > 0) then

            if (any(y_cb(0:n) - y_cb(-1:n - 1) <= 0d0)) then
                call s_mpi_abort('y_cb.dat in '//trim(t_step_dir)// &
                                 ' contains non-positive cell-spacings. '// &
                                 'Exiting ...')
            end if

            ! ==================================================================

            ! Cell-boundary Data Consistency Check in z-direction ==============

            if (p > 0) then

                if (any(z_cb(0:p) - z_cb(-1:p - 1) <= 0d0)) then
                    call s_mpi_abort('z_cb.dat in '//trim(t_step_dir)// &
                                     ' contains non-positive cell-spacings'// &
                                     ' .Exiting ...')
                end if

            end if

        end if

        ! ==================================================================

    end subroutine s_check_grid_data_files ! -------------------------------

    !> The goal of this subroutine is to read in any preexisting
        !!      initial condition data files so that they may be used by
        !!      the pre-process as a starting point in the creation of an
        !!      all new initial condition.
        !! @param q_cons_vf Conservative variables
    subroutine s_read_serial_ic_data_files(q_cons_vf, ib_markers) ! ---------------------------

        type(scalar_field), &
            dimension(sys_size), &
            intent(INOUT) :: q_cons_vf

        type(integer_field), &
            intent(INOUT) :: ib_markers

        character(LEN=len_trim(case_dir) + 3*name_len) :: file_loc !<
        ! Generic string used to store the address of a particular file

        character(LEN= &
                  int(floor(log10(real(sys_size, kind(0d0))))) + 1) :: file_num !<
            !! Used to store the variable position, in character form, of the
            !! currently manipulated conservative variable file

        logical :: file_check !<
            !! Generic logical used for the purpose of asserting whether a file
            !! is or is not present in the designated location

        integer :: i, r !< Generic loop iterator

        ! Reading the Conservative Variables Data Files ====================
        do i = 1, sys_size

            ! Checking whether data file associated with variable position
            ! of the currently manipulated conservative variable exists
            write (file_num, '(I0)') i
            file_loc = trim(t_step_dir)//'/q_cons_vf'// &
                       trim(file_num)//'.dat'
            inquire (FILE=trim(file_loc), EXIST=file_check)

            ! If it exists, the data file is read
            if (file_check) then
                open (1, FILE=trim(file_loc), FORM='unformatted', &
                      STATUS='old', ACTION='read')
                read (1) q_cons_vf(i)%sf
                close (1)
            else
                call s_mpi_abort('File q_cons_vf'//trim(file_num)// &
                                 '.dat is missing in '//trim(t_step_dir)// &
                                 '. Exiting ...')
            end if

        end do

        !Read bubble variables pb and mv for non-polytropic qbmm
        if (qbmm .and. .not. polytropic) then
            do i = 1, nb
                do r = 1, nnode
                    ! Checking whether data file associated with variable position
                    ! of the currently manipulated bubble variable exists
                    write (file_num, '(I0)') sys_size + r + (i - 1)*nnode
                    file_loc = trim(t_step_dir)//'/pb'// &
                               trim(file_num)//'.dat'
                    inquire (FILE=trim(file_loc), EXIST=file_check)

                    ! If it exists, the data file is read
                    if (file_check) then
                        open (1, FILE=trim(file_loc), FORM='unformatted', &
                              STATUS='old', ACTION='read')
                        read (1) pb%sf(:, :, :, r, i)
                        close (1)
                    else
                        call s_mpi_abort('File pb'//trim(file_num)// &
                                         '.dat is missing in '//trim(t_step_dir)// &
                                         '. Exiting ...')
                    end if
                end do

            end do

            do i = 1, nb
                do r = 1, 4
                    ! Checking whether data file associated with variable position
                    ! of the currently manipulated bubble variable exists
                    write (file_num, '(I0)') sys_size + r + (i - 1)*4
                    file_loc = trim(t_step_dir)//'/mv'// &
                               trim(file_num)//'.dat'
                    inquire (FILE=trim(file_loc), EXIST=file_check)

                    ! If it exists, the data file is read
                    if (file_check) then
                        open (1, FILE=trim(file_loc), FORM='unformatted', &
                              STATUS='old', ACTION='read')
                        read (1) mv%sf(:, :, :, r, i)
                        close (1)
                    else
                        call s_mpi_abort('File mv'//trim(file_num)// &
                                         '.dat is missing in '//trim(t_step_dir)// &
                                         '. Exiting ...')
                    end if
                end do

            end do
        end if

        ! Reading the IB markers
        if (ib) then
            write (file_num, '(I0)') i
            file_loc = trim(t_step_dir)//'/ib.dat'
            inquire (FILE=trim(file_loc), EXIST=file_check)

            ! If it exists, the data file is read
            if (file_check) then
                open (1, FILE=trim(file_loc), FORM='unformatted', &
                      STATUS='old', ACTION='read')
                read (1) ib_markers%sf(0:m, 0:n, 0:p)
                close (1)
            else
                call s_mpi_abort('File ib.dat is missing in ' &
                                 //trim(t_step_dir)// &
                                 '. Exiting ...')
            end if
        end if

        ! ==================================================================

        ! Since the preexisting grid and initial condition data files have
        ! been read in, the directory associated with the rank of the local
        ! process may be cleaned out to make room for new pre-process data.
        ! In addition, the time-step folder that will contain the new grid
        ! and initial condition data are also generated.
        call s_create_directory(trim(proc_rank_dir)//'/*')
        call s_create_directory(trim(proc_rank_dir)//'/0')

    end subroutine s_read_serial_ic_data_files ! ----------------------------------

    !> Cell-boundary data are checked for consistency by looking
        !!      at the (non-)uniform cell-width distributions for all the
        !!      active coordinate directions and making sure that all of
        !!      the cell-widths are positively valued
    subroutine s_read_parallel_grid_data_files()

#ifdef MFC_MPI

        real(kind(0d0)), allocatable, dimension(:) :: x_cb_glb, y_cb_glb, z_cb_glb

        integer :: ifile, ierr, data_size
        integer, dimension(MPI_STATUS_SIZE) :: status

        character(LEN=path_len + 2*name_len) :: file_loc
        logical :: file_exist

        allocate (x_cb_glb(-1:m_glb))
        allocate (y_cb_glb(-1:n_glb))
        allocate (z_cb_glb(-1:p_glb))

        ! Read in cell boundary locations in x-direction
        file_loc = trim(case_dir)//'/restart_data'//trim(mpiiofs)//'x_cb.dat'
        inquire (FILE=trim(file_loc), EXIST=file_exist)

        if (file_exist) then
            data_size = m_glb + 2
            call MPI_FILE_OPEN(MPI_COMM_WORLD, file_loc, MPI_MODE_RDONLY, mpi_info_int, ifile, ierr)
            call MPI_FILE_READ_ALL(ifile, x_cb_glb, data_size, MPI_DOUBLE_PRECISION, status, ierr)
            call MPI_FILE_CLOSE(ifile, ierr)
        else
            call s_mpi_abort('File '//trim(file_loc)//' is missing. Exiting... ')
        end if

        ! Assigning local cell boundary locations
        x_cb(-1:m) = x_cb_glb((start_idx(1) - 1):(start_idx(1) + m))
        ! Computing cell center locations
        x_cc(0:m) = (x_cb(0:m) + x_cb(-1:(m - 1)))/2d0
        ! Computing minimum cell width
        dx = minval(x_cb(0:m) - x_cb(-1:(m - 1)))
        if (num_procs > 1) call s_mpi_reduce_min(dx)
        ! Setting locations of domain bounds
        x_domain%beg = x_cb(-1)
        x_domain%end = x_cb(m)

        if (n > 0) then
            ! Read in cell boundary locations in y-direction
            file_loc = trim(case_dir)//'/restart_data'//trim(mpiiofs)//'y_cb.dat'
            inquire (FILE=trim(file_loc), EXIST=file_exist)

            if (file_exist) then
                data_size = n_glb + 2
                call MPI_FILE_OPEN(MPI_COMM_WORLD, file_loc, MPI_MODE_RDONLY, mpi_info_int, ifile, ierr)
                call MPI_FILE_READ_ALL(ifile, y_cb_glb, data_size, MPI_DOUBLE_PRECISION, status, ierr)
                call MPI_FILE_CLOSE(ifile, ierr)
            else
                call s_mpi_abort('File '//trim(file_loc)//' is missing. Exiting... ')
            end if

            ! Assigning local cell boundary locations
            y_cb(-1:n) = y_cb_glb((start_idx(2) - 1):(start_idx(2) + n))
            ! Computing cell center locations
            y_cc(0:n) = (y_cb(0:n) + y_cb(-1:(n - 1)))/2d0
            ! Computing minimum cell width
            dy = minval(y_cb(0:n) - y_cb(-1:(n - 1)))
            if (num_procs > 1) call s_mpi_reduce_min(dy)
            ! Setting locations of domain bounds
            y_domain%beg = y_cb(-1)
            y_domain%end = y_cb(n)

            if (p > 0) then
                ! Read in cell boundary locations in z-direction
                file_loc = trim(case_dir)//'/restart_data'//trim(mpiiofs)//'z_cb.dat'
                inquire (FILE=trim(file_loc), EXIST=file_exist)

                if (file_exist) then
                    data_size = p_glb + 2
                    call MPI_FILE_OPEN(MPI_COMM_WORLD, file_loc, MPI_MODE_RDONLY, mpi_info_int, ifile, ierr)
                    call MPI_FILE_READ_ALL(ifile, z_cb_glb, data_size, MPI_DOUBLE_PRECISION, status, ierr)
                    call MPI_FILE_CLOSE(ifile, ierr)
                else
                    call s_mpi_abort('File '//trim(file_loc)//' is missing. Exiting... ')
                end if

                ! Assigning local cell boundary locations
                z_cb(-1:p) = z_cb_glb((start_idx(3) - 1):(start_idx(3) + p))
                ! Computing cell center locations
                z_cc(0:p) = (z_cb(0:p) + z_cb(-1:(p - 1)))/2d0
                ! Computing minimum cell width
                dz = minval(z_cb(0:p) - z_cb(-1:(p - 1)))
                if (num_procs > 1) call s_mpi_reduce_min(dz)
                ! Setting locations of domain bounds
                z_domain%beg = z_cb(-1)
                z_domain%end = z_cb(p)

            end if
        end if

        deallocate (x_cb_glb, y_cb_glb, z_cb_glb)

#endif

    end subroutine s_read_parallel_grid_data_files ! -----------------------

    !> The goal of this subroutine is to read in any preexisting
        !!      initial condition data files so that they may be used by
        !!      the pre-process as a starting point in the creation of an
        !!      all new initial condition.
        !! @param q_cons_vf Conservative variables
    subroutine s_read_parallel_ic_data_files(q_cons_vf, ib_markers) ! ------------------

        type(scalar_field), &
            dimension(sys_size), &
            intent(INOUT) :: q_cons_vf

        type(integer_field), &
            intent(INOUT) :: ib_markers

#ifdef MFC_MPI

        integer :: ifile, ierr, data_size
        integer, dimension(MPI_STATUS_SIZE) :: status
        integer(KIND=MPI_OFFSET_KIND) :: disp
        integer(KIND=MPI_OFFSET_KIND) :: m_MOK, n_MOK, p_MOK
        integer(KIND=MPI_OFFSET_KIND) :: WP_MOK, var_MOK, str_MOK
        integer(KIND=MPI_OFFSET_KIND) :: NVARS_MOK
        integer(KIND=MPI_OFFSET_KIND) :: MOK

        character(LEN=path_len + 2*name_len) :: file_loc
        logical :: file_exist

        integer :: i

        ! Open the file to read
        write (file_loc, '(I0,A)') t_step_start, '.dat'
        file_loc = trim(restart_dir)//trim(mpiiofs)//trim(file_loc)
        inquire (FILE=trim(file_loc), EXIST=file_exist)

        if (file_exist) then
            call MPI_FILE_OPEN(MPI_COMM_WORLD, file_loc, MPI_MODE_RDONLY, mpi_info_int, ifile, ierr)

            ! Initialize MPI data I/O
            if (ib) then
                call s_initialize_mpi_data(q_cons_vf, ib_markers)
            else
                call s_initialize_mpi_data(q_cons_vf)
            end if

            ! Size of local arrays
            data_size = (m + 1)*(n + 1)*(p + 1)

            ! Resize some integers so MPI can read even the biggest files
            m_MOK = int(m_glb + 1, MPI_OFFSET_KIND)
            n_MOK = int(n_glb + 1, MPI_OFFSET_KIND)
            p_MOK = int(p_glb + 1, MPI_OFFSET_KIND)
            WP_MOK = int(8d0, MPI_OFFSET_KIND)
            MOK = int(1d0, MPI_OFFSET_KIND)
            str_MOK = int(name_len, MPI_OFFSET_KIND)
            NVARS_MOK = int(sys_size, MPI_OFFSET_KIND)

            ! Read the data for each variable
            do i = 1, sys_size
                var_MOK = int(i, MPI_OFFSET_KIND)

                ! Initial displacement to skip at beginning of file
                disp = m_MOK*max(MOK, n_MOK)*max(MOK, p_MOK)*WP_MOK*(var_MOK - 1)

                call MPI_FILE_SET_VIEW(ifile, disp, MPI_DOUBLE_PRECISION, MPI_IO_DATA%view(i), &
                                       'native', mpi_info_int, ierr)
                call MPI_FILE_READ(ifile, MPI_IO_DATA%var(i)%sf, data_size, &
                                   MPI_DOUBLE_PRECISION, status, ierr)
            end do

            if (qbmm .and. .not. polytropic) then
                do i = sys_size + 1, sys_size + 2*nb*4
                    var_MOK = int(i, MPI_OFFSET_KIND)

                    ! Initial displacement to skip at beginning of file
                    disp = m_MOK*max(MOK, n_MOK)*max(MOK, p_MOK)*WP_MOK*(var_MOK - 1)

                    call MPI_FILE_SET_VIEW(ifile, disp, MPI_DOUBLE_PRECISION, MPI_IO_DATA%view(i), &
                                           'native', mpi_info_int, ierr)
                    call MPI_FILE_READ(ifile, MPI_IO_DATA%var(i)%sf, data_size, &
                                       MPI_DOUBLE_PRECISION, status, ierr)
                end do
            end if

            call s_mpi_barrier()

            call MPI_FILE_CLOSE(ifile, ierr)

        else
            call s_mpi_abort('File '//trim(file_loc)//' is missing. Exiting... ')
        end if

        if (ib) then

            write (file_loc, '(A)') 'ib.dat'
            file_loc = trim(restart_dir)//trim(mpiiofs)//trim(file_loc)
            inquire (FILE=trim(file_loc), EXIST=file_exist)

            if (file_exist) then

                call MPI_FILE_OPEN(MPI_COMM_WORLD, file_loc, MPI_MODE_RDONLY, mpi_info_int, ifile, ierr)

                disp = 0

                call MPI_FILE_SET_VIEW(ifile, disp, MPI_INTEGER, MPI_IO_IB_DATA%view, &
                                       'native', mpi_info_int, ierr)
                call MPI_FILE_READ(ifile, MPI_IO_IB_DATA%var%sf, data_size, &
                                   MPI_INTEGER, status, ierr)

            else
                call s_mpi_abort('File '//trim(file_loc)//' is missing. Exiting...')
            end if

        end if

        call s_mpi_barrier()

#endif

    end subroutine s_read_parallel_ic_data_files ! -------------------------

    subroutine s_initialize_modules()
        ! Computation of parameters, allocation procedures, and/or any other tasks
        ! needed to properly setup the modules
        call s_initialize_global_parameters_module()
        !Quadrature weights and nodes for polydisperse simulations
        if (bubbles .and. nb > 1) then
            call s_simpson
        end if
        !Initialize variables for non-polytropic (Preston) model
        if (bubbles .and. .not. polytropic) then
            call s_initialize_nonpoly()
        end if
        !Initialize pb based on surface tension for qbmm (polytropic)
        if (qbmm .and. polytropic .and. Web /= dflt_real) then
            pb0 = pref + 2d0*fluid_pp(1)%ss/(R0*R0ref)
            pb0 = pb0/pref
            pref = 1d0
        end if
        call s_initialize_data_output_module()
        call s_initialize_variables_conversion_module()
        call s_initialize_grid_module()
        call s_initialize_initial_condition_module()
        call s_initialize_assign_variables_module()
        if (relax) call s_initialize_phasechange_module()

        ! Associate pointers for serial or parallel I/O
        if (parallel_io .neqv. .true.) then
            s_generate_grid => s_generate_serial_grid
            s_read_grid_data_files => s_read_serial_grid_data_files
            s_read_ic_data_files => s_read_serial_ic_data_files
            s_write_data_files => s_write_serial_data_files

            ! Create the D directory if it doesn't exit, to store
            ! the serial data files
            call s_create_directory('D')
        else
            s_generate_grid => s_generate_parallel_grid
            s_read_grid_data_files => s_read_parallel_grid_data_files
            s_read_ic_data_files => s_read_parallel_ic_data_files
            s_write_data_files => s_write_parallel_data_files
        end if

    end subroutine s_initialize_modules

    subroutine s_read_grid()

        if (old_grid) then
            call s_read_grid_data_files()
            call s_check_grid_data_files()
        else
            if (parallel_io .neqv. .true.) then
                call s_generate_grid()
            else
                if (proc_rank == 0) call s_generate_grid()
                call s_mpi_barrier()
                call s_read_grid_data_files()
                call s_check_grid_data_files()
            end if
        end if

    end subroutine s_read_grid

    subroutine s_apply_initial_condition(start, finish, proc_time, time_avg, time_final, file_exists)

        logical, intent(INOUT) :: file_exists
        real(kind(0d0)), intent(INOUT) :: start, finish, time_avg, time_final
        real(kind(0d0)), dimension(:), intent(INOUT) :: proc_time

        ! Setting up the grid and the initial condition. If the grid is read in from
        ! preexisting grid data files, it is checked for consistency. If the grid is
        ! not read in, it is generated from scratch according to the inputs provided
        ! by the user. The initial condition may also be read in. It in turn is not
        ! checked for consistency since it WILL further be edited by the pre-process
        ! and also because it may be incomplete at the time it is read in. Finally,
        ! when the grid and initial condition are completely setup, they are written
        ! to their respective data files.

        ! Setting up grid and initial condition
        call cpu_time(start)

        if (old_ic) call s_read_ic_data_files(q_cons_vf, ib_markers)

        call s_generate_initial_condition()

        if (relax) then
            if (proc_rank == 0) then
                print *, 'initial condition might have been altered due to enforcement of &
&                pTg-equilirium (relax = "T" activated)'
            end if

            call s_infinite_relaxation_k(q_cons_vf)
        end if

        call s_write_data_files(q_cons_vf, ib_markers)

        call cpu_time(finish)
    end subroutine s_apply_initial_condition

    subroutine s_save_data(proc_time, time_avg, time_final, file_exists)
        logical, intent(INOUT) :: file_exists
        real(kind(0d0)), intent(INOUT) :: time_avg, time_final
        real(kind(0d0)), dimension(:), intent(INOUT) :: proc_time

        call s_mpi_barrier()

        if (num_procs > 1) then
            call mpi_bcast_time_step_values(proc_time, time_avg)
        end if

        if (proc_rank == 0) then
            time_final = 0d0
            if (num_procs == 1) then
                time_final = time_avg
                print *, "Elapsed Time", time_final
            else
                time_final = maxval(proc_time)
                print *, "Elapsed Time", time_final
            end if
            inquire (FILE='pre_time_data.dat', EXIST=file_exists)
            if (file_exists) then
                open (1, file='pre_time_data.dat', position='append', status='old')
                write (1, *) num_procs, time_final
                close (1)
            else
                open (1, file='pre_time_data.dat', status='new')
                write (1, *) num_procs, time_final
                close (1)
            end if
        end if
    end subroutine s_save_data

    subroutine s_initialize_mpi_domain()
        ! Initialization of the MPI environment

        call s_mpi_initialize()

        ! Rank 0 processor assigns default values to user inputs prior to reading
        ! those in from the input file. Next, the user inputs are read in and their
        ! consistency is checked. The detection of any inconsistencies automatically
        ! leads to the termination of the pre-process.

        if (proc_rank == 0) then
            call s_assign_default_values_to_user_inputs()
            call s_read_input_file()
            call s_check_input_file()

            print '(" Pre-processing a "I0"x"I0"x"I0" case on "I0" rank(s)")', m, n, p, num_procs
        end if

        ! Broadcasting the user inputs to all of the processors and performing the
        ! parallel computational domain decomposition. Neither procedure has to be
        ! carried out if pre-process is in fact not truly executed in parallel.
        call s_mpi_bcast_user_inputs()
        call s_initialize_parallel_io()
        call s_mpi_decompose_computational_domain()
    end subroutine s_initialize_mpi_domain

    subroutine s_finalize_modules()
        ! Disassociate pointers for serial and parallel I/O
        s_generate_grid => null()
        s_read_grid_data_files => null()
        s_read_ic_data_files => null()
        s_write_data_files => null()

        ! Deallocation procedures for the modules
        call s_finalize_grid_module()
        call s_finalize_variables_conversion_module()
        call s_finalize_data_output_module()
        call s_finalize_global_parameters_module()
        call s_finalize_assign_variables_module()
        if (relax) call s_finalize_relaxation_solver_module()

        ! Finalization of the MPI environment
        call s_mpi_finalize()
    end subroutine s_finalize_modules

end module m_start_up<|MERGE_RESOLUTION|>--- conflicted
+++ resolved
@@ -135,13 +135,8 @@
             polydisperse, poly_sigma, qbmm, &
             sigR, sigV, dist_type, rhoRV, R0_type, &
             file_per_process, relax, relax_model, &
-<<<<<<< HEAD
             palpha_eps, ptgalpha_eps, adv_n, &
-            ib, num_ibs, patch_ib, hyperelasticity, pre_stress
-=======
-            palpha_eps, ptgalpha_eps, ib, num_ibs, patch_ib, &
-            sigma, adv_n
->>>>>>> 6299e112
+            ib, num_ibs, patch_ib, hyperelasticity, pre_stress, sigma
 
         ! Inquiring the status of the pre_process.inp file
         file_loc = 'pre_process.inp'
