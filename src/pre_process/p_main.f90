!>
!! @file p_main.f90
!! @brief Contains program p_main

!> @brief This program takes care of setting up the initial condition and
!!              grid data for the multicomponent flow code.
program p_main

    ! Dependencies =============================================================
    use m_derived_types         !< Definitions of the derived types

    use m_global_parameters     !< Global parameters for the code

    use m_mpi_proxy             !< Message passing interface (MPI) module proxy

    use m_variables_conversion  !< Subroutines to change the state variables from
                                !! one form to another

    use m_start_up              !< Procedures to read in and check consistency of
                                !! the user provided inputs and data

    use m_grid                  !< Procedures to generate (non-)uniform grids

    use m_initial_condition     !< Procedures to generate initial condition

    use m_data_output           !< Procedures to write the grid data and the
                                !! conservative variables to files

    use m_compile_specific      !< Compile-specific procedures

<<<<<<< HEAD
    use m_patches

    use m_assign_variables
=======
    use m_assign_patches

    use m_check_patches
>>>>>>> 8b0c57a8
    ! ==========================================================================

    implicit none

    integer :: i
    logical :: file_exists
    real(kind(0d0)) :: start, finish, time_avg, time_final
    real(kind(0d0)), allocatable, dimension(:) :: proc_time

    ! Initialization of the MPI environment

    call s_mpi_initialize()

    ! Rank 0 processor assigns default values to user inputs prior to reading
    ! those in from the input file. Next, the user inputs are read in and their
    ! consistency is checked. The detection of any inconsistencies automatically
    ! leads to the termination of the pre-process.

    if (proc_rank == 0) then
        call s_assign_default_values_to_user_inputs()
        call s_read_input_file()
        call s_check_input_file()
    
        print '(" Pre-processing a "I0"x"I0"x"I0" case on "I0" rank(s)")', m, n, p, num_procs
    end if

    ! Broadcasting the user inputs to all of the processors and performing the
    ! parallel computational domain decomposition. Neither procedure has to be
    ! carried out if pre-process is in fact not truly executed in parallel.
    call s_mpi_bcast_user_inputs()
    call s_initialize_parallel_io()
    call s_mpi_decompose_computational_domain()

    ! Computation of parameters, allocation procedures, and/or any other tasks
    ! needed to properly setup the modules
    call s_initialize_global_parameters_module()
    call s_initialize_data_output_module()
    call s_initialize_variables_conversion_module()
    call s_initialize_start_up_module()
    call s_initialize_grid_module()
<<<<<<< HEAD
    call s_initialize_initial_condition_module()
    call s_initialize_assign_variables_module()
=======
    call s_initialize_assign_patches_module()
>>>>>>> 8b0c57a8

    ! Associate pointers for serial or parallel I/O
    if (parallel_io .neqv. .true.) then
        s_generate_grid => s_generate_serial_grid
        s_read_grid_data_files => s_read_serial_grid_data_files
        s_read_ic_data_files => s_read_serial_ic_data_files
        s_write_data_files => s_write_serial_data_files

        ! Create the D directory if it doesn't exit, to store
        ! the serial data files
        call s_create_directory('D')
    else
        s_generate_grid => s_generate_parallel_grid
        s_read_grid_data_files => s_read_parallel_grid_data_files
        s_read_ic_data_files => s_read_parallel_ic_data_files
        s_write_data_files => s_write_parallel_data_files
    end if

    ! Setting up the grid and the initial condition. If the grid is read in from
    ! preexisting grid data files, it is checked for consistency. If the grid is
    ! not read in, it is generated from scratch according to the inputs provided
    ! by the user. The initial condition may also be read in. It in turn is not
    ! checked for consistency since it WILL further be edited by the pre-process
    ! and also because it may be incomplete at the time it is read in. Finally,
    ! when the grid and initial condition are completely setup, they are written
    ! to their respective data files.

    ! Setting up grid and initial condition

    allocate (proc_time(0:num_procs - 1))

    call cpu_time(start)

    if (old_grid) then
        call s_read_grid_data_files(dflt_int)
        call s_check_grid_data_files()
    else
        if (parallel_io .neqv. .true.) then
            call s_generate_grid(dflt_int)
        else
            if (proc_rank == 0) call s_generate_grid(dflt_int)
            call s_mpi_barrier()
            call s_read_grid_data_files(dflt_int)
            call s_check_grid_data_files()
        end if
    end if

    if (old_ic) call s_read_ic_data_files(q_cons_vf)

    call s_generate_initial_condition()

    call s_write_data_files(q_cons_vf)

    call cpu_time(finish)

    time_avg = abs(finish - start)

    call s_mpi_barrier()

    if (num_procs > 1) then
        call mpi_bcast_time_step_values(proc_time, time_avg)
    end if

    if (proc_rank == 0) then
        time_final = 0d0
        if (num_procs == 1) then
            time_final = time_avg
            print *, "Final Time", time_final
        else
            time_final = maxval(proc_time)
            print *, "Final Time", time_final
        end if
        inquire (FILE='pre_time_data.dat', EXIST=file_exists)
        if (file_exists) then
            open (1, file='pre_time_data.dat', position='append', status='old')
            write (1, *) num_procs, time_final
            close (1)
        else
            open (1, file='pre_time_data.dat', status='new')
            write (1, *) num_procs, time_final
            close (1)
        end if
    end if

    ! Disassociate pointers for serial and parallel I/O
    s_generate_grid => null()
    s_read_grid_data_files => null()
    s_read_ic_data_files => null()
    s_write_data_files => null()

    ! Deallocation procedures for the modules
    call s_finalize_assign_patches_module()
    call s_finalize_grid_module()
    call s_finalize_start_up_module()
    call s_finalize_variables_conversion_module()
    call s_finalize_data_output_module()
    call s_finalize_global_parameters_module()
    call s_finialize_assign_variables_module()

    ! Finalization of the MPI environment
    call s_mpi_finalize()

end program p_main<|MERGE_RESOLUTION|>--- conflicted
+++ resolved
@@ -28,15 +28,9 @@
 
     use m_compile_specific      !< Compile-specific procedures
 
-<<<<<<< HEAD
     use m_patches
 
     use m_assign_variables
-=======
-    use m_assign_patches
-
-    use m_check_patches
->>>>>>> 8b0c57a8
     ! ==========================================================================
 
     implicit none
@@ -77,12 +71,8 @@
     call s_initialize_variables_conversion_module()
     call s_initialize_start_up_module()
     call s_initialize_grid_module()
-<<<<<<< HEAD
     call s_initialize_initial_condition_module()
     call s_initialize_assign_variables_module()
-=======
-    call s_initialize_assign_patches_module()
->>>>>>> 8b0c57a8
 
     ! Associate pointers for serial or parallel I/O
     if (parallel_io .neqv. .true.) then
