!>
!! @file m_global_parameters.f90
!! @brief Contains module m_global_parameters

#:include 'case.fpp'

!> @brief This module contains all of the parameters characterizing the
!!              computational domain, simulation algorithm, initial condition
!!              and the stiffened equation of state.
module m_global_parameters

    ! Dependencies =============================================================
#ifdef MFC_MPI
    use mpi                     ! Message passing interface (MPI) module
#endif

    use m_derived_types         ! Definitions of the derived types

    use m_helper_basic          ! Functions to compare floating point numbers

    use m_thermochem            ! Thermodynamic and chemical properties

    ! ==========================================================================

    implicit none

    ! Logistics ================================================================
    integer :: num_procs            !< Number of processors
    character(LEN=path_len) :: case_dir             !< Case folder location
    logical :: old_grid             !< Use existing grid data
    logical :: old_ic, non_axis_sym               !< Use existing IC data
    integer :: t_step_old, t_step_start           !< Existing IC/grid folder
    ! ==========================================================================

    logical :: cfl_adap_dt, cfl_const_dt, cfl_dt
    integer :: n_start, n_start_old

    ! Computational Domain Parameters ==========================================

    integer :: proc_rank !< Rank of the local processor

    !! Number of cells in the x-, y- and z-coordinate directions
    integer :: m
    integer :: n
    integer :: p

    integer(8) :: nGlobal !< Global number of cells in the domain

    integer :: m_glb, n_glb, p_glb !< Global number of cells in each direction

    integer :: num_dims !< Number of spatial dimensions

    logical :: cyl_coord
    integer :: grid_geometry !< Cylindrical coordinates (either axisymmetric or full 3D)

    real(kind(0d0)), allocatable, dimension(:) :: x_cc, y_cc, z_cc !<
    !! Locations of cell-centers (cc) in x-, y- and z-directions, respectively

    real(kind(0d0)), allocatable, dimension(:) :: x_cb, y_cb, z_cb !<
    !! Locations of cell-boundaries (cb) in x-, y- and z-directions, respectively

    real(kind(0d0)) :: dx, dy, dz !<
    !! Minimum cell-widths in the x-, y- and z-coordinate directions

    type(bounds_info) :: x_domain, y_domain, z_domain !<
    !! Locations of the domain bounds in the x-, y- and z-coordinate directions

    logical :: stretch_x, stretch_y, stretch_z !<
    !! Grid stretching flags for the x-, y- and z-coordinate directions

    ! Parameters of the grid stretching function for the x-, y- and z-coordinate
    ! directions. The "a" parameters are a measure of the rate at which the grid
    ! is stretched while the remaining parameters are indicative of the location
    ! on the grid at which the stretching begins.
    real(kind(0d0)) :: a_x, a_y, a_z
    integer :: loops_x, loops_y, loops_z
    real(kind(0d0)) :: x_a, y_a, z_a
    real(kind(0d0)) :: x_b, y_b, z_b

    ! ==========================================================================

    ! Simulation Algorithm Parameters ==========================================
<<<<<<< HEAD
    integer :: model_eqns      !< Multicomponent flow model
    logical :: relax           !< activate phase change
    integer :: relax_model     !< Relax Model
    real(kind(0d0)) :: palpha_eps     !< trigger parameter for the p relaxation procedure, phase change model
    real(kind(0d0)) :: ptgalpha_eps   !< trigger parameter for the pTg relaxation procedure, phase change model
    integer :: num_fluids      !< Number of different fluids present in the flow
    logical :: mpp_lim         !< Alpha limiter
    integer :: sys_size        !< Number of unknowns in the system of equations
    integer :: weno_order      !< Order of accuracy for the WENO reconstruction
    logical :: hypoelasticity  !< activate hypoelasticity
    logical :: hyperelasticity !< activate hyperelasticity
    logical :: elasticity      !< elasticity modeling, true for hyper or hypo
    integer :: b_size          !< Number of components in the b tensor
    integer :: tensor_size     !< Number of components in the nonsymmetric tensor
    logical :: pre_stress      !< activate pre_stressed domain
=======
    integer :: model_eqns            !< Multicomponent flow model
    logical :: relax                 !< activate phase change
    integer :: relax_model           !< Relax Model
    real(kind(0d0)) :: palpha_eps    !< trigger parameter for the p relaxation procedure, phase change model
    real(kind(0d0)) :: ptgalpha_eps  !< trigger parameter for the pTg relaxation procedure, phase change model
    integer :: num_fluids            !< Number of different fluids present in the flow
    logical :: mpp_lim               !< Alpha limiter
    integer :: sys_size              !< Number of unknowns in the system of equations
    integer :: weno_order            !< Order of accuracy for the WENO reconstruction
    logical :: hypoelasticity        !< activate hypoelasticity
    logical, parameter :: chemistry = .${chemistry}$. !< Chemistry modeling
>>>>>>> 972a58a0

    ! Annotations of the structure, i.e. the organization, of the state vectors
    type(int_bounds_info) :: cont_idx              !< Indexes of first & last continuity eqns.
    type(int_bounds_info) :: mom_idx               !< Indexes of first & last momentum eqns.
    integer :: E_idx                               !< Index of total energy equation
    integer :: alf_idx                             !< Index of void fraction
    integer :: n_idx                               !< Index of number density
    type(int_bounds_info) :: adv_idx               !< Indexes of first & last advection eqns.
    type(int_bounds_info) :: internalEnergies_idx  !< Indexes of first & last internal energy eqns.
    type(bub_bounds_info) :: bub_idx               !< Indexes of first & last bubble variable eqns.
    integer :: gamma_idx                           !< Index of specific heat ratio func. eqn.
    integer :: pi_inf_idx                          !< Index of liquid stiffness func. eqn.
    type(int_bounds_info) :: stress_idx            !< Indexes of elastic shear stress eqns.
    type(int_bounds_info) :: xi_idx                !< Indexes of first and last reference map eqns.
    integer :: c_idx                               !< Index of the color function
    type(int_bounds_info) :: species_idx           !< Indexes of first & last concentration eqns.
    type(int_bounds_info) :: temperature_idx       !< Indexes of first & last temperature eqns.

    type(int_bounds_info) :: bc_x, bc_y, bc_z !<
    !! Boundary conditions in the x-, y- and z-coordinate directions

    logical :: parallel_io !< Format of the data files
    logical :: file_per_process !< type of data output
    integer :: precision !< Precision of output files

    logical :: mixlayer_vel_profile !< Set hyperbolic tangent streamwise velocity profile
    real(kind(0d0)) :: mixlayer_vel_coef !< Coefficient for the hyperbolic tangent streamwise velocity profile
    real(kind(0d0)) :: mixlayer_domain !< Domain for the hyperbolic tangent streamwise velocity profile
    logical :: mixlayer_perturb !< Superimpose instability waves to surrounding fluid flow

    real(kind(0d0)) :: pi_fac !< Factor for artificial pi_inf

    ! Perturb density of surrounding air so as to break symmetry of grid
    logical :: perturb_flow
    integer :: perturb_flow_fluid   !< Fluid to be perturbed with perturb_flow flag
    real(kind(0d0)) :: perturb_flow_mag   !< Magnitude of perturbation with perturb_flow flag
    logical :: perturb_sph
    integer :: perturb_sph_fluid    !< Fluid to be perturbed with perturb_sph flag
    real(kind(0d0)), dimension(num_fluids_max) :: fluid_rho

    integer, allocatable, dimension(:) :: proc_coords !<
    !! Processor coordinates in MPI_CART_COMM

    integer, allocatable, dimension(:) :: start_idx !<
    !! Starting cell-center index of local processor in global grid

#ifdef MFC_MPI

    type(mpi_io_var), public :: MPI_IO_DATA
    type(mpi_io_ib_var), public :: MPI_IO_IB_DATA
    type(mpi_io_airfoil_ib_var), public :: MPI_IO_airfoil_IB_DATA

    character(LEN=name_len) :: mpiiofs
    integer :: mpi_info_int !<
    !! MPI info for parallel IO with Lustre file systems

#endif

    integer, private :: ierr
    ! ==========================================================================

    ! Initial Condition Parameters =============================================
    integer :: num_patches     !< Number of patches composing initial condition

    type(ic_patch_parameters), dimension(num_patches_max) :: patch_icpp !<
    !! Database of the initial condition patch parameters (icpp) for each of the
    !! patches employed in the configuration of the initial condition. Note that
    !! the maximum allowable number of patches, num_patches_max, may be changed
    !! in the module m_derived_types.f90.
    ! ==========================================================================

    ! Fluids Physical Parameters ===============================================
    type(physical_parameters), dimension(num_fluids_max) :: fluid_pp !<
    !! Database of the physical parameters of each of the fluids that is present
    !! in the flow. These include the stiffened gas equation of state parameters,
    !! the Reynolds numbers and the Weber numbers.

    ! ==========================================================================

    real(kind(0d0)) :: rhoref, pref !< Reference parameters for Tait EOS

    !> @name Bubble modeling
    !> @{
    integer :: nb
    real(kind(0d0)) :: R0ref
    real(kind(0d0)) :: Ca, Web, Re_inv
    real(kind(0d0)), dimension(:), allocatable :: weight, R0, V0
    logical :: bubbles
    logical :: qbmm      !< Quadrature moment method
    integer :: nmom  !< Number of carried moments
    real(kind(0d0)) :: sigR, sigV, rhoRV !< standard deviations in R/V
    logical :: adv_n !< Solve the number density equation and compute alpha from number density
    !> @}

    !> @name Immersed Boundaries
    !> @{
    logical :: ib           !< Turn immersed boundaries on
    integer :: num_ibs      !< Number of immersed boundaries
    integer :: Np

    type(ib_patch_parameters), dimension(num_patches_max) :: patch_ib

    type(probe_parameters), allocatable, dimension(:) :: airfoil_grid_u, airfoil_grid_l
    !! Database of the immersed boundary patch parameters for each of the
    !! patches employed in the configuration of the initial condition. Note that
    !! the maximum allowable number of patches, num_patches_max, may be changed
    !! in the module m_derived_types.f90.
    ! ==========================================================================

    !> @}

    !> @name Non-polytropic bubble gas compression
    !> @{
    logical :: polytropic
    logical :: polydisperse
    integer :: thermal  !1 = adiabatic, 2 = isotherm, 3 = transfer
    real(kind(0d0)) :: R_n, R_v, phi_vn, phi_nv, Pe_c, Tw, pv, M_n, M_v
    real(kind(0d0)), dimension(:), allocatable :: k_n, k_v, pb0, mass_n0, mass_v0, Pe_T
    real(kind(0d0)), dimension(:), allocatable :: Re_trans_T, Re_trans_c, Im_trans_T, Im_trans_c, omegaN
    real(kind(0d0)) :: mul0, ss, gamma_v, mu_v
    real(kind(0d0)) :: gamma_m, gamma_n, mu_n
    real(kind(0d0)) :: poly_sigma
    integer :: dist_type !1 = binormal, 2 = lognormal-normal
    integer :: R0_type   !1 = simpson
    !> @}

    !> @name Surface Tension Modeling
    !> @{
    real(kind(0d0)) :: sigma
    !> @}

    !> @name Index variables used for m_variables_conversion
    !> @{
    integer :: momxb, momxe
    integer :: advxb, advxe
    integer :: contxb, contxe
    integer :: intxb, intxe
    integer :: bubxb, bubxe
    integer :: strxb, strxe
<<<<<<< HEAD
    integer :: xibeg, xiend
=======
    integer :: chemxb, chemxe
    integer :: tempxb, tempxe
>>>>>>> 972a58a0
    !> @}

    integer, allocatable, dimension(:, :, :) :: logic_grid

    type(pres_field) :: pb
    type(pres_field) :: mv

contains

    !>  Assigns default values to user inputs prior to reading
        !!              them in. This allows for an easier consistency check of
        !!              these parameters once they are read from the input file.
    subroutine s_assign_default_values_to_user_inputs

        integer :: i !< Generic loop operator

        ! Logistics
        case_dir = '.'
        old_grid = .false.
        old_ic = .false.
        t_step_old = dflt_int
        t_step_start = dflt_int

        cfl_adap_dt = .false.
        cfl_const_dt = .false.
        cfl_dt = .false.
        n_start = dflt_int

        ! Computational domain parameters
        m = dflt_int; n = 0; p = 0

        cyl_coord = .false.

        x_domain%beg = dflt_real
        x_domain%end = dflt_real
        y_domain%beg = dflt_real
        y_domain%end = dflt_real
        z_domain%beg = dflt_real
        z_domain%end = dflt_real

        stretch_x = .false.
        stretch_y = .false.
        stretch_z = .false.

        a_x = dflt_real
        a_y = dflt_real
        a_z = dflt_real
        loops_x = 1
        loops_y = 1
        loops_z = 1
        x_a = dflt_real
        x_b = dflt_real
        y_a = dflt_real
        y_b = dflt_real
        z_a = dflt_real
        z_b = dflt_real

        ! Simulation algorithm parameters
        model_eqns = dflt_int
        relax = .false.
        relax_model = dflt_int
        palpha_eps = dflt_real
        ptgalpha_eps = dflt_real
        num_fluids = dflt_int
        weno_order = dflt_int

        hypoelasticity = .false.
        hyperelasticity = .false.
        elasticity = .false.
        pre_stress = .false.

        bc_x%beg = dflt_int; bc_x%end = dflt_int
        bc_y%beg = dflt_int; bc_y%end = dflt_int
        bc_z%beg = dflt_int; bc_z%end = dflt_int

        #:for DIM in ['x', 'y', 'z']
            #:for DIR in [1, 2, 3]
                bc_${DIM}$%vb${DIR}$ = 0d0
                bc_${DIM}$%ve${DIR}$ = 0d0
            #:endfor
        #:endfor

        parallel_io = .false.
        file_per_process = .false.
        precision = 2
        mixlayer_vel_profile = .false.
        mixlayer_vel_coef = 1d0
        mixlayer_domain = 1d0
        mixlayer_perturb = .false.
        perturb_flow = .false.
        perturb_flow_fluid = dflt_int
        perturb_flow_mag = dflt_real
        perturb_sph = .false.
        perturb_sph_fluid = dflt_int
        fluid_rho = dflt_real

        ! Initial condition parameters
        num_patches = dflt_int

        do i = 1, num_patches_max
            patch_icpp(i)%geometry = dflt_int
            patch_icpp(i)%model%scale(:) = 1d0
            patch_icpp(i)%model%translate(:) = 0d0
            patch_icpp(i)%model%filepath(:) = ' '
            patch_icpp(i)%model%spc = 10
            patch_icpp(i)%model%threshold = 0.9d0
            patch_icpp(i)%x_centroid = dflt_real
            patch_icpp(i)%y_centroid = dflt_real
            patch_icpp(i)%z_centroid = dflt_real
            patch_icpp(i)%length_x = dflt_real
            patch_icpp(i)%length_y = dflt_real
            patch_icpp(i)%length_z = dflt_real
            patch_icpp(i)%radius = dflt_real
            patch_icpp(i)%epsilon = dflt_real
            patch_icpp(i)%beta = dflt_real
            patch_icpp(i)%normal = dflt_real
            patch_icpp(i)%radii = dflt_real
            patch_icpp(i)%alter_patch = .false.
            patch_icpp(i)%alter_patch(0) = .true.
            patch_icpp(i)%smoothen = .false.
            patch_icpp(i)%smooth_patch_id = i
            patch_icpp(i)%smooth_coeff = dflt_real
            patch_icpp(i)%alpha_rho = dflt_real
            patch_icpp(i)%rho = dflt_real
            patch_icpp(i)%vel = dflt_real
            patch_icpp(i)%pres = dflt_real
            patch_icpp(i)%alpha = dflt_real
            patch_icpp(i)%gamma = dflt_real
            patch_icpp(i)%pi_inf = dflt_real
            patch_icpp(i)%cv = 0d0
            patch_icpp(i)%qv = 0d0
            patch_icpp(i)%qvp = 0d0
            patch_icpp(i)%tau_e = 0d0
            patch_icpp(i)%a2 = dflt_real
            patch_icpp(i)%a3 = dflt_real
            patch_icpp(i)%a4 = dflt_real
            patch_icpp(i)%a5 = dflt_real
            patch_icpp(i)%a6 = dflt_real
            patch_icpp(i)%a8 = dflt_real
            patch_icpp(i)%a9 = dflt_real
            patch_icpp(i)%a10 = dflt_real
            patch_icpp(i)%a11 = dflt_real
            patch_icpp(i)%a12 = dflt_real
            patch_icpp(i)%non_axis_sym = .false.

            !should get all of r0's and v0's
            patch_icpp(i)%r0 = dflt_real
            patch_icpp(i)%v0 = dflt_real

            patch_icpp(i)%p0 = dflt_real
            patch_icpp(i)%m0 = dflt_real

            patch_icpp(i)%hcid = dflt_int

            if (chemistry) then
                patch_icpp(i)%Y(:) = 0d0
            end if
        end do

        ! Tait EOS
        rhoref = dflt_real
        pref = dflt_real

        ! Bubble modeling
        bubbles = .false.
        polytropic = .true.
        polydisperse = .false.

        thermal = dflt_int
        R0ref = dflt_real
        nb = dflt_int

        Ca = dflt_real
        Re_inv = dflt_real
        Web = dflt_real
        poly_sigma = dflt_real

        adv_n = .false.

        qbmm = .false.
        nmom = 1
        sigR = dflt_real
        sigV = dflt_real
        rhoRV = 0d0
        dist_type = dflt_int
        R0_type = dflt_int

        R_n = dflt_real
        R_v = dflt_real
        phi_vn = dflt_real
        phi_nv = dflt_real
        Pe_c = dflt_real
        Tw = dflt_real

        ! surface tension modeling
        sigma = dflt_real
        pi_fac = 1d0

        ! Immersed Boundaries
        ib = .false.
        num_ibs = dflt_int

        do i = 1, num_patches_max
            patch_ib(i)%geometry = dflt_int
            patch_ib(i)%x_centroid = dflt_real
            patch_ib(i)%y_centroid = dflt_real
            patch_ib(i)%z_centroid = dflt_real
            patch_ib(i)%length_x = dflt_real
            patch_ib(i)%length_y = dflt_real
            patch_ib(i)%length_z = dflt_real
            patch_ib(i)%radius = dflt_real
            patch_ib(i)%theta = dflt_real
            patch_ib(i)%c = dflt_real
            patch_ib(i)%t = dflt_real
            patch_ib(i)%m = dflt_real
            patch_ib(i)%p = dflt_real
            patch_ib(i)%slip = .false.
        end do

        ! Fluids physical parameters
        do i = 1, num_fluids_max
            fluid_pp(i)%gamma = dflt_real
            fluid_pp(i)%pi_inf = dflt_real
            fluid_pp(i)%mul0 = dflt_real
            fluid_pp(i)%ss = dflt_real
            fluid_pp(i)%pv = dflt_real
            fluid_pp(i)%gamma_v = dflt_real
            fluid_pp(i)%M_v = dflt_real
            fluid_pp(i)%mu_v = dflt_real
            fluid_pp(i)%k_v = dflt_real
            fluid_pp(i)%cv = 0d0
            fluid_pp(i)%qv = 0d0
            fluid_pp(i)%qvp = 0d0
            fluid_pp(i)%G = 0d0
        end do

    end subroutine s_assign_default_values_to_user_inputs

    !> Computation of parameters, allocation procedures, and/or
        !! any other tasks needed to properly setup the module
    subroutine s_initialize_global_parameters_module

        integer :: i, j, fac

        ! Determining the layout of the state vectors and overall size of
        ! the system of equations, given the dimensionality and choice of
        ! the equations of motion

        ! Gamma/Pi_inf Model ===============================================
        if (model_eqns == 1) then

            ! Setting number of fluids
            num_fluids = 1

            ! Annotating structure of the state and flux vectors belonging
            ! to the system of equations defined by the selected number of
            ! spatial dimensions and the gamma/pi_inf model
            cont_idx%beg = 1
            cont_idx%end = cont_idx%beg
            mom_idx%beg = cont_idx%end + 1
            mom_idx%end = cont_idx%end + num_dims
            E_idx = mom_idx%end + 1
            adv_idx%beg = E_idx + 1
            adv_idx%end = adv_idx%beg + 1
            gamma_idx = adv_idx%beg
            pi_inf_idx = adv_idx%end
            sys_size = adv_idx%end

            ! ==================================================================

            ! Volume Fraction Model (5-equation model) =========================
        else if (model_eqns == 2) then

            ! Annotating structure of the state and flux vectors belonging
            ! to the system of equations defined by the selected number of
            ! spatial dimensions and the volume fraction model
            cont_idx%beg = 1
            cont_idx%end = num_fluids
            mom_idx%beg = cont_idx%end + 1
            mom_idx%end = cont_idx%end + num_dims
            E_idx = mom_idx%end + 1
            adv_idx%beg = E_idx + 1
            adv_idx%end = E_idx + num_fluids

            sys_size = adv_idx%end

            if (bubbles) then
                alf_idx = adv_idx%end
            else
                alf_idx = 1
            end if

            if (bubbles) then
                bub_idx%beg = sys_size + 1
                if (qbmm) then
                    if (nnode == 4) then
                        nmom = 6 !! Already set as a parameter
                    end if
                    bub_idx%end = adv_idx%end + nb*nmom
                else
                    if (.not. polytropic) then
                        bub_idx%end = sys_size + 4*nb
                    else
                        bub_idx%end = sys_size + 2*nb
                    end if
                end if
                sys_size = bub_idx%end

                if (adv_n) then
                    n_idx = bub_idx%end + 1
                    sys_size = n_idx
                end if

                allocate (weight(nb), R0(nb), V0(nb))
                allocate (bub_idx%rs(nb), bub_idx%vs(nb))
                allocate (bub_idx%ps(nb), bub_idx%ms(nb))

                if (qbmm) then
                    allocate (bub_idx%moms(nb, nmom))
                    allocate (bub_idx%fullmom(nb, 0:nmom, 0:nmom))

                    do i = 1, nb
                        do j = 1, nmom
                            bub_idx%moms(i, j) = bub_idx%beg + (j - 1) + (i - 1)*nmom
                        end do
                        bub_idx%fullmom(i, 0, 0) = bub_idx%moms(i, 1)
                        bub_idx%fullmom(i, 1, 0) = bub_idx%moms(i, 2)
                        bub_idx%fullmom(i, 0, 1) = bub_idx%moms(i, 3)
                        bub_idx%fullmom(i, 2, 0) = bub_idx%moms(i, 4)
                        bub_idx%fullmom(i, 1, 1) = bub_idx%moms(i, 5)
                        bub_idx%fullmom(i, 0, 2) = bub_idx%moms(i, 6)
                        bub_idx%rs(i) = bub_idx%fullmom(i, 1, 0)
                    end do
                else
                    do i = 1, nb
                        if (.not. polytropic) then
                            fac = 4
                        else
                            fac = 2
                        end if

                        bub_idx%rs(i) = bub_idx%beg + (i - 1)*fac
                        bub_idx%vs(i) = bub_idx%rs(i) + 1

                        if (.not. polytropic) then
                            bub_idx%ps(i) = bub_idx%vs(i) + 1
                            bub_idx%ms(i) = bub_idx%ps(i) + 1
                        end if
                    end do
                end if

                if (nb == 1) then
                    weight(:) = 1d0
                    R0(:) = 1d0
                    V0(:) = 1d0
                else if (nb > 1) then
                    V0(:) = 1d0
                    !R0 and weight initialized in s_simpson
                else
                    stop 'Invalid value of nb'
                end if

                !Initialize pref,rhoref for polytropic qbmm (done in s_initialize_nonpoly for non-polytropic)
                if (.not. qbmm) then
                    if (polytropic) then
                        rhoref = 1.d0
                        pref = 1.d0
                    end if
                end if

                !Initialize pb0,pv,pref,rhoref for polytropic qbmm (done in s_initialize_nonpoly for non-polytropic)
                if (qbmm) then
                    if (polytropic) then
                        allocate (pb0(nb))
                        if ((f_is_default(Web))) then
                            pb0 = pref
                            pb0 = pb0/pref
                            pref = 1d0
                        end if
                        rhoref = 1d0
                    end if
                end if
            end if

            if (hypoelasticity .or. hyperelasticity) then
                elasticity = .true.
                stress_idx%beg = sys_size + 1
                stress_idx%end = sys_size + (num_dims*(num_dims + 1))/2
                ! number of stresses is 1 in 1D, 3 in 2D, 6 in 3D
                sys_size = stress_idx%end
            end if

            if (hyperelasticity) then
                ! number of entries in the symmetric btensor plus the jacobian
                b_size = (num_dims*(num_dims + 1))/2 + 1
                tensor_size = num_dims**2 + 1
                xi_idx%beg = sys_size + 1
                xi_idx%end = sys_size + num_dims
                ! adding three more equations for the \xi field and the elastic energy
                sys_size = xi_idx%end + 1
            end if

            if (.not. f_is_default(sigma)) then
                c_idx = sys_size + 1
                sys_size = c_idx
            end if

            ! ==================================================================

            ! Volume Fraction Model (6-equation model) =========================
        else if (model_eqns == 3) then

            ! Annotating structure of the state and flux vectors belonging
            ! to the system of equations defined by the selected number of
            ! spatial dimensions and the volume fraction model
            cont_idx%beg = 1
            cont_idx%end = num_fluids
            mom_idx%beg = cont_idx%end + 1
            mom_idx%end = cont_idx%end + num_dims
            E_idx = mom_idx%end + 1
            adv_idx%beg = E_idx + 1
            adv_idx%end = E_idx + num_fluids
            internalEnergies_idx%beg = adv_idx%end + 1
            internalEnergies_idx%end = adv_idx%end + num_fluids
            sys_size = internalEnergies_idx%end

            if (hypoelasticity .or. hyperelasticity) then
                elasticity = .true.
                stress_idx%beg = sys_size + 1
                stress_idx%end = sys_size + (num_dims*(num_dims + 1))/2
                ! number of stresses is 1 in 1D, 3 in 2D, 6 in 3D
                sys_size = stress_idx%end
            end if

            if (hyperelasticity) then
                ! number of entries in the symmetric btensor plus the jacobian
                b_size = (num_dims*(num_dims + 1))/2 + 1
                tensor_size = num_dims**2 + 1
                xi_idx%beg = sys_size + 1
                xi_idx%end = sys_size + num_dims
                ! adding three more equations for the \xi field and the elastic energy
                sys_size = xi_idx%end + 1
            end if

            if (.not. f_is_default(sigma)) then
                c_idx = sys_size + 1
                sys_size = c_idx
            end if

            !========================
        else if (model_eqns == 4) then
            ! 4 equation model with subgrid bubbles
            cont_idx%beg = 1 ! one continuity equation
            cont_idx%end = 1 ! num_fluids
            mom_idx%beg = cont_idx%end + 1 ! one momentum equation in each direction
            mom_idx%end = cont_idx%end + num_dims
            E_idx = mom_idx%end + 1 ! one energy equation
            adv_idx%beg = E_idx + 1
            adv_idx%end = adv_idx%beg !one volume advection equation
            alf_idx = adv_idx%end
            sys_size = alf_idx !adv_idx%end

            if (bubbles) then
                bub_idx%beg = sys_size + 1
                bub_idx%end = sys_size + 2*nb
                if (.not. polytropic) then
                    bub_idx%end = sys_size + 4*nb
                end if
                sys_size = bub_idx%end

                allocate (bub_idx%rs(nb), bub_idx%vs(nb))
                allocate (bub_idx%ps(nb), bub_idx%ms(nb))
                allocate (weight(nb), R0(nb), V0(nb))

                do i = 1, nb
                    if (.not. polytropic) then
                        fac = 4
                    else
                        fac = 2
                    end if

                    bub_idx%rs(i) = bub_idx%beg + (i - 1)*fac
                    bub_idx%vs(i) = bub_idx%rs(i) + 1

                    if (.not. polytropic) then
                        bub_idx%ps(i) = bub_idx%vs(i) + 1
                        bub_idx%ms(i) = bub_idx%ps(i) + 1
                    end if
                end do

                if (nb == 1) then
                    weight(:) = 1d0
                    R0(:) = 1d0
                    V0(:) = 0d0
                else if (nb > 1) then
                    V0(:) = 1d0
                else
                    stop 'Invalid value of nb'
                end if

                if (polytropic) then
                    rhoref = 1.d0
                    pref = 1.d0
                end if

            end if
        end if

        if (chemistry) then
            species_idx%beg = sys_size + 1
            species_idx%end = sys_size + num_species
            sys_size = species_idx%end

            temperature_idx%beg = sys_size + 1
            temperature_idx%end = sys_size + 1
            sys_size = temperature_idx%end
        end if

        momxb = mom_idx%beg
        momxe = mom_idx%end
        advxb = adv_idx%beg
        advxe = adv_idx%end
        contxb = cont_idx%beg
        contxe = cont_idx%end
        bubxb = bub_idx%beg
        bubxe = bub_idx%end
        strxb = stress_idx%beg
        strxe = stress_idx%end
        intxb = internalEnergies_idx%beg
        intxe = internalEnergies_idx%end
<<<<<<< HEAD
        xibeg = xi_idx%beg
        xiend = xi_idx%end
=======
        chemxb = species_idx%beg
        chemxe = species_idx%end
        tempxb = temperature_idx%beg
        tempxe = temperature_idx%end
>>>>>>> 972a58a0

        ! ==================================================================

#ifdef MFC_MPI

        if (qbmm .and. .not. polytropic) then
            allocate (MPI_IO_DATA%view(1:sys_size + 2*nb*4))
            allocate (MPI_IO_DATA%var(1:sys_size + 2*nb*4))
        else
            allocate (MPI_IO_DATA%view(1:sys_size))
            allocate (MPI_IO_DATA%var(1:sys_size))
        end if

        do i = 1, sys_size
            allocate (MPI_IO_DATA%var(i)%sf(0:m, 0:n, 0:p))
            MPI_IO_DATA%var(i)%sf => null()
        end do
        if (qbmm .and. .not. polytropic) then
            do i = sys_size + 1, sys_size + 2*nb*4
                allocate (MPI_IO_DATA%var(i)%sf(0:m, 0:n, 0:p))
                MPI_IO_DATA%var(i)%sf => null()
            end do
        end if

        if (ib) allocate (MPI_IO_IB_DATA%var%sf(0:m, 0:n, 0:p))

#endif

        ! Allocating grid variables for the x-direction
        allocate (x_cc(0:m), x_cb(-1:m))
        ! Allocating grid variables for the y- and z-directions
        if (n > 0) then
            allocate (y_cc(0:n), y_cb(-1:n))
            if (p > 0) then
                allocate (z_cc(0:p), z_cb(-1:p))
            end if
        end if

        if (cyl_coord .neqv. .true.) then ! Cartesian grid
            grid_geometry = 1
        elseif (cyl_coord .and. p == 0) then ! Axisymmetric cylindrical grid
            grid_geometry = 2
        else ! Fully 3D cylindrical grid
            grid_geometry = 3
        end if

        allocate (logic_grid(0:m, 0:n, 0:p))

    end subroutine s_initialize_global_parameters_module

    subroutine s_initialize_parallel_io

        num_dims = 1 + min(1, n) + min(1, p)

        allocate (proc_coords(1:num_dims))

        if (parallel_io .neqv. .true.) return

#ifdef MFC_MPI

        ! Option for Lustre file system (Darter/Comet/Stampede)
        write (mpiiofs, '(A)') '/lustre_'
        mpiiofs = trim(mpiiofs)
        call MPI_INFO_CREATE(mpi_info_int, ierr)
        call MPI_INFO_SET(mpi_info_int, 'romio_ds_write', 'disable', ierr)

        ! Option for UNIX file system (Hooke/Thomson)
        ! WRITE(mpiiofs, '(A)') '/ufs_'
        ! mpiiofs = TRIM(mpiiofs)
        ! mpi_info_int = MPI_INFO_NULL

        allocate (start_idx(1:num_dims))

#endif

    end subroutine s_initialize_parallel_io

    subroutine s_finalize_global_parameters_module

        integer :: i

        ! Deallocating grid variables for the x-direction
        deallocate (x_cc, x_cb)
        ! Deallocating grid variables for the y- and z-directions
        if (n > 0) then
            deallocate (y_cc, y_cb)
            if (p > 0) then
                deallocate (z_cc, z_cb)
            end if
        end if

        deallocate (proc_coords)

#ifdef MFC_MPI

        if (parallel_io) then
            deallocate (start_idx)
            do i = 1, sys_size
                MPI_IO_DATA%var(i)%sf => null()
            end do

            deallocate (MPI_IO_DATA%var)
            deallocate (MPI_IO_DATA%view)
        end if

        if (ib) deallocate (MPI_IO_IB_DATA%var%sf)

#endif

    end subroutine s_finalize_global_parameters_module

end module m_global_parameters<|MERGE_RESOLUTION|>--- conflicted
+++ resolved
@@ -80,23 +80,6 @@
     ! ==========================================================================
 
     ! Simulation Algorithm Parameters ==========================================
-<<<<<<< HEAD
-    integer :: model_eqns      !< Multicomponent flow model
-    logical :: relax           !< activate phase change
-    integer :: relax_model     !< Relax Model
-    real(kind(0d0)) :: palpha_eps     !< trigger parameter for the p relaxation procedure, phase change model
-    real(kind(0d0)) :: ptgalpha_eps   !< trigger parameter for the pTg relaxation procedure, phase change model
-    integer :: num_fluids      !< Number of different fluids present in the flow
-    logical :: mpp_lim         !< Alpha limiter
-    integer :: sys_size        !< Number of unknowns in the system of equations
-    integer :: weno_order      !< Order of accuracy for the WENO reconstruction
-    logical :: hypoelasticity  !< activate hypoelasticity
-    logical :: hyperelasticity !< activate hyperelasticity
-    logical :: elasticity      !< elasticity modeling, true for hyper or hypo
-    integer :: b_size          !< Number of components in the b tensor
-    integer :: tensor_size     !< Number of components in the nonsymmetric tensor
-    logical :: pre_stress      !< activate pre_stressed domain
-=======
     integer :: model_eqns            !< Multicomponent flow model
     logical :: relax                 !< activate phase change
     integer :: relax_model           !< Relax Model
@@ -107,8 +90,12 @@
     integer :: sys_size              !< Number of unknowns in the system of equations
     integer :: weno_order            !< Order of accuracy for the WENO reconstruction
     logical :: hypoelasticity        !< activate hypoelasticity
+    logical :: hyperelasticity       !< activate hyperelasticity
+    logical :: elasticity            !< elasticity modeling, true for hyper or hypo
+    integer :: b_size                !< Number of components in the b tensor
+    integer :: tensor_size           !< Number of components in the nonsymmetric tensor
+    logical :: pre_stress            !< activate pre_stressed domain
     logical, parameter :: chemistry = .${chemistry}$. !< Chemistry modeling
->>>>>>> 972a58a0
 
     ! Annotations of the structure, i.e. the organization, of the state vectors
     type(int_bounds_info) :: cont_idx              !< Indexes of first & last continuity eqns.
@@ -248,12 +235,9 @@
     integer :: intxb, intxe
     integer :: bubxb, bubxe
     integer :: strxb, strxe
-<<<<<<< HEAD
     integer :: xibeg, xiend
-=======
     integer :: chemxb, chemxe
     integer :: tempxb, tempxe
->>>>>>> 972a58a0
     !> @}
 
     integer, allocatable, dimension(:, :, :) :: logic_grid
@@ -784,15 +768,12 @@
         strxe = stress_idx%end
         intxb = internalEnergies_idx%beg
         intxe = internalEnergies_idx%end
-<<<<<<< HEAD
         xibeg = xi_idx%beg
         xiend = xi_idx%end
-=======
         chemxb = species_idx%beg
         chemxe = species_idx%end
         tempxb = temperature_idx%beg
         tempxe = temperature_idx%end
->>>>>>> 972a58a0
 
         ! ==================================================================
 
