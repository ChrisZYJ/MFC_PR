!>
!! @file m_global_parameters.f90
!! @brief Contains module m_global_parameters

#:include 'case.fpp'

!> @brief This module contains all of the parameters characterizing the
!!              computational domain, simulation algorithm, initial condition
!!              and the stiffened equation of state.
module m_global_parameters

    ! Dependencies =============================================================
#ifdef MFC_MPI
    use mpi                     ! Message passing interface (MPI) module
#endif

    use m_derived_types         ! Definitions of the derived types

    use m_helper_basic          ! Functions to compare floating point numbers

    use m_thermochem, only: num_species

    ! ==========================================================================

    implicit none

    ! Logistics ================================================================
    integer :: num_procs            !< Number of processors
    character(LEN=path_len) :: case_dir             !< Case folder location
    logical :: old_grid             !< Use existing grid data
    logical :: old_ic, non_axis_sym               !< Use existing IC data
    integer :: t_step_old, t_step_start           !< Existing IC/grid folder
    ! ==========================================================================

    logical :: cfl_adap_dt, cfl_const_dt, cfl_dt
    integer :: n_start, n_start_old

    ! Computational Domain Parameters ==========================================

    integer :: proc_rank !< Rank of the local processor

    !! Number of cells in the x-, y- and z-coordinate directions
    integer :: m
    integer :: n
    integer :: p

    integer(8) :: nGlobal !< Global number of cells in the domain

    integer :: m_glb, n_glb, p_glb !< Global number of cells in each direction

    integer :: num_dims !< Number of spatial dimensions

    logical :: cyl_coord
    integer :: grid_geometry !< Cylindrical coordinates (either axisymmetric or full 3D)

    real(kind(0d0)), allocatable, dimension(:) :: x_cc, y_cc, z_cc !<
    !! Locations of cell-centers (cc) in x-, y- and z-directions, respectively

    real(kind(0d0)), allocatable, dimension(:) :: x_cb, y_cb, z_cb !<
    !! Locations of cell-boundaries (cb) in x-, y- and z-directions, respectively

    real(kind(0d0)) :: dx, dy, dz !<
    !! Minimum cell-widths in the x-, y- and z-coordinate directions

    type(bounds_info) :: x_domain, y_domain, z_domain !<
    !! Locations of the domain bounds in the x-, y- and z-coordinate directions

    logical :: stretch_x, stretch_y, stretch_z !<
    !! Grid stretching flags for the x-, y- and z-coordinate directions

    ! Parameters of the grid stretching function for the x-, y- and z-coordinate
    ! directions. The "a" parameters are a measure of the rate at which the grid
    ! is stretched while the remaining parameters are indicative of the location
    ! on the grid at which the stretching begins.
    real(kind(0d0)) :: a_x, a_y, a_z
    integer :: loops_x, loops_y, loops_z
    real(kind(0d0)) :: x_a, y_a, z_a
    real(kind(0d0)) :: x_b, y_b, z_b

    ! ==========================================================================

    ! Simulation Algorithm Parameters ==========================================
    integer :: model_eqns            !< Multicomponent flow model
    logical :: relax                 !< activate phase change
    integer :: relax_model           !< Relax Model
    real(kind(0d0)) :: palpha_eps    !< trigger parameter for the p relaxation procedure, phase change model
    real(kind(0d0)) :: ptgalpha_eps  !< trigger parameter for the pTg relaxation procedure, phase change model
    integer :: num_fluids            !< Number of different fluids present in the flow
    logical :: mpp_lim               !< Alpha limiter
    integer :: sys_size              !< Number of unknowns in the system of equations
    integer :: weno_order            !< Order of accuracy for the WENO reconstruction
    logical :: hypoelasticity        !< activate hypoelasticity
    logical :: hyperelasticity       !< activate hyperelasticity
    logical :: elasticity            !< elasticity modeling, true for hyper or hypo
    integer :: b_size                !< Number of components in the b tensor
    integer :: tensor_size           !< Number of components in the nonsymmetric tensor
    logical :: pre_stress            !< activate pre_stressed domain
    logical, parameter :: chemistry = .${chemistry}$. !< Chemistry modeling

    ! Annotations of the structure, i.e. the organization, of the state vectors
    type(int_bounds_info) :: cont_idx              !< Indexes of first & last continuity eqns.
    type(int_bounds_info) :: mom_idx               !< Indexes of first & last momentum eqns.
    integer :: E_idx                               !< Index of total energy equation
    integer :: alf_idx                             !< Index of void fraction
    integer :: n_idx                               !< Index of number density
    type(int_bounds_info) :: adv_idx               !< Indexes of first & last advection eqns.
    type(int_bounds_info) :: internalEnergies_idx  !< Indexes of first & last internal energy eqns.
    type(bub_bounds_info) :: bub_idx               !< Indexes of first & last bubble variable eqns.
    integer :: gamma_idx                           !< Index of specific heat ratio func. eqn.
    integer :: pi_inf_idx                          !< Index of liquid stiffness func. eqn.
    type(int_bounds_info) :: stress_idx            !< Indexes of elastic shear stress eqns.
    type(int_bounds_info) :: xi_idx                !< Indexes of first and last reference map eqns.
    integer :: c_idx                               !< Index of the color function
    type(int_bounds_info) :: species_idx           !< Indexes of first & last concentration eqns.
    integer :: T_idx                               !< Index of temperature eqn.

    ! Cell Indices for the (local) interior points (O-m, O-n, 0-p).
    ! Stands for "InDices With BUFFer".
    type(int_bounds_info) :: idwint(1:3)

    ! Cell Indices for the entire (local) domain. In simulation and post_process,
    ! this includes the buffer region. idwbuff and idwint are the same otherwise.
    ! Stands for "InDices With BUFFer".
    type(int_bounds_info) :: idwbuff(1:3)

    type(int_bounds_info) :: bc_x, bc_y, bc_z !<
    !! Boundary conditions in the x-, y- and z-coordinate directions

    logical :: parallel_io !< Format of the data files
    logical :: file_per_process !< type of data output
    integer :: precision !< Precision of output files

    logical :: mixlayer_vel_profile !< Set hyperbolic tangent streamwise velocity profile
    real(kind(0d0)) :: mixlayer_vel_coef !< Coefficient for the hyperbolic tangent streamwise velocity profile
    real(kind(0d0)) :: mixlayer_domain !< Domain for the hyperbolic tangent streamwise velocity profile
    logical :: mixlayer_perturb !< Superimpose instability waves to surrounding fluid flow

    real(kind(0d0)) :: pi_fac !< Factor for artificial pi_inf

    ! Perturb density of surrounding air so as to break symmetry of grid
    logical :: perturb_flow
    integer :: perturb_flow_fluid   !< Fluid to be perturbed with perturb_flow flag
    real(kind(0d0)) :: perturb_flow_mag   !< Magnitude of perturbation with perturb_flow flag
    logical :: perturb_sph
    integer :: perturb_sph_fluid    !< Fluid to be perturbed with perturb_sph flag
    real(kind(0d0)), dimension(num_fluids_max) :: fluid_rho

    integer, allocatable, dimension(:) :: proc_coords !<
    !! Processor coordinates in MPI_CART_COMM

    integer, allocatable, dimension(:) :: start_idx !<
    !! Starting cell-center index of local processor in global grid

#ifdef MFC_MPI

    type(mpi_io_var), public :: MPI_IO_DATA
    type(mpi_io_ib_var), public :: MPI_IO_IB_DATA
    type(mpi_io_airfoil_ib_var), public :: MPI_IO_airfoil_IB_DATA
    type(mpi_io_levelset_var), public :: MPI_IO_levelset_DATA
    type(mpi_io_levelset_norm_var), public :: MPI_IO_levelsetnorm_DATA

    character(LEN=name_len) :: mpiiofs
    integer :: mpi_info_int !<
    !! MPI info for parallel IO with Lustre file systems

#endif

    integer, private :: ierr
    ! ==========================================================================

    ! Initial Condition Parameters =============================================
    integer :: num_patches     !< Number of patches composing initial condition

    type(ic_patch_parameters), dimension(num_patches_max) :: patch_icpp !<
    !! Database of the initial condition patch parameters (icpp) for each of the
    !! patches employed in the configuration of the initial condition. Note that
    !! the maximum allowable number of patches, num_patches_max, may be changed
    !! in the module m_derived_types.f90.
    ! ==========================================================================

    ! Fluids Physical Parameters ===============================================
    type(physical_parameters), dimension(num_fluids_max) :: fluid_pp !<
    !! Database of the physical parameters of each of the fluids that is present
    !! in the flow. These include the stiffened gas equation of state parameters,
    !! the Reynolds numbers and the Weber numbers.

    ! ==========================================================================

    real(kind(0d0)) :: rhoref, pref !< Reference parameters for Tait EOS

    !> @name Bubble modeling
    !> @{
    integer :: nb
    real(kind(0d0)) :: R0ref
    real(kind(0d0)) :: Ca, Web, Re_inv
    real(kind(0d0)), dimension(:), allocatable :: weight, R0, V0
    logical :: bubbles
    logical :: qbmm      !< Quadrature moment method
    integer :: nmom  !< Number of carried moments
    real(kind(0d0)) :: sigR, sigV, rhoRV !< standard deviations in R/V
    logical :: adv_n !< Solve the number density equation and compute alpha from number density
    !> @}

    !> @name Immersed Boundaries
    !> @{
    logical :: ib           !< Turn immersed boundaries on
    integer :: num_ibs      !< Number of immersed boundaries
    integer :: Np

    type(ib_patch_parameters), dimension(num_patches_max) :: patch_ib

    type(probe_parameters), allocatable, dimension(:) :: airfoil_grid_u, airfoil_grid_l
    !! Database of the immersed boundary patch parameters for each of the
    !! patches employed in the configuration of the initial condition. Note that
    !! the maximum allowable number of patches, num_patches_max, may be changed
    !! in the module m_derived_types.f90.
    ! ==========================================================================

    !> @}

    !> @name Non-polytropic bubble gas compression
    !> @{
    logical :: polytropic
    logical :: polydisperse
    integer :: thermal  !1 = adiabatic, 2 = isotherm, 3 = transfer
    real(kind(0d0)) :: R_n, R_v, phi_vn, phi_nv, Pe_c, Tw, pv, M_n, M_v
    real(kind(0d0)), dimension(:), allocatable :: k_n, k_v, pb0, mass_n0, mass_v0, Pe_T
    real(kind(0d0)), dimension(:), allocatable :: Re_trans_T, Re_trans_c, Im_trans_T, Im_trans_c, omegaN
    real(kind(0d0)) :: mul0, ss, gamma_v, mu_v
    real(kind(0d0)) :: gamma_m, gamma_n, mu_n
    real(kind(0d0)) :: poly_sigma
    integer :: dist_type !1 = binormal, 2 = lognormal-normal
    integer :: R0_type   !1 = simpson
    !> @}

    !> @name Surface Tension Modeling
    !> @{
    real(kind(0d0)) :: sigma
    logical :: surface_tension
    !> @}

    !> @name Index variables used for m_variables_conversion
    !> @{
    integer :: momxb, momxe
    integer :: advxb, advxe
    integer :: contxb, contxe
    integer :: intxb, intxe
    integer :: bubxb, bubxe
    integer :: strxb, strxe
    integer :: xibeg, xiend
    integer :: chemxb, chemxe
    !> @}

    integer, allocatable, dimension(:, :, :) :: logic_grid

    type(pres_field) :: pb
    type(pres_field) :: mv

contains

    !>  Assigns default values to user inputs prior to reading
        !!              them in. This allows for an easier consistency check of
        !!              these parameters once they are read from the input file.
    subroutine s_assign_default_values_to_user_inputs

        integer :: i !< Generic loop operator

        ! Logistics
        case_dir = '.'
        old_grid = .false.
        old_ic = .false.
        t_step_old = dflt_int
        t_step_start = dflt_int

        cfl_adap_dt = .false.
        cfl_const_dt = .false.
        cfl_dt = .false.
        n_start = dflt_int

        ! Computational domain parameters
        m = dflt_int; n = 0; p = 0

        cyl_coord = .false.

        x_domain%beg = dflt_real
        x_domain%end = dflt_real
        y_domain%beg = dflt_real
        y_domain%end = dflt_real
        z_domain%beg = dflt_real
        z_domain%end = dflt_real

        stretch_x = .false.
        stretch_y = .false.
        stretch_z = .false.

        a_x = dflt_real
        a_y = dflt_real
        a_z = dflt_real
        loops_x = 1
        loops_y = 1
        loops_z = 1
        x_a = dflt_real
        x_b = dflt_real
        y_a = dflt_real
        y_b = dflt_real
        z_a = dflt_real
        z_b = dflt_real

        ! Simulation algorithm parameters
        model_eqns = dflt_int
        relax = .false.
        relax_model = dflt_int
        palpha_eps = dflt_real
        ptgalpha_eps = dflt_real
        num_fluids = dflt_int
        weno_order = dflt_int

        hypoelasticity = .false.
        hyperelasticity = .false.
        elasticity = .false.
        pre_stress = .false.

        bc_x%beg = dflt_int; bc_x%end = dflt_int
        bc_y%beg = dflt_int; bc_y%end = dflt_int
        bc_z%beg = dflt_int; bc_z%end = dflt_int

        #:for DIM in ['x', 'y', 'z']
            #:for DIR in [1, 2, 3]
                bc_${DIM}$%vb${DIR}$ = 0d0
                bc_${DIM}$%ve${DIR}$ = 0d0
            #:endfor
        #:endfor

        parallel_io = .false.
        file_per_process = .false.
        precision = 2
        mixlayer_vel_profile = .false.
        mixlayer_vel_coef = 1d0
        mixlayer_domain = 1d0
        mixlayer_perturb = .false.
        perturb_flow = .false.
        perturb_flow_fluid = dflt_int
        perturb_flow_mag = dflt_real
        perturb_sph = .false.
        perturb_sph_fluid = dflt_int
        fluid_rho = dflt_real

        ! Initial condition parameters
        num_patches = dflt_int

        do i = 1, num_patches_max
            patch_icpp(i)%geometry = dflt_int
            patch_icpp(i)%model%scale(:) = 1d0
            patch_icpp(i)%model%translate(:) = 0d0
            patch_icpp(i)%model%filepath(:) = ' '
            patch_icpp(i)%model%spc = 10
            patch_icpp(i)%model%threshold = 0.9d0
            patch_icpp(i)%x_centroid = dflt_real
            patch_icpp(i)%y_centroid = dflt_real
            patch_icpp(i)%z_centroid = dflt_real
            patch_icpp(i)%length_x = dflt_real
            patch_icpp(i)%length_y = dflt_real
            patch_icpp(i)%length_z = dflt_real
            patch_icpp(i)%radius = dflt_real
            patch_icpp(i)%epsilon = dflt_real
            patch_icpp(i)%beta = dflt_real
            patch_icpp(i)%normal = dflt_real
            patch_icpp(i)%radii = dflt_real
            patch_icpp(i)%alter_patch = .false.
            patch_icpp(i)%alter_patch(0) = .true.
            patch_icpp(i)%smoothen = .false.
            patch_icpp(i)%smooth_patch_id = i
            patch_icpp(i)%smooth_coeff = dflt_real
            patch_icpp(i)%alpha_rho = dflt_real
            patch_icpp(i)%rho = dflt_real
            patch_icpp(i)%vel = dflt_real
            patch_icpp(i)%pres = dflt_real
            patch_icpp(i)%alpha = dflt_real
            patch_icpp(i)%gamma = dflt_real
            patch_icpp(i)%pi_inf = dflt_real
            patch_icpp(i)%cv = 0d0
            patch_icpp(i)%qv = 0d0
            patch_icpp(i)%qvp = 0d0
            patch_icpp(i)%tau_e = 0d0
            patch_icpp(i)%a2 = dflt_real
            patch_icpp(i)%a3 = dflt_real
            patch_icpp(i)%a4 = dflt_real
            patch_icpp(i)%a5 = dflt_real
            patch_icpp(i)%a6 = dflt_real
            patch_icpp(i)%a8 = dflt_real
            patch_icpp(i)%a9 = dflt_real
            patch_icpp(i)%a10 = dflt_real
            patch_icpp(i)%a11 = dflt_real
            patch_icpp(i)%a12 = dflt_real
            patch_icpp(i)%non_axis_sym = .false.

            !should get all of r0's and v0's
            patch_icpp(i)%r0 = dflt_real
            patch_icpp(i)%v0 = dflt_real

            patch_icpp(i)%p0 = dflt_real
            patch_icpp(i)%m0 = dflt_real

            patch_icpp(i)%hcid = dflt_int

            if (chemistry) then
                patch_icpp(i)%Y(:) = 0d0
            end if
        end do

        ! Tait EOS
        rhoref = dflt_real
        pref = dflt_real

        ! Bubble modeling
        bubbles = .false.
        polytropic = .true.
        polydisperse = .false.

        thermal = dflt_int
        R0ref = dflt_real
        nb = dflt_int

        Ca = dflt_real
        Re_inv = dflt_real
        Web = dflt_real
        poly_sigma = dflt_real
        surface_tension = .false.

        adv_n = .false.

        qbmm = .false.
        nmom = 1
        sigR = dflt_real
        sigV = dflt_real
        rhoRV = 0d0
        dist_type = dflt_int
        R0_type = dflt_int

        R_n = dflt_real
        R_v = dflt_real
        phi_vn = dflt_real
        phi_nv = dflt_real
        Pe_c = dflt_real
        Tw = dflt_real

        ! surface tension modeling
        sigma = dflt_real
        pi_fac = 1d0

        ! Immersed Boundaries
        ib = .false.
        num_ibs = dflt_int

        do i = 1, num_patches_max
            patch_ib(i)%geometry = dflt_int
            patch_ib(i)%x_centroid = dflt_real
            patch_ib(i)%y_centroid = dflt_real
            patch_ib(i)%z_centroid = dflt_real
            patch_ib(i)%length_x = dflt_real
            patch_ib(i)%length_y = dflt_real
            patch_ib(i)%length_z = dflt_real
            patch_ib(i)%radius = dflt_real
            patch_ib(i)%theta = dflt_real
            patch_ib(i)%c = dflt_real
            patch_ib(i)%t = dflt_real
            patch_ib(i)%m = dflt_real
            patch_ib(i)%p = dflt_real
            patch_ib(i)%slip = .false.
        end do

        ! Fluids physical parameters
        do i = 1, num_fluids_max
            fluid_pp(i)%gamma = dflt_real
            fluid_pp(i)%pi_inf = dflt_real
            fluid_pp(i)%mul0 = dflt_real
            fluid_pp(i)%ss = dflt_real
            fluid_pp(i)%pv = dflt_real
            fluid_pp(i)%gamma_v = dflt_real
            fluid_pp(i)%M_v = dflt_real
            fluid_pp(i)%mu_v = dflt_real
            fluid_pp(i)%k_v = dflt_real
            fluid_pp(i)%cv = 0d0
            fluid_pp(i)%qv = 0d0
            fluid_pp(i)%qvp = 0d0
            fluid_pp(i)%G = 0d0
        end do

    end subroutine s_assign_default_values_to_user_inputs

    !> Computation of parameters, allocation procedures, and/or
        !! any other tasks needed to properly setup the module
    subroutine s_initialize_global_parameters_module

        integer :: i, j, fac

        ! Determining the layout of the state vectors and overall size of
        ! the system of equations, given the dimensionality and choice of
        ! the equations of motion

        ! Gamma/Pi_inf Model ===============================================
        if (model_eqns == 1) then

            ! Setting number of fluids
            num_fluids = 1

            ! Annotating structure of the state and flux vectors belonging
            ! to the system of equations defined by the selected number of
            ! spatial dimensions and the gamma/pi_inf model
            cont_idx%beg = 1
            cont_idx%end = cont_idx%beg
            mom_idx%beg = cont_idx%end + 1
            mom_idx%end = cont_idx%end + num_dims
            E_idx = mom_idx%end + 1
            adv_idx%beg = E_idx + 1
            adv_idx%end = adv_idx%beg + 1
            gamma_idx = adv_idx%beg
            pi_inf_idx = adv_idx%end
            sys_size = adv_idx%end

            ! ==================================================================

            ! Volume Fraction Model (5-equation model) =========================
        else if (model_eqns == 2) then

            ! Annotating structure of the state and flux vectors belonging
            ! to the system of equations defined by the selected number of
            ! spatial dimensions and the volume fraction model
            cont_idx%beg = 1
            cont_idx%end = num_fluids
            mom_idx%beg = cont_idx%end + 1
            mom_idx%end = cont_idx%end + num_dims
            E_idx = mom_idx%end + 1
            adv_idx%beg = E_idx + 1
            adv_idx%end = E_idx + num_fluids

            sys_size = adv_idx%end

            if (bubbles) then
                alf_idx = adv_idx%end
            else
                alf_idx = 1
            end if

            if (bubbles) then
                bub_idx%beg = sys_size + 1
                if (qbmm) then
                    if (nnode == 4) then
                        nmom = 6 !! Already set as a parameter
                    end if
                    bub_idx%end = adv_idx%end + nb*nmom
                else
                    if (.not. polytropic) then
                        bub_idx%end = sys_size + 4*nb
                    else
                        bub_idx%end = sys_size + 2*nb
                    end if
                end if
                sys_size = bub_idx%end

                if (adv_n) then
                    n_idx = bub_idx%end + 1
                    sys_size = n_idx
                end if

                allocate (weight(nb), R0(nb), V0(nb))
                allocate (bub_idx%rs(nb), bub_idx%vs(nb))
                allocate (bub_idx%ps(nb), bub_idx%ms(nb))

                if (qbmm) then
                    allocate (bub_idx%moms(nb, nmom))
                    allocate (bub_idx%fullmom(nb, 0:nmom, 0:nmom))

                    do i = 1, nb
                        do j = 1, nmom
                            bub_idx%moms(i, j) = bub_idx%beg + (j - 1) + (i - 1)*nmom
                        end do
                        bub_idx%fullmom(i, 0, 0) = bub_idx%moms(i, 1)
                        bub_idx%fullmom(i, 1, 0) = bub_idx%moms(i, 2)
                        bub_idx%fullmom(i, 0, 1) = bub_idx%moms(i, 3)
                        bub_idx%fullmom(i, 2, 0) = bub_idx%moms(i, 4)
                        bub_idx%fullmom(i, 1, 1) = bub_idx%moms(i, 5)
                        bub_idx%fullmom(i, 0, 2) = bub_idx%moms(i, 6)
                        bub_idx%rs(i) = bub_idx%fullmom(i, 1, 0)
                    end do
                else
                    do i = 1, nb
                        if (.not. polytropic) then
                            fac = 4
                        else
                            fac = 2
                        end if

                        bub_idx%rs(i) = bub_idx%beg + (i - 1)*fac
                        bub_idx%vs(i) = bub_idx%rs(i) + 1

                        if (.not. polytropic) then
                            bub_idx%ps(i) = bub_idx%vs(i) + 1
                            bub_idx%ms(i) = bub_idx%ps(i) + 1
                        end if
                    end do
                end if

                if (nb == 1) then
                    weight(:) = 1d0
                    R0(:) = 1d0
                    V0(:) = 1d0
                else if (nb > 1) then
                    V0(:) = 1d0
                    !R0 and weight initialized in s_simpson
                else
                    stop 'Invalid value of nb'
                end if

                !Initialize pref,rhoref for polytropic qbmm (done in s_initialize_nonpoly for non-polytropic)
                if (.not. qbmm) then
                    if (polytropic) then
                        rhoref = 1.d0
                        pref = 1.d0
                    end if
                end if

                !Initialize pb0,pv,pref,rhoref for polytropic qbmm (done in s_initialize_nonpoly for non-polytropic)
                if (qbmm) then
                    if (polytropic) then
                        allocate (pb0(nb))
                        if ((f_is_default(Web))) then
                            pb0 = pref
                            pb0 = pb0/pref
                            pref = 1d0
                        end if
                        rhoref = 1d0
                    end if
                end if
            end if

            if (hypoelasticity .or. hyperelasticity) then
                elasticity = .true.
                stress_idx%beg = sys_size + 1
                stress_idx%end = sys_size + (num_dims*(num_dims + 1))/2
                ! number of stresses is 1 in 1D, 3 in 2D, 6 in 3D
                sys_size = stress_idx%end
            end if

<<<<<<< HEAD
            if (hyperelasticity) then
                ! number of entries in the symmetric btensor plus the jacobian
                b_size = (num_dims*(num_dims + 1))/2 + 1
                tensor_size = num_dims**2 + 1
                xi_idx%beg = sys_size + 1
                xi_idx%end = sys_size + num_dims
                ! adding three more equations for the \xi field and the elastic energy
                sys_size = xi_idx%end + 1
            end if

            if (.not. f_is_default(sigma)) then
=======
            if (surface_tension) then
>>>>>>> 03f320e0
                c_idx = sys_size + 1
                sys_size = c_idx
            end if

            ! ==================================================================

            ! Volume Fraction Model (6-equation model) =========================
        else if (model_eqns == 3) then

            ! Annotating structure of the state and flux vectors belonging
            ! to the system of equations defined by the selected number of
            ! spatial dimensions and the volume fraction model
            cont_idx%beg = 1
            cont_idx%end = num_fluids
            mom_idx%beg = cont_idx%end + 1
            mom_idx%end = cont_idx%end + num_dims
            E_idx = mom_idx%end + 1
            adv_idx%beg = E_idx + 1
            adv_idx%end = E_idx + num_fluids
            internalEnergies_idx%beg = adv_idx%end + 1
            internalEnergies_idx%end = adv_idx%end + num_fluids
            sys_size = internalEnergies_idx%end

<<<<<<< HEAD
            if (hypoelasticity .or. hyperelasticity) then
                elasticity = .true.
                stress_idx%beg = sys_size + 1
                stress_idx%end = sys_size + (num_dims*(num_dims + 1))/2
                ! number of stresses is 1 in 1D, 3 in 2D, 6 in 3D
                sys_size = stress_idx%end
            end if

            if (hyperelasticity) then
                ! number of entries in the symmetric btensor plus the jacobian
                b_size = (num_dims*(num_dims + 1))/2 + 1
                tensor_size = num_dims**2 + 1
                xi_idx%beg = sys_size + 1
                xi_idx%end = sys_size + num_dims
                ! adding three more equations for the \xi field and the elastic energy
                sys_size = xi_idx%end + 1
            end if

            if (.not. f_is_default(sigma)) then
=======
            if (surface_tension) then
>>>>>>> 03f320e0
                c_idx = sys_size + 1
                sys_size = c_idx
            end if

            !========================
        else if (model_eqns == 4) then
            ! 4 equation model with subgrid bubbles
            cont_idx%beg = 1 ! one continuity equation
            cont_idx%end = 1 ! num_fluids
            mom_idx%beg = cont_idx%end + 1 ! one momentum equation in each direction
            mom_idx%end = cont_idx%end + num_dims
            E_idx = mom_idx%end + 1 ! one energy equation
            adv_idx%beg = E_idx + 1
            adv_idx%end = adv_idx%beg !one volume advection equation
            alf_idx = adv_idx%end
            sys_size = alf_idx !adv_idx%end

            if (bubbles) then
                bub_idx%beg = sys_size + 1
                bub_idx%end = sys_size + 2*nb
                if (.not. polytropic) then
                    bub_idx%end = sys_size + 4*nb
                end if
                sys_size = bub_idx%end

                allocate (bub_idx%rs(nb), bub_idx%vs(nb))
                allocate (bub_idx%ps(nb), bub_idx%ms(nb))
                allocate (weight(nb), R0(nb), V0(nb))

                do i = 1, nb
                    if (.not. polytropic) then
                        fac = 4
                    else
                        fac = 2
                    end if

                    bub_idx%rs(i) = bub_idx%beg + (i - 1)*fac
                    bub_idx%vs(i) = bub_idx%rs(i) + 1

                    if (.not. polytropic) then
                        bub_idx%ps(i) = bub_idx%vs(i) + 1
                        bub_idx%ms(i) = bub_idx%ps(i) + 1
                    end if
                end do

                if (nb == 1) then
                    weight(:) = 1d0
                    R0(:) = 1d0
                    V0(:) = 0d0
                else if (nb > 1) then
                    V0(:) = 1d0
                else
                    stop 'Invalid value of nb'
                end if

                if (polytropic) then
                    rhoref = 1.d0
                    pref = 1.d0
                end if

            end if
        end if

        if (chemistry) then
            species_idx%beg = sys_size + 1
            species_idx%end = sys_size + num_species
            sys_size = species_idx%end

            T_idx = sys_size + 1
            sys_size = T_idx
        end if

        momxb = mom_idx%beg
        momxe = mom_idx%end
        advxb = adv_idx%beg
        advxe = adv_idx%end
        contxb = cont_idx%beg
        contxe = cont_idx%end
        bubxb = bub_idx%beg
        bubxe = bub_idx%end
        strxb = stress_idx%beg
        strxe = stress_idx%end
        intxb = internalEnergies_idx%beg
        intxe = internalEnergies_idx%end
        xibeg = xi_idx%beg
        xiend = xi_idx%end
        chemxb = species_idx%beg
        chemxe = species_idx%end

        ! Configuring Coordinate Direction Indexes =========================
        idwint(1)%beg = 0; idwint(2)%beg = 0; idwint(3)%beg = 0
        idwint(1)%end = m; idwint(2)%end = n; idwint(3)%end = p

        ! There is no buffer region in pre_process.
        idwbuff(1) = idwint(1); idwbuff(2) = idwint(2); idwbuff(3) = idwint(3)
        ! ==================================================================

#ifdef MFC_MPI

        if (qbmm .and. .not. polytropic) then
            allocate (MPI_IO_DATA%view(1:sys_size + 2*nb*4))
            allocate (MPI_IO_DATA%var(1:sys_size + 2*nb*4))
        else
            allocate (MPI_IO_DATA%view(1:sys_size))
            allocate (MPI_IO_DATA%var(1:sys_size))
        end if

        do i = 1, sys_size
            allocate (MPI_IO_DATA%var(i)%sf(0:m, 0:n, 0:p))
            MPI_IO_DATA%var(i)%sf => null()
        end do
        if (qbmm .and. .not. polytropic) then
            do i = sys_size + 1, sys_size + 2*nb*4
                allocate (MPI_IO_DATA%var(i)%sf(0:m, 0:n, 0:p))
                MPI_IO_DATA%var(i)%sf => null()
            end do
        end if

        if (ib) then
            allocate (MPI_IO_IB_DATA%var%sf(0:m, 0:n, 0:p))
            allocate (MPI_IO_levelset_DATA%var%sf(0:m, 0:n, 0:p, 1:num_ibs))
            allocate (MPI_IO_levelsetnorm_DATA%var%sf(0:m, 0:n, 0:p, 1:num_ibs, 1:3))
        end if
#endif

        ! Allocating grid variables for the x-direction
        allocate (x_cc(0:m), x_cb(-1:m))
        ! Allocating grid variables for the y- and z-directions
        if (n > 0) then
            allocate (y_cc(0:n), y_cb(-1:n))
            if (p > 0) then
                allocate (z_cc(0:p), z_cb(-1:p))
            end if
        end if

        if (cyl_coord .neqv. .true.) then ! Cartesian grid
            grid_geometry = 1
        elseif (cyl_coord .and. p == 0) then ! Axisymmetric cylindrical grid
            grid_geometry = 2
        else ! Fully 3D cylindrical grid
            grid_geometry = 3
        end if

        allocate (logic_grid(0:m, 0:n, 0:p))

    end subroutine s_initialize_global_parameters_module

    subroutine s_initialize_parallel_io

        num_dims = 1 + min(1, n) + min(1, p)

        allocate (proc_coords(1:num_dims))

        if (parallel_io .neqv. .true.) return

#ifdef MFC_MPI

        ! Option for Lustre file system (Darter/Comet/Stampede)
        write (mpiiofs, '(A)') '/lustre_'
        mpiiofs = trim(mpiiofs)
        call MPI_INFO_CREATE(mpi_info_int, ierr)
        call MPI_INFO_SET(mpi_info_int, 'romio_ds_write', 'disable', ierr)

        ! Option for UNIX file system (Hooke/Thomson)
        ! WRITE(mpiiofs, '(A)') '/ufs_'
        ! mpiiofs = TRIM(mpiiofs)
        ! mpi_info_int = MPI_INFO_NULL

        allocate (start_idx(1:num_dims))

#endif

    end subroutine s_initialize_parallel_io

    subroutine s_finalize_global_parameters_module

        integer :: i

        ! Deallocating grid variables for the x-direction
        deallocate (x_cc, x_cb)
        ! Deallocating grid variables for the y- and z-directions
        if (n > 0) then
            deallocate (y_cc, y_cb)
            if (p > 0) then
                deallocate (z_cc, z_cb)
            end if
        end if

        deallocate (proc_coords)

#ifdef MFC_MPI

        if (parallel_io) then
            deallocate (start_idx)
            do i = 1, sys_size
                MPI_IO_DATA%var(i)%sf => null()
            end do

            deallocate (MPI_IO_DATA%var)
            deallocate (MPI_IO_DATA%view)
        end if

        if (ib) deallocate (MPI_IO_IB_DATA%var%sf)

#endif

    end subroutine s_finalize_global_parameters_module

end module m_global_parameters<|MERGE_RESOLUTION|>--- conflicted
+++ resolved
@@ -642,7 +642,6 @@
                 sys_size = stress_idx%end
             end if
 
-<<<<<<< HEAD
             if (hyperelasticity) then
                 ! number of entries in the symmetric btensor plus the jacobian
                 b_size = (num_dims*(num_dims + 1))/2 + 1
@@ -653,10 +652,7 @@
                 sys_size = xi_idx%end + 1
             end if
 
-            if (.not. f_is_default(sigma)) then
-=======
             if (surface_tension) then
->>>>>>> 03f320e0
                 c_idx = sys_size + 1
                 sys_size = c_idx
             end if
@@ -680,7 +676,6 @@
             internalEnergies_idx%end = adv_idx%end + num_fluids
             sys_size = internalEnergies_idx%end
 
-<<<<<<< HEAD
             if (hypoelasticity .or. hyperelasticity) then
                 elasticity = .true.
                 stress_idx%beg = sys_size + 1
@@ -699,10 +694,7 @@
                 sys_size = xi_idx%end + 1
             end if
 
-            if (.not. f_is_default(sigma)) then
-=======
             if (surface_tension) then
->>>>>>> 03f320e0
                 c_idx = sys_size + 1
                 sys_size = c_idx
             end if
