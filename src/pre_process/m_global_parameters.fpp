--- conflicted
+++ resolved
@@ -607,7 +607,6 @@
                 sys_size = stress_idx%end
             end if
 
-<<<<<<< HEAD
             if (hyperelasticity) then
                 ! number of entries in the symmetric btensor plus the jacobian
                 b_size = (num_dims*(num_dims + 1))/2 + 1
@@ -618,10 +617,7 @@
                 sys_size = xi_idx%end + 1
             end if
 
-            if (sigma /= dflt_real) then
-=======
             if (.not. f_is_default(sigma)) then
->>>>>>> af5ba531
                 c_idx = sys_size + 1
                 sys_size = c_idx
             end if
