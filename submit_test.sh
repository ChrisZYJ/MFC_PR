--- conflicted
+++ resolved
@@ -9,13 +9,6 @@
 #./mfc.sh run ./examples/3D_ctr_test/case.py -p batch -N 1 -n 2 -g 0 -w 01:00:00 -# test1 -t post_process -c delta
 
 #./mfc.sh run /scratch/bciv/rodrigu1/ctr2024/test4/case.py -p batch -N 1 -n 2 -g 0 -w 01:00:00 -# test1 -t pre_process -c delta
-<<<<<<< HEAD
-=======
-#./mfc.sh run /scratch/bciv/rodrigu1/ctr2024/test4/case.py -p batch -N 1 -n 2 -g 0 -w 01:00:00 -# test1 -t simulation -c delta
-#./mfc.sh run /scratch/bciv/rodrigu1/ctr2024/test4/case.py -p batch -N 1 -n 2 -g 0 -w 01:00:00 -# test1 -t post_process -c delta
-
-#./mfc.sh run /scratch/bciv/mcarcanabarbosa/testingpc4f/4testing/case.py -p batch -N 1 -n 2 -g 0 -w 01:00:00 -# test1 -t pre_process -c delta
->>>>>>> c9a7f110
 #./mfc.sh run /scratch/bciv/rodrigu1/ctr2024/test4/case.py -p batch -N 1 -n 2 -g 0 -w 01:00:00 -# test1 -t simulation -c delta
 #./mfc.sh run /scratch/bciv/rodrigu1/ctr2024/test4/case.py -p batch -N 1 -n 2 -g 0 -w 01:00:00 -# test1 -t post_process -c delta
 
@@ -23,11 +16,10 @@
 #./mfc.sh run /scratch/bciv/mcarcanabarbosa/ctr2024/testingpc4f/2speed/3dpc-noel-ptg.py -p batch -N 1 -n 4 -g 0 -w 01:00:00 -# test1 -t simulation -c delta
 #./mfc.sh run /scratch/bciv/mcarcanabarbosa/ctr2024/testingpc4f/2speed/3dpc-noel-ptg.py -p batch -N 1 -n 1 -g 0 -w 01:00:00 -# test1 -t post_process -c delta
 
-<<<<<<< HEAD
 #./mfc.sh run /scratch/bciv/mcarcanabarbosa/ctr2024/testingpc4f/4speed/3dpc-noel-ptg.py -e batch -p gpuA100x4 -N 1 -n 4 -g 1 -w 00:10:00 -# test1 -t pre_process -a bciv-delta-gpu -c delta
 #./mfc.sh run /scratch/bciv/mcarcanabarbosa/ctr2024/testingpc4f/4speed/3dpc-noel-ptg.py -e batch -p gpuA100x4 -N 1 -n 4 -g 1 -w 04:00:00 -# test1 -t simulation -a bciv-delta-gpu -c delta
 ./mfc.sh run /scratch/bciv/mcarcanabarbosa/ctr2024/testingpc4f/4speed/3dpc-noel-ptg.py -e batch -p gpuA100x4 -N 1 -n 1 -g 0 -w 01:00:00 -# test1 -t post_process -a bciv-delta-gpu -c delta
-=======
-./mfc.sh run /users/mrodri97/scratch/ctr2024/test6/case.py -p batch -N 1 -n 4 -g 0 -w 01:00:00 -# test1 -t pre_process -c oscar
-./mfc.sh run /users/mrodri97/scratch/ctr2024/test6/case.py -p batch -N 1 -n 4 -g 0 -w 01:00:00 -# test1 -t simulation -c oscar
->>>>>>> c9a7f110
+
+
+#./mfc.sh run /users/mrodri97/scratch/ctr2024/test6/case.py -p batch -N 1 -n 4 -g 0 -w 01:00:00 -# test1 -t pre_process -c oscar
+#./mfc.sh run /users/mrodri97/scratch/ctr2024/test6/case.py -p batch -N 1 -n 4 -g 0 -w 01:00:00 -# test1 -t simulation -c oscar
